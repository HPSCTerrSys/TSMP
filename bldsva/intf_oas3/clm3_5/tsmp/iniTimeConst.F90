--- conflicted
+++ resolved
@@ -129,13 +129,9 @@
   integer ,pointer :: soic2d(:)   ! read in - soil color
   real(r8),pointer :: sand3d(:,:) ! read in - soil texture: percent sand
   real(r8),pointer :: clay3d(:,:) ! read in - soil texture: percent clay
-<<<<<<< HEAD
-  real(r8),pointer :: watsat3d(:,:) ! read in - porosity
-=======
 #if (defined WATSAT3D)
   real(r8),pointer :: watsat3d(:,:) ! read in - porosity
 #endif
->>>>>>> 77e20324
   real(r8),pointer :: ndep(:)     ! read in - annual nitrogen deposition rate (gN/m2/yr)
   real(r8),pointer :: gti(:)      ! read in - fmax
   integer  :: start(3),count(3)   ! netcdf start/count arrays
@@ -159,13 +155,9 @@
 
   allocate(soic2d(begg:endg),ndep(begg:endg), gti(begg:endg))
   allocate(sand3d(begg:endg,nlevsoi),clay3d(begg:endg,nlevsoi))
-<<<<<<< HEAD
-  allocate(watsat3d(begg:endg,nlevsoi))
-=======
 #if (defined WATSAT3D)
   allocate(watsat3d(begg:endg,nlevsoi))
 #endif
->>>>>>> 77e20324
 
   ! Assign local pointers to derived subtypes components (landunit-level)
 
@@ -265,15 +257,10 @@
      sand3d(begg:endg,n) = arrayl(begg:endg)
      call ncd_iolocal(ncid,'PCT_CLAY','read',arrayl,begg,endg,gsMap_lnd_gdc2glo,perm_lnd_gdc2glo,start,count)
      clay3d(begg:endg,n) = arrayl(begg:endg)
-<<<<<<< HEAD
-     call ncd_iolocal(ncid,'WATSAT','read',arrayl,begg,endg,gsMap_lnd_gdc2glo,perm_lnd_gdc2glo,start,count)
-     watsat3d(begg:endg,n) = arrayl(begg:endg)  
-=======
 #if (defined WATSAT3D)
      call ncd_iolocal(ncid,'WATSAT','read',arrayl,begg,endg,gsMap_lnd_gdc2glo,perm_lnd_gdc2glo,start,count)
      watsat3d(begg:endg,n) = arrayl(begg:endg)
 #endif
->>>>>>> 77e20324
   enddo
   deallocate(arrayl)
 
@@ -578,15 +565,11 @@
          do lev = 1,nlevsoi
             clay = clay3d(g,lev)
             sand = sand3d(g,lev)
-<<<<<<< HEAD
-            watsat(c,lev) = watsat3d(g,lev)
-=======
 #if (defined WATSAT3D)
             watsat(c,lev) = watsat3d(g,lev)
 #else
             watsat(c,lev) = 0.489_r8 - 0.00126_r8*sand
 #endif
->>>>>>> 77e20324
             bd = (1._r8-watsat(c,lev))*2.7e3_r8
             xksat = 0.0070556_r8 *( 10._r8**(-0.884_r8+0.0153_r8*sand) ) ! mm/s
             tkm = (8.80_r8*sand+2.92_r8*clay)/(sand+clay)          ! W/(m K)
@@ -697,15 +680,11 @@
    call CNiniSpecial()
 #endif
 
-<<<<<<< HEAD
-   deallocate(soic2d,ndep,sand3d,clay3d,watsat3d,gti)
-=======
 #if (defined WATSAT3D)
    deallocate(soic2d,ndep,sand3d,clay3d,watsat3d,gti)
 #else
    deallocate(soic2d,ndep,sand3d,clay3d,gti)
 #endif
->>>>>>> 77e20324
 
    if (masterproc) write (6,*) 'Successfully initialized time invariant variables'
 
