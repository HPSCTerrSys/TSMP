#! /bin/ksh

always_clm(){
route "${cyellow}>> always_clm${cnormal}"
route "${cyellow}<< always_clm${cnormal}"
}

configure_clm(){
<<<<<<< HEAD
route "${cblue}>> configure_clm${cnormal}"
  mpiPathi=$defaultMpiPath
comment "   mpipath is set for Openmpi as defualt MPI wrapper: $mpiPathi "
  cplLib="-lnetcdff -lnetcdf "
=======
route "${cyellow}>> configure_clm${cnormal}"
  cplLib="-lnetcdff "
>>>>>>> fad6ac17
  flags=""
  ccc="$mpiPath/bin/mpicc "
  cfc="$mpiPath/bin/mpif90 "
  flags+="-mpi_lib $mpiPath/lib "
  c_configure_clm
route "${cyellow}<< configure_clm${cnormal}"
}

make_clm(){
route "${cyellow}>> make_clm${cnormal}"
  c_make_clm
route "${cyellow}<< make_clm${cnormal}"
}


substitutions_clm(){
route "${cyellow}>> substitutions_clm${cnormal}"
   c_substitutions_clm
  comment "   cp m_FileResolve.F90 and shr_sys_mod.F90 to usr.src folder"
    patch $rootdir/bldsva/intf_oas3/clm3_5/arch/$platform/src/m_FileResolv.F90 $clmdir/bld/usr.src	
  check
    patch $rootdir/bldsva/intf_oas3/clm3_5/arch/$platform/src/shr_sys_mod.F90 $clmdir/bld/usr.src
  check
  if [[ $withOASMCT == "true" ]] ; then
    comment "   replace files for oasis3-mct and parallel clm coupling"
        patch $rootdir/bldsva/intf_oas3/clm3_5/mct/atmdrvMod.F90 $clmdir/bld/usr.src/ 
    check
        patch $rootdir/bldsva/intf_oas3/clm3_5/mct/decompMod.F90 $clmdir/bld/usr.src/
    check
        patch "$rootdir/bldsva/intf_oas3/clm3_5/mct/oas*" $clmdir/src/oas3/ 
    check
        patch "$rootdir/bldsva/intf_oas3/clm3_5/mct/receive*" $clmdir/src/oas3/
    check
        patch "$rootdir/bldsva/intf_oas3/clm3_5/mct/send*" $clmdir/src/oas3/
    check
  fi

  comment "   cp new clm configure & Makefile.in to clm/bld/"
    patch $rootdir/bldsva/intf_oas3/clm3_5/arch/$platform/config/configure $clmdir/bld 
  check
    patch $rootdir/bldsva/intf_oas3/clm3_5/arch/$platform/config/Makefile.in $clmdir/bld 
  check
    patch $rootdir/bldsva/intf_oas3/clm3_5/arch/$platform/config/config_clm_defaults.xml $clmdir/bld 
  check
route "${cyellow}<< substitutions_clm${cnormal}"
}


setup_clm(){
route "${cyellow}>> setupClm${cnormal}"
  seconds_clm=$(($hh*3600))
  runstep_clm=$(($runhours*3600/$dt_clm))
  rpointer=$rundir/lnd.clmoas.rpointer

comment "  cp namelist to rundir"
  cp $namelist_clm $rundir/lnd.stdin >> $log_file 2>> $err_file
check


  c_setup_clm


route "${cyellow}<< setupClm${cnormal}"
}<|MERGE_RESOLUTION|>--- conflicted
+++ resolved
@@ -6,15 +6,10 @@
 }
 
 configure_clm(){
-<<<<<<< HEAD
-route "${cblue}>> configure_clm${cnormal}"
+route "${cyellow}>> configure_clm${cnormal}"
   mpiPathi=$defaultMpiPath
-comment "   mpipath is set for Openmpi as defualt MPI wrapper: $mpiPathi "
-  cplLib="-lnetcdff -lnetcdf "
-=======
-route "${cyellow}>> configure_clm${cnormal}"
+comment "   mpipath is set for Openmpi as default MPI wrapper: $mpiPathi "
   cplLib="-lnetcdff "
->>>>>>> fad6ac17
   flags=""
   ccc="$mpiPath/bin/mpicc "
   cfc="$mpiPath/bin/mpif90 "
