/*BHEADER**********************************************************************

  Copyright (c) 1995-2009, Lawrence Livermore National Security,
  LLC. Produced at the Lawrence Livermore National Laboratory. Written
  by the Parflow Team (see the CONTRIBUTORS file)
  <parflow@lists.llnl.gov> CODE-OCEC-08-103. All rights reserved.

  This file is part of Parflow. For details, see
  http://www.llnl.gov/casc/parflow

  Please read the COPYRIGHT file or Our Notice and the LICENSE file
  for the GNU Lesser General Public License.

  This program is free software; you can redistribute it and/or modify
  it under the terms of the GNU General Public License (as published
  by the Free Software Foundation) version 2.1 dated February 1999.

  This program is distributed in the hope that it will be useful, but
  WITHOUT ANY WARRANTY; without even the IMPLIED WARRANTY OF
  MERCHANTABILITY or FITNESS FOR A PARTICULAR PURPOSE. See the terms
  and conditions of the GNU General Public License for more details.

  You should have received a copy of the GNU Lesser General Public
  License along with this program; if not, write to the Free Software
  Foundation, Inc., 59 Temple Place, Suite 330, Boston, MA 02111-1307
  USA
**********************************************************************EHEADER*/

#include "parflow.h"
#include "llnlmath.h"
#include "llnltyps.h"
//#include "math.h"
#include "float.h"

/*---------------------------------------------------------------------
 * Define module structures
 *---------------------------------------------------------------------*/

typedef struct
{
   int       time_index;
    double    SpinupDampP1; // NBE
    double    SpinupDampP2; // NBE
} PublicXtra;

typedef struct
{
   Problem      *problem;

   PFModule     *density_module;
   PFModule     *saturation_module;
   PFModule     *rel_perm_module;
   PFModule     *phase_source;
   PFModule     *bc_pressure;
   PFModule     *bc_internal;
   PFModule	*overlandflow_module; //DOK
   PFModule	*overlandflow_module_diff; //@RMM

} InstanceXtra;

/*---------------------------------------------------------------------
 * Define macros for function evaluation
 *---------------------------------------------------------------------*/

#define PMean(a, b, c, d)    HarmonicMean(c, d)
#define PMeanDZ(a,b,c,d)     HarmonicMeanDZ(a, b, c, d)
#define RPMean(a, b, c, d)   UpstreamMean(a, b, c, d)
#define Mean(a,b)            ArithmeticMean(a, b)


/*  This routine provides the interface between KINSOL and ParFlow
    for function evaluations.  */

void     KINSolFunctionEval(
int      size,
N_Vector pressure,
N_Vector fval,
void    *current_state)
{
   PFModule  *nl_function_eval = StateFunc(        ((State*)current_state) );
   ProblemData *problem_data   = StateProblemData( ((State*)current_state) );
   Vector      *old_pressure   = StateOldPressure(((State*)current_state) );
   Vector      *saturation     = StateSaturation(  ((State*)current_state) );
   Vector      *old_saturation = StateOldSaturation(((State*)current_state) );
   Vector      *density        = StateDensity(     ((State*)current_state) );
   Vector      *old_density    = StateOldDensity(  ((State*)current_state) );
   double       dt             = StateDt(          ((State*)current_state) );
   double       time           = StateTime(        ((State*)current_state) );
   Vector       *evap_trans    = StateEvapTrans(   ((State*)current_state) );
   Vector       *ovrl_bc_flx   = StateOvrlBcFlx(   ((State*)current_state) );

   (void) size;
 
   PFModuleInvokeType(NlFunctionEvalInvoke, nl_function_eval, 
		  (pressure, fval, problem_data, saturation, old_saturation, 
		   density, old_density, dt, time, old_pressure, evap_trans,
		   ovrl_bc_flx) );
 
   return;
}


/*  This routine evaluates the nonlinear function based on the current 
    pressure values.  This evaluation is basically an application
    of the stencil to the pressure array. */

void NlFunctionEval (Vector *pressure,  /* Current pressure values */
		     Vector *fval, /* Return values of the nonlinear function */
		     ProblemData *problem_data, /* Geometry data for problem */
		     Vector *saturation ,  /* Saturation / work vector */
		     Vector *old_saturation,  /* Saturation values at previous time step */
		     Vector *density, /* Density vector */
		     Vector *old_density,   /* Density values at previous time step */
		     double dt,   /* Time step size */
		     double time,     /* New time value */
		     Vector *old_pressure,  
		     Vector *evap_trans,   /*sk sink term from land surface model*/
		     Vector *ovrl_bc_flx)  /*sk overland flow boundary fluxes*/ 
{
   PFModule      *this_module     = ThisPFModule;
   InstanceXtra  *instance_xtra   = (InstanceXtra *)PFModuleInstanceXtra(this_module);
   PublicXtra    *public_xtra     = (PublicXtra *)PFModulePublicXtra(this_module);

   Problem     *problem           = (instance_xtra -> problem);

   PFModule    *density_module    = (instance_xtra -> density_module);
   PFModule    *saturation_module = (instance_xtra -> saturation_module);
   PFModule    *rel_perm_module   = (instance_xtra -> rel_perm_module);
   PFModule    *phase_source      = (instance_xtra -> phase_source);
   PFModule    *bc_pressure       = (instance_xtra -> bc_pressure);
   PFModule    *bc_internal       = (instance_xtra -> bc_internal);
   PFModule    *overlandflow_module       = (instance_xtra -> overlandflow_module);
    PFModule    *overlandflow_module_diff       = (instance_xtra -> overlandflow_module_diff);

    
   /* Re-use saturation vector to save memory */
   Vector      *rel_perm          = saturation;
   Vector      *source            = saturation;

   /* Overland flow variables */ //sk
   Vector      *KW, *KE, *KN, *KS;
   Vector      *qx, *qy;
   Subvector   *kw_sub, *ke_sub, *kn_sub, *ks_sub, *qx_sub, *qy_sub;
   Subvector   *x_sl_sub, *y_sl_sub, *mann_sub;
   Subvector   *obf_sub;
   double      *kw_, *ke_, *kn_, *ks_, *qx_, *qy_;
   double      *x_sl_dat, *y_sl_dat, *mann_dat;
   double      *obf_dat;
   double      q_overlnd;
   double       sep;   // scaling difference temp var @RMM
    
   Vector      *porosity          = ProblemDataPorosity(problem_data);
   Vector      *permeability_x    = ProblemDataPermeabilityX(problem_data);
   Vector      *permeability_y    = ProblemDataPermeabilityY(problem_data);
   Vector      *permeability_z    = ProblemDataPermeabilityZ(problem_data);
   Vector      *sstorage          = ProblemDataSpecificStorage(problem_data);  //sk
   Vector      *x_sl              = ProblemDataTSlopeX(problem_data);  //sk
   Vector      *y_sl              = ProblemDataTSlopeY(problem_data);  //sk
   Vector      *man               = ProblemDataMannings(problem_data);  //sk

   /* @RMM terrain following grid slope variables */ 
   Vector      *x_ssl             = ProblemDataSSlopeX(problem_data);  //@RMM
   Vector      *y_ssl             = ProblemDataSSlopeY(problem_data);  //@RMM
   Subvector   *x_ssl_sub, *y_ssl_sub;   //@RMM
   double      *x_ssl_dat, *y_ssl_dat;    //@RMM

   /* @RMM variable dz multiplier */
   Vector      *z_mult            = ProblemDataZmult(problem_data);  //@RMM
   Subvector   *z_mult_sub;   //@RMM
   double      *z_mult_dat;   //@RMM
    
   double       gravity           = ProblemGravity(problem);
   double       viscosity         = ProblemPhaseViscosity(problem, 0);

   Subgrid     *subgrid;

   Subvector   *p_sub, *d_sub, *od_sub, *s_sub, *os_sub, *po_sub, *op_sub, *ss_sub, *et_sub;
   Subvector   *f_sub, *rp_sub, *permx_sub, *permy_sub, *permz_sub;

   Grid        *grid              = VectorGrid(pressure);
   Grid        *grid2d            = VectorGrid(x_sl);

   double      *pp, *odp, *sp, *osp, *pop, *fp, *dp, *rpp, *opp, *ss, *et;
   double      *permxp, *permyp, *permzp;

   int          i, j, k, r, is;
   int          ix, iy, iz;
   int          nx, ny, nz,gnx,gny;
   int          nx_f, ny_f, nz_f;
   int          nx_p, ny_p, nz_p;
   int          nx_po, ny_po, nz_po;
   int          sy_p, sz_p;
   int          ip, ipo,io;
    int         diffusive;   //@RMM

   double       dtmp, dx, dy, dz, vol, ffx, ffy, ffz;
   double       u_right, u_front, u_upper;
   double       diff = 0.0e0; 
    double       updir = 0.0e0;
   double       lower_cond, upper_cond;
    //@RMM : terms for gravity/terrain
    double   x_dir_g, y_dir_g, z_dir_g, del_x_slope, del_y_slope, x_dir_g_c, y_dir_g_c;
    
   BCStruct    *bc_struct;
   GrGeomSolid *gr_domain         = ProblemDataGrDomain(problem_data);
   double      *bc_patch_values;
   double       u_old = 0.0e0;
   double       u_new = 0.0e0;
   double       value;
   int         *fdir;
   int          ipatch, ival;
   int          dir = 0;
<<<<<<< HEAD
  

   int         freedrain = 0;
=======

   int         freedrain = 0;  

>>>>>>> 8226c6bb
#ifdef FREEDRAINAGE
   freedrain = 1;
   printf("free drainage BC used \n");
#endif
<<<<<<< HEAD
 
=======


   
>>>>>>> 8226c6bb
   VectorUpdateCommHandle  *handle;

   BeginTiming(public_xtra -> time_index);

   /* Initialize function values to zero. */
   PFVConstInit(0.0, fval);

   /* diffusive test here, this is NOT PF style and should be 
    re-done putting keys in BC Pressure Package and adding to the 
    datastructure for overlandflowBC */
   // diffusive = 0;
   // printf(" diffusive: %d \n", diffusive);
    diffusive = GetIntDefault("OverlandFlowDiffusive",0);
   // printf(" diffusive: %d \n", diffusive);
    
    int          overlandspinup;   //@RMM
    overlandspinup = GetIntDefault("OverlandFlowSpinUp",0);
    
   /* Pass pressure values to neighbors.  */
   handle = InitVectorUpdate(pressure, VectorUpdateAll);
   FinalizeVectorUpdate(handle);
 
   KW = NewVectorType( grid2d, 1, 1, vector_cell_centered_2D);
   KE = NewVectorType( grid2d, 1, 1, vector_cell_centered_2D);
   KN = NewVectorType( grid2d, 1, 1, vector_cell_centered_2D);
   KS = NewVectorType( grid2d, 1, 1, vector_cell_centered_2D);
   qx = NewVectorType( grid2d, 1, 1, vector_cell_centered_2D);
   qy = NewVectorType( grid2d, 1, 1, vector_cell_centered_2D);

   /* Pass permeability values */
   /*
     handle = InitVectorUpdate(permeability_x, VectorUpdateAll);
     FinalizeVectorUpdate(handle);

     handle = InitVectorUpdate(permeability_y, VectorUpdateAll);
     FinalizeVectorUpdate(handle);

     handle = InitVectorUpdate(permeability_z, VectorUpdateAll);
     FinalizeVectorUpdate(handle); */

   /* Calculate pressure dependent properties: density and saturation */

   PFModuleInvokeType(PhaseDensityInvoke, density_module, (0, pressure, density, &dtmp, &dtmp, 
					 CALCFCN));

   PFModuleInvokeType(SaturationInvoke, saturation_module, (saturation, pressure, density, 
   gravity, problem_data, CALCFCN));

   /* bc_struct = PFModuleInvoke(BCStruct *, bc_pressure, 
      (problem_data, grid, gr_domain, time));*/

   /*@ Why are the above things calculated here again; they were allready
     calculated in the driver solver_richards and passed further @*/

   /* Calculate accumulation terms for the function values */

   ForSubgridI(is, GridSubgrids(grid))
   {
      subgrid = GridSubgrid(grid, is);
	
      d_sub  = VectorSubvector(density, is);
      od_sub = VectorSubvector(old_density, is);
      p_sub = VectorSubvector(pressure, is);
      op_sub = VectorSubvector(old_pressure, is);
      s_sub  = VectorSubvector(saturation, is);
      os_sub = VectorSubvector(old_saturation, is);
      po_sub = VectorSubvector(porosity, is);
      f_sub  = VectorSubvector(fval, is);

      /* @RMM added to provide access to zmult */
      z_mult_sub = VectorSubvector(z_mult, is);
      /* @RMM added to provide variable dz */
      z_mult_dat = SubvectorData(z_mult_sub);
       /* @RMM added to provide access to x/y slopes */ 
       x_ssl_sub = VectorSubvector(x_ssl, is);
       y_ssl_sub = VectorSubvector(y_ssl, is);
       /* @RMM  added to provide slopes to terrain fns */
       x_ssl_dat = SubvectorData(x_ssl_sub);
       y_ssl_dat = SubvectorData(y_ssl_sub);
       
      /* RDF: assumes resolutions are the same in all 3 directions */
      r = SubgridRX(subgrid);

      ix = SubgridIX(subgrid);
      iy = SubgridIY(subgrid);
      iz = SubgridIZ(subgrid);
	 
      nx = SubgridNX(subgrid);
      ny = SubgridNY(subgrid);
      nz = SubgridNZ(subgrid);
	 
      dx = SubgridDX(subgrid);
      dy = SubgridDY(subgrid);
      dz = SubgridDZ(subgrid);
	 
      vol = dx*dy*dz;

      nx_f = SubvectorNX(f_sub);
      ny_f = SubvectorNY(f_sub);
      nz_f = SubvectorNZ(f_sub);
	 
      nx_po = SubvectorNX(po_sub);
      ny_po = SubvectorNY(po_sub);
      nz_po = SubvectorNZ(po_sub);

      dp  = SubvectorData(d_sub);
      odp = SubvectorData(od_sub);
      sp  = SubvectorData(s_sub);
      pp = SubvectorData(p_sub);
      opp = SubvectorData(op_sub);
      osp = SubvectorData(os_sub);
      pop = SubvectorData(po_sub);
      fp  = SubvectorData(f_sub);

      GrGeomInLoop(i, j, k, gr_domain, r, ix, iy, iz, nx, ny, nz,
      {
	 ip  = SubvectorEltIndex(f_sub,   i, j, k);
	 ipo = SubvectorEltIndex(po_sub,  i, j, k);
          io = SubvectorEltIndex(f_sub, i, j, 0);
          del_x_slope = (1.0/cos(atan(x_ssl_dat[io])));
          del_y_slope = (1.0/cos(atan(y_ssl_dat[io])));
          del_x_slope = 1.0;
          del_y_slope = 1.0;
          
	 fp[ip] = (sp[ip]*dp[ip] - osp[ip]*odp[ip])*pop[ipo]*vol*del_x_slope*del_y_slope*z_mult_dat[ip];
      });
   }

   /*@ Add in contributions from compressible storage */

   ForSubgridI(is, GridSubgrids(grid))
   {
      subgrid = GridSubgrid(grid, is);
	
      ss_sub  = VectorSubvector(sstorage, is);

      d_sub  = VectorSubvector(density, is);
      od_sub = VectorSubvector(old_density, is);
      p_sub = VectorSubvector(pressure, is);
      op_sub = VectorSubvector(old_pressure, is);
      s_sub  = VectorSubvector(saturation, is);
      os_sub = VectorSubvector(old_saturation, is);
      f_sub  = VectorSubvector(fval, is);

      /* @RMM added to provide access to zmult */
      z_mult_sub = VectorSubvector(z_mult, is);
      /* @RMM added to provide variable dz */
      z_mult_dat = SubvectorData(z_mult_sub);
       /* @RMM added to provide access to x/y slopes */ 
       x_ssl_sub = VectorSubvector(x_ssl, is);
       y_ssl_sub = VectorSubvector(y_ssl, is);
       /* @RMM  added to provide slopes to terrain fns */
       x_ssl_dat = SubvectorData(x_ssl_sub);
       y_ssl_dat = SubvectorData(y_ssl_sub);
       
      /* RDF: assumes resolutions are the same in all 3 directions */
      r = SubgridRX(subgrid);
	 
      ix = SubgridIX(subgrid);
      iy = SubgridIY(subgrid);
      iz = SubgridIZ(subgrid);
	 
      nx = SubgridNX(subgrid);
      ny = SubgridNY(subgrid);
      nz = SubgridNZ(subgrid);
	 
      dx = SubgridDX(subgrid);
      dy = SubgridDY(subgrid);
      dz = SubgridDZ(subgrid);
	 
      vol = dx*dy*dz;

      nx_f = SubvectorNX(f_sub);
      ny_f = SubvectorNY(f_sub);
      nz_f = SubvectorNZ(f_sub);
	 
      ss = SubvectorData(ss_sub);

      dp  = SubvectorData(d_sub);
      odp = SubvectorData(od_sub);
      sp  = SubvectorData(s_sub);
      pp = SubvectorData(p_sub);
      opp = SubvectorData(op_sub);
      osp = SubvectorData(os_sub);
      fp  = SubvectorData(f_sub);


      GrGeomInLoop(i, j, k, gr_domain, r, ix, iy, iz, nx, ny, nz,
      {
	 ip = SubvectorEltIndex(f_sub, i, j, k);
          io = SubvectorEltIndex(f_sub, i, j, 0);
          del_x_slope = (1.0/cos(atan(x_ssl_dat[io])));
          del_y_slope = (1.0/cos(atan(y_ssl_dat[io])));
          del_x_slope = 1.0;
          del_y_slope = 1.0;
	 fp[ip] += ss[ip]*vol*del_x_slope*del_y_slope*z_mult_dat[ip] *(pp[ip]*sp[ip]*dp[ip] - opp[ip]*osp[ip]*odp[ip]);
         // printf(" ZMD2: %d %f \n",ip, z_mult_dat[ip]);
          
      });
   }

   /* Add in contributions from source terms - user specified sources and
      flux wells.  Calculate phase source values overwriting current 
      saturation vector */
   PFModuleInvokeType(PhaseSourceInvoke, phase_source, (source, 0, problem, problem_data,
							time));

   ForSubgridI(is, GridSubgrids(grid))
   {
      subgrid = GridSubgrid(grid, is);
	
      s_sub  = VectorSubvector(source, is);
      f_sub  = VectorSubvector(fval, is);
      et_sub = VectorSubvector(evap_trans, is);
       
      /* RDF: assumes resolutions are the same in all 3 directions */
      r = SubgridRX(subgrid);

      ix = SubgridIX(subgrid);
      iy = SubgridIY(subgrid);
      iz = SubgridIZ(subgrid);
	 
      nx = SubgridNX(subgrid);
      ny = SubgridNY(subgrid);
      nz = SubgridNZ(subgrid);
	 
      dx = SubgridDX(subgrid);
      dy = SubgridDY(subgrid);
      dz = SubgridDZ(subgrid);
	 
      vol = dx*dy*dz;

      nx_f = SubvectorNX(f_sub);
      ny_f = SubvectorNY(f_sub);
      nz_f = SubvectorNZ(f_sub);
	 
      sp = SubvectorData(s_sub);
      fp = SubvectorData(f_sub);
      et = SubvectorData(et_sub);
       
       /* @RMM added to provide access to x/y slopes */ 
       x_ssl_sub = VectorSubvector(x_ssl, is);
       y_ssl_sub = VectorSubvector(y_ssl, is);
       /* @RMM  added to provide slopes to terrain fns */
       x_ssl_dat = SubvectorData(x_ssl_sub);
       y_ssl_dat = SubvectorData(y_ssl_sub);
       /* @RMM added to provide access to zmult */
       z_mult_sub = VectorSubvector(z_mult, is);
       /* @RMM added to provide variable dz */
       z_mult_dat = SubvectorData(z_mult_sub);

      GrGeomInLoop(i, j, k, gr_domain, r, ix, iy, iz, nx, ny, nz,
      {

	 ip = SubvectorEltIndex(f_sub, i, j, k);
          io = SubvectorEltIndex(f_sub, i, j, 0);
          del_x_slope = (1.0/cos(atan(x_ssl_dat[io])));
          del_y_slope = (1.0/cos(atan(y_ssl_dat[io])));
          del_x_slope = 1.0;
          del_y_slope = 1.0;
	 fp[ip] -= vol*del_x_slope*del_y_slope*z_mult_dat[ip] * dt * (sp[ip] + et[ip]);
          
          
      });
   }

   bc_struct = PFModuleInvokeType(BCPressureInvoke, bc_pressure, 
			      (problem_data, grid, gr_domain, time));

   /* 
      Temporarily insert boundary pressure values for Dirichlet
      boundaries into cells that are in the inactive region but next
      to a Dirichlet boundary condition.  These values are required
      for use in the rel_perm_module to compute rel_perm values for
      these cells. They needed for upstream weighting in mobilities.

      NOTES:

      These values must be later removed from the pressure field and
      fval needs to be adjusted for these cells to make the inactive 
      region problem decoupled from the active region cells for the 
      solver.

      Densities are currently defined everywhere so should be valid for 
      these boundary cells.

      SGS not sure if this will work or not so left it here for later
      exploration.  This is a little hacky in the sense that we are
      inserting values and then need to overwrite them again.  It
      might be more clean to rewrite the Dirichlet boundary condition
      code to not require the values be in the pressure field for
      these cells but instead grab the values out of the
      BCStructPatchValues as was done here.  In other words use
      bc_patch_values[ival] in rel_perm_module code and remove this
      loop.
   */

   ForSubgridI(is, GridSubgrids(grid))
   {
      subgrid = GridSubgrid(grid, is);
	 
      p_sub   = VectorSubvector(pressure, is);

      nx_p = SubvectorNX(p_sub);
      ny_p = SubvectorNY(p_sub);
      nz_p = SubvectorNZ(p_sub);
	 
      sy_p = nx_p;
      sz_p = ny_p * nx_p;

      pp = SubvectorData(p_sub);

      for (ipatch = 0; ipatch < BCStructNumPatches(bc_struct); ipatch++)
      {
	 bc_patch_values = BCStructPatchValues(bc_struct, ipatch, is);

	 switch(BCStructBCType(bc_struct, ipatch))
	 {

	    case DirichletBC:
	    {
	       BCStructPatchLoop(i, j, k, fdir, ival, bc_struct, ipatch, is,
	       {
		  ip   = SubvectorEltIndex(p_sub, i, j, k);
		  value =  bc_patch_values[ival];
		  pp[ip + fdir[0]*1 + fdir[1]*sy_p + fdir[2]*sz_p] = value;
	       
	       });
	       break;
	    }

	 }     /* End switch BCtype */
      }        /* End ipatch loop */
   }           /* End subgrid loop */

   /* Calculate relative permeability values overwriting current 
      phase source values */

   PFModuleInvokeType(PhaseRelPermInvoke, rel_perm_module, 
		  (rel_perm, pressure, density, gravity, problem_data, 
		   CALCFCN));

   /* Calculate contributions from second order derivatives and gravity */
   ForSubgridI(is, GridSubgrids(grid))
   {
      subgrid = GridSubgrid(grid, is);
	
      p_sub     = VectorSubvector(pressure, is);
      d_sub     = VectorSubvector(density, is);
      rp_sub    = VectorSubvector(rel_perm, is);
      f_sub     = VectorSubvector(fval, is);
      permx_sub = VectorSubvector(permeability_x, is);
      permy_sub = VectorSubvector(permeability_y, is);
      permz_sub = VectorSubvector(permeability_z, is);
       /* @RMM added to provide access to x/y slopes */ 
       x_ssl_sub = VectorSubvector(x_ssl, is);
       y_ssl_sub = VectorSubvector(y_ssl, is);
       
       /* @RMM added to provide access to zmult */
       z_mult_sub = VectorSubvector(z_mult, is);

      /* RDF: assumes resolutions are the same in all 3 directions */
      r = SubgridRX(subgrid);
	 
      ix = SubgridIX(subgrid) - 1;
      iy = SubgridIY(subgrid) - 1;
      iz = SubgridIZ(subgrid) - 1;
	 
      nx = SubgridNX(subgrid) + 1;
      ny = SubgridNY(subgrid) + 1;
      nz = SubgridNZ(subgrid) + 1;
	 
      dx = SubgridDX(subgrid);
      dy = SubgridDY(subgrid);
      dz = SubgridDZ(subgrid);
	 
      ffx = dy * dz;
      ffy = dx * dz;
      ffz = dx * dy;

      nx_p = SubvectorNX(p_sub);
      ny_p = SubvectorNY(p_sub);
      nz_p = SubvectorNZ(p_sub);
	 
      sy_p = nx_p;
      sz_p = ny_p * nx_p;

      pp    = SubvectorData(p_sub);
      dp    = SubvectorData(d_sub);
      rpp   = SubvectorData(rp_sub);
      fp    = SubvectorData(f_sub);
      permxp = SubvectorData(permx_sub);
      permyp = SubvectorData(permy_sub);
      permzp = SubvectorData(permz_sub);
       
       /* @RMM  added to provide slopes to terrain fns */
       x_ssl_dat = SubvectorData(x_ssl_sub);
       y_ssl_dat = SubvectorData(y_ssl_sub);
       
       /* @RMM added to provide variable dz */
       z_mult_dat = SubvectorData(z_mult_sub);
       
       qx_sub = VectorSubvector(qx, is);


      GrGeomInLoop(i, j, k, gr_domain, r, ix, iy, iz, nx, ny, nz,
      {
	 ip = SubvectorEltIndex(p_sub, i, j, k);
     io = SubvectorEltIndex(p_sub, i, j, 0);     

          /* @RMM: modified the terrain-following transform
           to be swtichable in the UZ
           terms:
           1. x dir terrain tendency:  gravity*sin(atan(x_ssl_dat[io]))
           2. y dir terrain tendency:  gravity*sin(atan(y_ssl_dat[io]))
           3. z dir terrain decrease in g: cos(atan(sqrt(pow(x_ssl_dat[io],2)+pow(y_ssl_dat[io],2))))
           4. change in delta-x due to slope: (1.0/cos(atan(x_ssl_dat[io])))
           5. change in delta-y due to slope: (1.0/cos(atan(y_ssl_dat[io]))) */
/*          if (pp[ip] < 0.) {
              x_dir_g = 0.0;
              y_dir_g = 0.0;
              z_dir_g = 1.0;
              
          } else { */
         // x_dir_g = RPMean(x_ssl_dat[io],x_ssl_dat[io+1]
         //   ,gravity*sin(atan(x_ssl_dat[io])),gravity*sin(atan(x_ssl_dat[io+1])));
          x_dir_g = Mean(gravity*sin(atan(x_ssl_dat[io])),gravity*sin(atan(x_ssl_dat[io+1])));
         // x_dir_g = gravity*sin(Mean(atan(x_ssl_dat[io]),atan(x_ssl_dat[io+1])));
          //x_dir_g = gravity*sin(atan(x_ssl_dat[io]))
         // x_dir_g = gravity*sin(atan(x_ssl_dat[io]));
         // x_dir_g = x_ssl_dat[io];
          x_dir_g_c = Mean(gravity*cos(atan(x_ssl_dat[io])),gravity*cos(atan(x_ssl_dat[io+1])));
         // x_dir_g_c = gravity*cos(Mean(atan(x_ssl_dat[io]),atan(x_ssl_dat[io+1])));
         //  x_dir_g_c = gravity*cos(atan(x_ssl_dat[io]));
          //x_dir_g_c = 1.0; 
          
      //    y_dir_g = RPMean(y_ssl_dat[io], x_ssl_dat[io+sy_p]
      //      ,gravity*sin(atan(y_ssl_dat[io])),gravity*sin(atan(y_ssl_dat[io+sy_p])));
          y_dir_g = Mean(gravity*sin(atan(y_ssl_dat[io])),gravity*sin(atan(y_ssl_dat[io+sy_p])));
         // y_dir_g = gravity*sin(Mean(atan(y_ssl_dat[io]),atan(y_ssl_dat[io+sy_p])));
          //y_dir_g = gravity*sin(atan(y_ssl_dat[io]));
          //y_dir_g = y_ssl_dat[io];
          y_dir_g_c = Mean(gravity*cos(atan(y_ssl_dat[io])),gravity*cos(atan(y_ssl_dat[io+sy_p])));
          //y_dir_g_c = gravity*cos(Mean(atan(y_ssl_dat[io]),atan(y_ssl_dat[io+sy_p])));
         // y_dir_g_c = gravity*cos(atan(y_ssl_dat[io]));
          //y_dir_g_c = 1.0;

          // z_dir_g = cos(atan(sqrt(pow(x_ssl_dat[io],2)+pow(y_ssl_dat[io],2))));
          z_dir_g = 1.0;
         // }
          del_x_slope = (1.0/cos(atan(x_ssl_dat[io])));
          del_y_slope = (1.0/cos(atan(y_ssl_dat[io])));

          del_x_slope = 1.0;
          del_y_slope = 1.0;
          
	 /* Calculate right face velocity.
      diff >= 0 implies flow goes left to right */
	 diff    = pp[ip] - pp[ip+1];
          updir= (diff/dx)*x_dir_g_c - x_dir_g;
	 u_right = z_mult_dat[ip]*ffx*del_y_slope * PMean(pp[ip], pp[ip+1], 
	 permxp[ip], permxp[ip+1])
	    * (diff / (dx *del_x_slope) )*x_dir_g_c
	   // * RPMean(pp[ip], pp[ip+1],
           * RPMean(updir,0.0,
                 rpp[ip]*dp[ip],
	    rpp[ip+1]*dp[ip+1])
	    / viscosity;

          /* Calculate right face velocity gravity terms
           @RMM added sin* g term to test terrain-following grid
           should I upwind on gravity terms or pressure?
           pressure is currently       implemented
           Sx < 0 implies flow goes left to right */
          
          u_right += z_mult_dat[ip]*ffx *del_y_slope* PMean(pp[ip], pp[ip+1], 
                                permxp[ip], permxp[ip+1])
          * (-x_dir_g )
//         * RPMean(pp[ip], pp[ip+1],rpp[ip]*dp[ip],
         //* RPMean(-x_dir_g, 0.0, rpp[ip]*dp[ip],
         // * RPMean(-x_dir_g, 0.0, rpp[ip]*dp[ip],
            * RPMean(updir, 0.0, rpp[ip]*dp[ip],
          rpp[ip+1]*dp[ip+1])
//          *rpp[ip]*dp[ip]
          / viscosity; 
 
          
	 /* Calculate front face velocity.
	    diff >= 0 implies flow goes back to front */
	 diff    = pp[ip] - pp[ip+sy_p];
          updir= (diff/dy)*y_dir_g_c - y_dir_g;    
	 u_front = z_mult_dat[ip]*ffy*del_x_slope  
        * PMean(pp[ip], pp[ip+sy_p], permyp[ip], permyp[ip+sy_p])
	    * (diff / (dy*del_y_slope) )*y_dir_g_c
	   // * RPMean(pp[ip], pp[ip+sy_p],
          * RPMean(updir, 0.0,
          rpp[ip]*dp[ip],
	    rpp[ip+sy_p]*dp[ip+sy_p])
	    / viscosity;
          
          /* Calculate front face velocity gravity terms
           @RMM added sin* g term to test terrain-following grid
           note upwinding on gravity terms not pressure 
           Sy < 0 implies flow goes from left to right
           */
	
          u_front += z_mult_dat[ip]*ffy*del_x_slope
          * PMean(pp[ip], pp[ip+sy_p], permyp[ip], permyp[ip+sy_p])
          * (-y_dir_g)
   //       * RPMean(pp[ip], pp[ip+sy_p], rpp[ip]*dp[ip],
  //        * RPMean(-y_dir_g,0.0, rpp[ip]*dp[ip],
            * RPMean(updir, 0.0, rpp[ip]*dp[ip],
                   rpp[ip+sy_p]*dp[ip+sy_p])
 //         *rpp[ip]*dp[ip]
          / viscosity;
          
	 /* Calculate upper face velocity.
	    diff >= 0 implies flow goes lower to upper 
      @RMM added cos to g term to test terrain-following grid
      */
            sep = dz*(Mean(z_mult_dat[ip],z_mult_dat[ip+sz_p]));
          //printf("%d %d %d %f %f \n",i,j,k,z_mult_dat[ip], z_mult_dat[ip+sz_p]);
          //printf("%d %d %d %f %f \n",i,j,k,pp[ip], pp[ip+sz_p]);


         // sep = dz*z_mult_dat[ip];

        //  lower_cond = pp[ip]/ sep   - 0.5 *(Mean(z_mult_dat[ip],z_mult_dat[ip+sz_p]))* dp[ip] * gravity  * 
        //     z_dir_g; 
          
        //  sep = dz*z_mult_dat[ip+sz_p];

       //   upper_cond = pp[ip+sz_p] / sep  + 0.5*(Mean(z_mult_dat[ip],z_mult_dat[ip+sz_p]))* dp[ip+sz_p] * gravity * 
       //     z_dir_g; 
          
          //CPS
         
          lower_cond = pp[ip]/ sep   - (z_mult_dat[ip]/(z_mult_dat[ip]+z_mult_dat[ip+sz_p]))  * dp[ip] * gravity  * z_dir_g;

          upper_cond = pp[ip+sz_p] / sep  + (z_mult_dat[ip+sz_p]/(z_mult_dat[ip]+z_mult_dat[ip+sz_p])) * dp[ip+sz_p] * gravity *z_dir_g;

 
          diff = (lower_cond - upper_cond);
	 u_upper = ffz*del_x_slope*del_y_slope 
          * PMeanDZ(permzp[ip], permzp[ip+sz_p], z_mult_dat[ip],z_mult_dat[ip+sz_p])
	    * diff
	    * RPMean(lower_cond, upper_cond, rpp[ip]*dp[ip], 
	    rpp[ip+sz_p]*dp[ip+sz_p])
	    / viscosity;
        //  printf("uupper: %10.6e \n", u_upper);


	 fp[ip]      += dt * ( u_right + u_front + u_upper );
	 fp[ip+1]    -= dt * u_right;
	 fp[ip+sy_p] -= dt * u_front;
	 fp[ip+sz_p] -= dt * u_upper;
      });
   }

   /*  Calculate correction for boundary conditions */

   ForSubgridI(is, GridSubgrids(grid))
   {
      subgrid = GridSubgrid(grid, is);
	 
      d_sub     = VectorSubvector(density, is);
      rp_sub    = VectorSubvector(rel_perm, is);
      f_sub     = VectorSubvector(fval, is);
      permx_sub = VectorSubvector(permeability_x, is);
      permy_sub = VectorSubvector(permeability_y, is);
      permz_sub = VectorSubvector(permeability_z, is);

      p_sub     = VectorSubvector(pressure, is);
      op_sub = VectorSubvector(old_pressure, is);
      os_sub = VectorSubvector(old_saturation, is);
       
       /* @RMM added to provide access to x/y slopes */ 
       x_ssl_sub = VectorSubvector(x_ssl, is);
       y_ssl_sub = VectorSubvector(y_ssl, is);
       
      // sk Overland flow
      kw_sub = VectorSubvector(KW, is);
      ke_sub = VectorSubvector(KE, is);
      kn_sub = VectorSubvector(KN, is);
      ks_sub = VectorSubvector(KS, is);
      qx_sub = VectorSubvector(qx, is);
      qy_sub = VectorSubvector(qy, is);
      x_sl_sub = VectorSubvector(x_sl, is);
      y_sl_sub = VectorSubvector(y_sl, is);
      mann_sub = VectorSubvector(man, is);
      /*
	SGS TODO This looks very wrong, why going to DB here, should
	come from DS
      */
      gnx = GetInt("ComputationalGrid.NX");
      gny = GetInt("ComputationalGrid.NY");
      obf_sub = VectorSubvector(ovrl_bc_flx,is);


      dx = SubgridDX(subgrid);
      dy = SubgridDY(subgrid);
      dz = SubgridDZ(subgrid);
      
      nx = SubgridNX(subgrid);
      ny = SubgridNY(subgrid);
      
      ix = SubgridIX(subgrid);
      iy = SubgridIY(subgrid); 
      
      ffx = dy * dz;
      ffy = dx * dz;
      ffz = dx * dy;

      vol = dx * dy * dz;
	 
      nx_p = SubvectorNX(p_sub);
      ny_p = SubvectorNY(p_sub);
      nz_p = SubvectorNZ(p_sub);
	 
      sy_p = nx_p;
      sz_p = ny_p * nx_p;

      dp     = SubvectorData(d_sub);
      rpp    = SubvectorData(rp_sub);
      fp     = SubvectorData(f_sub);
      permxp = SubvectorData(permx_sub);
      permyp = SubvectorData(permy_sub);
      permzp = SubvectorData(permz_sub);

      kw_ = SubvectorData(kw_sub);
      ke_ = SubvectorData(ke_sub);
      kn_ = SubvectorData(kn_sub);
      ks_ = SubvectorData(ks_sub);
      qx_ = SubvectorData(qx_sub);
      qy_ = SubvectorData(qy_sub);
      x_sl_dat = SubvectorData(x_sl_sub);
      y_sl_dat = SubvectorData(y_sl_sub);
      mann_dat = SubvectorData(mann_sub);
      obf_dat  = SubvectorData(obf_sub);

      pp = SubvectorData(p_sub);
      opp = SubvectorData(op_sub);
      osp = SubvectorData(os_sub);
       
       /* @RMM  added to provide slopes to terrain fns */
       x_ssl_dat = SubvectorData(x_ssl_sub);
       y_ssl_dat = SubvectorData(y_ssl_sub);
       /* @RMM added to provide access to zmult */
       z_mult_sub = VectorSubvector(z_mult, is);
       /* @RMM added to provide variable dz */
       z_mult_dat = SubvectorData(z_mult_sub);
       
       

      for (ipatch = 0; ipatch < BCStructNumPatches(bc_struct); ipatch++)
      {
	 bc_patch_values = BCStructPatchValues(bc_struct, ipatch, is);

	 switch(BCStructBCType(bc_struct, ipatch))
	 {

	    case DirichletBC:
	    { 
	       BCStructPatchLoop(i, j, k, fdir, ival, bc_struct, ipatch, is,
	       {
		  ip   = SubvectorEltIndex(p_sub, i, j, k);
          io = SubvectorEltIndex(p_sub, i, j, 0);    
		  value =  bc_patch_values[ival];
//               if (pp[ip] < 0.) {
                   x_dir_g = 0.0;
                   y_dir_g = 0.0;
                   z_dir_g = 1.0;
                   
/*               } else {
                   
               x_dir_g = gravity*sin(atan(x_ssl_dat[io]));
               y_dir_g = gravity*sin(atan(y_ssl_dat[io]));
               z_dir_g = cos(atan(sqrt(pow(x_ssl_dat[io],2)+pow(y_ssl_dat[io],2)))); */
    //           }
                del_x_slope = (1.0/cos(atan(x_ssl_dat[io])));
               del_y_slope = (1.0/cos(atan(y_ssl_dat[io])));
               
               del_x_slope = 1.0;
               del_y_slope = 1.0;
               

		  /* Don't currently do upstream weighting on boundaries */

		  if (fdir[0])
		  {
		     switch(fdir[0])
		     {
			case -1:
			   dir = -1;
			   diff  = pp[ip-1] - pp[ip];
			   u_old = z_mult_dat[ip]*ffx *del_y_slope
			      * PMean(pp[ip-1], pp[ip], permxp[ip-1], permxp[ip])
			      * (diff / dx*del_x_slope )
			      * RPMean(pp[ip-1], pp[ip], 
			      rpp[ip-1]*dp[ip-1], rpp[ip]*dp[ip]) 
			      / viscosity;
                     
                u_old += z_mult_dat[ip]*ffx *del_y_slope *
                     PMean(pp[ip-1], pp[ip], 
                            permxp[ip-1], permxp[ip])
                     * (-x_dir_g )
                     * RPMean(pp[ip-1], pp[ip] , rpp[ip-1]*dp[ip-1],
                              rpp[ip]*dp[ip])
                     / viscosity;     
                     
			   diff = value - pp[ip];
			   u_new = RPMean(value, pp[ip], 
			   rpp[ip-1]*dp[ip-1], rpp[ip]*dp[ip]);
			   break;
			case  1:
			   dir = 1;
			   diff  = pp[ip] - pp[ip+1];
			   u_old = z_mult_dat[ip]*ffx *del_y_slope
			      * PMean(pp[ip], pp[ip+1], permxp[ip], permxp[ip+1])
			      * (diff / dx*del_x_slope )
			      * RPMean(pp[ip], pp[ip+1],
			      rpp[ip]*dp[ip], rpp[ip+1]*dp[ip+1]) 
			      / viscosity;

                u_old += z_mult_dat[ip]*ffx *del_y_slope
                     * PMean(pp[ip], pp[ip+1], 
                        permxp[ip], permxp[ip+1])
                     * (-x_dir_g )
                     * RPMean(pp[ip], pp[ip+1], rpp[ip]*dp[ip],
                              rpp[ip+1]*dp[ip+1])
                     / viscosity;                         
                     
			   diff = pp[ip] - value;
			   u_new = RPMean(pp[ip], value,
			   rpp[ip]*dp[ip], rpp[ip+1]*dp[ip+1]);
			   break;
		     }
		     u_new = u_new *z_mult_dat[ip]* ffx *del_y_slope 
              * ( permxp[ip] / viscosity ) 
			* 2.0 * (diff/dx);
		  }
		  else if (fdir[1])
		  {
		     switch(fdir[1])
		     {
			case -1:
			   dir = -1;
			   diff  = pp[ip-sy_p] - pp[ip];
			   u_old = z_mult_dat[ip]*ffy *del_x_slope
			      * PMean(pp[ip-sy_p], pp[ip], 
			      permyp[ip-sy_p], permyp[ip])
			      * (diff / dy*del_y_slope )
			      * RPMean(pp[ip-sy_p], pp[ip], 
			      rpp[ip-sy_p]*dp[ip-sy_p], rpp[ip]*dp[ip]) 
			      / viscosity;
                
                u_old += z_mult_dat[ip]*ffy*del_x_slope * 
                    PMean(pp[ip], pp[ip-sy_p], permyp[ip], 
                            permyp[ip-sy_p])
                     * (-y_dir_g)
                     * RPMean(pp[ip],pp[ip-sy_p], rpp[ip]*dp[ip],
                              rpp[ip-sy_p]*dp[ip-sy_p])
                     / viscosity;
                     
                     
			   diff =  value - pp[ip];
			   u_new = RPMean(value, pp[ip], 
			   rpp[ip-sy_p]*dp[ip-sy_p], rpp[ip]*dp[ip]);
			   break;
			case  1:
			   dir = 1;
			   diff  = pp[ip] - pp[ip+sy_p];
			    u_old = z_mult_dat[ip]*ffy *del_x_slope
			      * PMean(pp[ip], pp[ip+sy_p], 
			      permyp[ip], permyp[ip+sy_p])
			      * (diff / dy *del_y_slope )
			      * RPMean(pp[ip], pp[ip+sy_p], 
			      rpp[ip]*dp[ip], rpp[ip+sy_p]*dp[ip+sy_p])
			      / viscosity;
                     
               u_old += z_mult_dat[ip]*ffy*del_x_slope 
                     * PMean(pp[ip], pp[ip+sy_p], permyp[ip], 
                        permyp[ip+sy_p])
                     * (-y_dir_g)
                     * RPMean(pp[ip],pp[ip+sy_p], rpp[ip]*dp[ip],
                              rpp[ip+sy_p]*dp[ip+sy_p])
                     / viscosity;
                     
                     
			   diff = pp[ip] - value;
			   u_new = RPMean(pp[ip], value,
			   rpp[ip]*dp[ip], rpp[ip+sy_p]*dp[ip+sy_p]);
			   break;
		     }
		     u_new = u_new * z_mult_dat[ip]*ffy * del_x_slope* ( permyp[ip] / viscosity ) 
			* 2.0 * (diff/dy);
		  }
		  else if (fdir[2])
		  {
		     switch(fdir[2])
		     {
			case -1:
			{
			   dir = -1;
                sep = dz*Mean(z_mult_dat[ip],z_mult_dat[ip-sz_p]);  //RMM
                //sep = dz*z_mult_dat[ip];  //RMM
               //printf("case-1 %d %d %d %f %f  \n", i,j,k, z_mult_dat[ip],z_mult_dat[ip-sz_p]);
                
			   lower_cond = pp[ip-sz_p] / sep
			      -  (z_mult_dat[ip-sz_p]/(z_mult_dat[ip]+z_mult_dat[ip-sz_p])) *dp[ip-sz_p] * gravity *
                 z_dir_g;
                
			   upper_cond = pp[ip]/ sep + (z_mult_dat[ip]/(z_mult_dat[ip]+z_mult_dat[ip-sz_p]))* dp[ip] * gravity*
                 z_dir_g;
                
			   diff = (lower_cond - upper_cond);

			   u_old = ffz *del_x_slope*del_y_slope 
			      * PMeanDZ(permzp[ip-sz_p], permzp[ip], 
                            z_mult_dat[ip-sz_p],z_mult_dat[ip])
			      * diff
			      * RPMean(lower_cond, upper_cond, 
			      rpp[ip-sz_p]*dp[ip-sz_p], rpp[ip]*dp[ip]) 
			      / viscosity;
                
                //sep = dz*z_mult_dat[ip];
<<<<<<< HEAD
=======
                sep = dz*z_mult_dat[ip]/2.0;
>>>>>>> 8226c6bb
                //printf("case-1 %f %f %d \n", sep,z_mult_dat[ip], ip);

			   lower_cond = value/sep  -  0.25*dp[ip] * gravity;
			   upper_cond = pp[ip]/sep +  0.25*dp[ip] * gravity;
			   diff = (lower_cond - upper_cond);
			   u_new = RPMean(lower_cond, upper_cond, 
			   rpp[ip-sz_p]*dp[ip-sz_p], rpp[ip]*dp[ip]);
			   break;
			}   /* End case -1 */
			case  1:
			{
			   dir = 1;
			   
                /* Calculate upper face velocity.
                 @RMM added cos to g term to test terrain-following grid
                 */
                
                sep = dz*Mean(z_mult_dat[ip],z_mult_dat[ip+sz_p]);  //RMM
                //sep = dz*z_mult_dat[ip];  //RMM
               // printf("case+1 %f %f %f %d \n", sep,z_mult_dat[ip],z_mult_dat[ip+sz_p], ip);
               // printf("%d %d %d %f %f \n",i,j,k,z_mult_dat[ip], z_mult_dat[ip+sz_p]);
               // printf("%d %d %d %f %f \n",i,j,k,pp[ip], pp[ip+sz_p]);


                lower_cond = pp[ip]/sep  - (z_mult_dat[ip]/(z_mult_dat[ip]+z_mult_dat[ip+sz_p])) * dp[ip] * gravity *
                z_dir_g; 
                
			   upper_cond = pp[ip+sz_p] /sep + (z_mult_dat[ip+sz_p]/(z_mult_dat[ip]+z_mult_dat[ip+sz_p])) *dp[ip+sz_p] * gravity  *
                z_dir_g; 
                 
                diff = (lower_cond - upper_cond);
                
               
			   u_old = ffz * del_x_slope*del_y_slope
			      * PMeanDZ(permzp[ip], permzp[ip+sz_p], 
                            z_mult_dat[ip],z_mult_dat[ip+sz_p])
			      * diff
			      * RPMean(lower_cond, upper_cond, 
			      rpp[ip]*dp[ip], rpp[ip+sz_p]*dp[ip+sz_p])
			      / viscosity;
               // printf("uold: %10.6e \n", u_old);
                
<<<<<<< HEAD
                //sep = dz/2.0;
=======
                sep = dz*z_mult_dat[ip]/2.0;
>>>>>>> 8226c6bb
               // printf("case+1 %f %f %d \n", sep,z_mult_dat[ip], ip);

                lower_cond = (pp[ip] / sep) - 0.25 *  dp[ip] * gravity *
               z_dir_g; 
                
                upper_cond = (value / sep) + 0.25 * dp[ip] * gravity *
               z_dir_g; 
                
			   diff = lower_cond - upper_cond;
			   u_new = RPMean(lower_cond, upper_cond,
			   rpp[ip]*dp[ip], rpp[ip+sz_p]*dp[ip+sz_p]);
			   break;
			}   /* End case 1 */
		     }
		     u_new = u_new * ffz * del_x_slope*del_y_slope*
               ( permzp[ip] / viscosity ) 
			* 2.0 * diff;
              //printf("%f %f %f %f %f \n", u_new, ffz, del_x_slope, del_y_slope, diff);
		  }

		  /* Remove the boundary term computed above */
		  fp[ip] -= dt * dir * u_old;

		  /* Add the correct boundary term */
		  fp[ip] += dt * dir * u_new;
	       });

	       break; 
	    } 

	    case FluxBC:
	    {
	       BCStructPatchLoop(i, j, k, fdir, ival, bc_struct, ipatch, is,
	       {
		  ip   = SubvectorEltIndex(p_sub, i, j, k);
          io   = SubvectorEltIndex(p_sub, i, j, 0);
//               if (pp[ip] < 0.) {
                   x_dir_g = 0.0;
                   y_dir_g = 0.0;
                   z_dir_g = 1.0;
                   
/*               } else { */
//               x_dir_g = gravity*sin(atan(x_ssl_dat[io]));
//               y_dir_g = gravity*sin(atan(y_ssl_dat[io]));
//               z_dir_g = cos(atan(sqrt(pow(x_ssl_dat[io],2)+pow(y_ssl_dat[io],2))));
            //   }
                   del_x_slope = (1.0/cos(atan(x_ssl_dat[io])));
               del_y_slope = (1.0/cos(atan(y_ssl_dat[io])));
               
              del_x_slope = 1.0;
              del_y_slope = 1.0;
               
		  if (fdir[0])
		  {
		     switch(fdir[0])
		     {
			case -1:
			   dir = -1;
			   diff  = pp[ip-1] - pp[ip];
			   u_old = z_mult_dat[ip]*ffx * del_y_slope 
                     *PMean(pp[ip-1], pp[ip], 
			   permxp[ip-1], permxp[ip])
			      * (diff / dx * del_x_slope )
			      * RPMean(pp[ip-1], pp[ip], 
			      rpp[ip-1]*dp[ip-1], rpp[ip]*dp[ip]) 
			      / viscosity;
              
                u_old += z_mult_dat[ip]*ffx * del_y_slope
                     * PMean(pp[ip-1], pp[ip], 
                        permxp[ip-1], permxp[ip])
                     * (-x_dir_g )
                     * RPMean(pp[ip-1], pp[ip] , rpp[ip-1]*dp[ip-1],
                              rpp[ip]*dp[ip])
                     / viscosity;     
                     
                     
			   break;
			case  1:
			   dir = 1;
			   diff  = pp[ip] - pp[ip+1];
			   u_old = z_mult_dat[ip]*ffx * del_y_slope
                     * PMean(pp[ip], pp[ip+1], 
			   permxp[ip], permxp[ip+1])
			      * (diff / dx * del_x_slope )
			      * RPMean(pp[ip], pp[ip+1], 
			      rpp[ip]*dp[ip], rpp[ip+1]*dp[ip+1]) 
			      / viscosity;
                     
               u_old += z_mult_dat[ip]*ffx *del_y_slope
                     * PMean(pp[ip], pp[ip+1], 
                        permxp[ip], permxp[ip+1])
                 * (-x_dir_g )
                 * RPMean(pp[ip], pp[ip+1], rpp[ip]*dp[ip],
                rpp[ip+1]*dp[ip+1])
                     / viscosity;     
                     
			   break;
		     }
		     u_new = z_mult_dat[ip]*ffx;
		  }
		  else if (fdir[1])
		  {
		     switch(fdir[1])
		     {
			case -1:
			   dir = -1;
			   diff  = pp[ip-sy_p] - pp[ip];
			   u_old = z_mult_dat[ip]*ffy * del_x_slope
                     * PMean(pp[ip-sy_p], pp[ip], 
			   permyp[ip-sy_p], permyp[ip])
			      * (diff / dy )
			      * RPMean(pp[ip-sy_p], pp[ip], 
			      rpp[ip-sy_p]*dp[ip-sy_p], rpp[ip]*dp[ip]) 
			      / viscosity;
               
               u_old += z_mult_dat[ip]*ffy*del_x_slope * 
                 PMean(pp[ip], pp[ip-sy_p], permyp[ip], 
                       permyp[ip-sy_p])
                 * (-y_dir_g)
                 * RPMean(pp[ip],pp[ip-sy_p], rpp[ip]*dp[ip],
                          rpp[ip-sy_p]*dp[ip-sy_p])
                 / viscosity;
                     
                     
			   break;
			case  1:
			   dir = 1;
			   diff  = pp[ip] - pp[ip+sy_p];
			   u_old = z_mult_dat[ip]*ffy * del_x_slope
                     * PMean(pp[ip], pp[ip+sy_p], 
			   permyp[ip], permyp[ip+sy_p])
			      * (diff / dy )
			      * RPMean(pp[ip], pp[ip+sy_p], 
			      rpp[ip]*dp[ip], rpp[ip+sy_p]*dp[ip+sy_p])
			      / viscosity;
                     
               u_old += z_mult_dat[ip]*ffy*del_x_slope 
                     * PMean(pp[ip], pp[ip+sy_p], permyp[ip], 
                             permyp[ip+sy_p])
                     * (-y_dir_g)
                     * RPMean(pp[ip],pp[ip+sy_p], rpp[ip]*dp[ip],
                              rpp[ip+sy_p]*dp[ip+sy_p])
                     / viscosity;
                     
			   break;
		     }
		     u_new = z_mult_dat[ip]*ffy * del_x_slope;
		  }
		  else if (fdir[2])
		  {
		     switch(fdir[2])
		     {
			case -1:
			   dir = -1;
                sep = dz*Mean(z_mult_dat[ip],z_mult_dat[ip-sz_p]);  //RMM     
                   // sep = dz*z_mult_dat[ip];  //RMM

                     lower_cond = (pp[ip-sz_p] / sep) 
<<<<<<< HEAD
			      -  (z_mult_dat[ip]-sz_p/(z_mult_dat[ip]+z_mult_dat[ip-sz_p]))  * dp[ip-sz_p] * gravity*
=======
			      -  (z_mult_dat[ip-sz_p]/(z_mult_dat[ip]+z_mult_dat[ip-sz_p]))  * dp[ip-sz_p] * gravity*
>>>>>>> 8226c6bb
                    z_dir_g;
                     
			   upper_cond = (pp[ip] / sep) + (z_mult_dat[ip]/(z_mult_dat[ip]+z_mult_dat[ip-sz_p]))  * dp[ip] * gravity*
                    z_dir_g;
                     
			   diff = lower_cond - upper_cond;
			   u_old = ffz * del_x_slope* del_y_slope
                     * PMeanDZ(permzp[ip-sz_p], permzp[ip],
                               z_mult_dat[ip-sz_p],z_mult_dat[ip])
			      * diff
			      * RPMean(lower_cond, upper_cond, 
			      rpp[ip-sz_p]*dp[ip-sz_p], rpp[ip]*dp[ip]) 
			      / viscosity;
			   break;
			case  1:
			   dir = 1;
              sep = dz*Mean(z_mult_dat[ip],z_mult_dat[ip+sz_p]);  //RMM
 //                   sep = dz*z_mult_dat[ip];  //RMM

			   lower_cond = (pp[ip] / sep) - (z_mult_dat[ip]/(z_mult_dat[ip]+z_mult_dat[ip+sz_p])) * dp[ip] * gravity*
                    z_dir_g;
                     
			   upper_cond = (pp[ip+sz_p] / sep)
			      + (z_mult_dat[ip+sz_p]/(z_mult_dat[ip]+z_mult_dat[ip+sz_p])) * dp[ip+sz_p] * gravity*
                    z_dir_g;
			 
                     diff = lower_cond - upper_cond;
			   u_old = ffz * del_x_slope* del_y_slope 
                     * PMeanDZ(permzp[ip], permzp[ip+sz_p],
                               z_mult_dat[ip],z_mult_dat[ip+sz_p])
			      * diff
			      * RPMean(lower_cond, upper_cond,
			      rpp[ip]*dp[ip], rpp[ip+sz_p]*dp[ip+sz_p])
			      / viscosity;

                //     sep = dz*z_mult_dat[ip];  //RMM
                //     q_overlnd =  -vol*z_mult_dat[ip]*(pfmax(pp[ip],0.0) - 0.0) / sep;
 
                     
			   break;
		     }
		     u_new = ffz* del_x_slope* del_y_slope;
              
              //u_new += q_overlnd;
		  }

		  /* Remove the boundary term computed above */
		  fp[ip] -= dt * dir * u_old;
		  /* Add the correct boundary term */

                  /* JKe: 1D-Free-Drainage:    (new, 1D free drainage by hydraulic conductivity)  */

<<<<<<< HEAD

                  if (freedrain)
                    u_new = u_new * rpp[ip]*permzp[ip]*bc_patch_values[ival];
                  else
                    u_new = u_new * bc_patch_values[ival];

=======
		  if (freedrain)
                    u_new = u_new * rpp[ip]*permzp[ip]*bc_patch_values[ival];
		  else
		    u_new = u_new * bc_patch_values[ival];
>>>>>>> 8226c6bb

		  fp[ip] += dt * dir * u_new;
	       });

	       break;
	    }     /* End fluxbc case */

	    case OverlandBC:
	    {
	       BCStructPatchLoop(i, j, k, fdir, ival, bc_struct, ipatch, is,
	       {
		  ip   = SubvectorEltIndex(p_sub, i, j, k);
          io   = SubvectorEltIndex(p_sub, i, j, 0);
//               if (pp[ip] < 0.) {
                   x_dir_g = 0.0;
                   y_dir_g = 0.0;
                   z_dir_g = 1.0;
                   
//               } else { 
                   
//               x_dir_g = gravity*sin(atan(x_ssl_dat[io]));
 //              y_dir_g = gravity*sin(atan(y_ssl_dat[io]));
 //              z_dir_g = cos(atan(sqrt(pow(x_ssl_dat[io],2)+pow(y_ssl_dat[io],2))));
            //   }
               del_x_slope = (1.0/cos(atan(x_ssl_dat[io])));
               del_y_slope = (1.0/cos(atan(y_ssl_dat[io])));
               
               del_x_slope = 1.0;
               del_y_slope = 1.0;
               
		  if (fdir[0])
		  {

		     switch(fdir[0])
		     {
			case -1:
			   dir = -1;
			   diff  = pp[ip-1] - pp[ip];
			   u_old = z_mult_dat[ip]*ffx* del_y_slope
                     * PMean(pp[ip-1], pp[ip], 
			   permxp[ip-1], permxp[ip])
			      * (diff / dx )
			      * RPMean(pp[ip-1], pp[ip], 
			      rpp[ip-1]*dp[ip-1], rpp[ip]*dp[ip]) 
			      / viscosity;
                
                u_old += z_mult_dat[ip]*ffx* del_y_slope 
                     * PMean(pp[ip-1], pp[ip], 
                    permxp[ip-1], permxp[ip])
                    * (-x_dir_g )
                    * RPMean(pp[ip-1], pp[ip], rpp[ip-1]*dp[ip-1],
                        rpp[ip]*dp[ip])
                     / viscosity;     
                     
			   break;
			case  1:
			   dir = 1;
			   diff  = pp[ip] - pp[ip+1];
			   u_old = z_mult_dat[ip]*ffx* del_y_slope 
                     * PMean(pp[ip], pp[ip+1], 
			   permxp[ip], permxp[ip+1])
			      * (diff / dx )
			      * RPMean(pp[ip], pp[ip+1], 
			      rpp[ip]*dp[ip], rpp[ip+1]*dp[ip+1]) 
			      / viscosity;
                     
               u_old += z_mult_dat[ip]*ffx* del_y_slope 
                     * PMean(pp[ip], pp[ip+1], 
                        permxp[ip], permxp[ip+1])
               * (-x_dir_g )
               * RPMean(pp[ip], pp[ip+1], rpp[ip]*dp[ip],
                    rpp[ip+1]*dp[ip+1])
                     / viscosity;     
			   break;
		     }
		     u_new = z_mult_dat[ip]*ffx * del_y_slope;
		  }
		  else if (fdir[1])
		  {

		     switch(fdir[1])
		     {
			case -1:
			   dir = -1;
			   diff  = pp[ip-sy_p] - pp[ip];
			   u_old = z_mult_dat[ip]*ffy * del_x_slope
                     * PMean(pp[ip-sy_p], pp[ip], 
			   permyp[ip-sy_p], permyp[ip])
			      * (diff / dy )
			      * RPMean(pp[ip-sy_p], pp[ip], 
			      rpp[ip-sy_p]*dp[ip-sy_p], rpp[ip]*dp[ip]) 
			      / viscosity;
                     
                u_old += z_mult_dat[ip]*ffy*del_x_slope * 
                     PMean(pp[ip], pp[ip-sy_p], permyp[ip], 
                           permyp[ip-sy_p])
                     * (-y_dir_g)
                     * RPMean(pp[ip],pp[ip-sy_p], rpp[ip]*dp[ip],
                              rpp[ip-sy_p]*dp[ip-sy_p])
                     / viscosity;
                     
			   break;
			case  1:
			   dir = 1;
			   diff  = pp[ip] - pp[ip+sy_p];
			   u_old = z_mult_dat[ip]*ffy* del_x_slope
                     * PMean(pp[ip], pp[ip+sy_p], 
			   permyp[ip], permyp[ip+sy_p])
			      * (diff / dy )
			      * RPMean(pp[ip], pp[ip+sy_p], 
			      rpp[ip]*dp[ip], rpp[ip+sy_p]*dp[ip+sy_p])
			      / viscosity;
                     
                u_old += z_mult_dat[ip]*ffy*del_x_slope 
                     * PMean(pp[ip], pp[ip+sy_p], permyp[ip], 
                             permyp[ip+sy_p])
                     * (-y_dir_g)
                     * RPMean(pp[ip],pp[ip+sy_p], rpp[ip]*dp[ip],
                              rpp[ip+sy_p]*dp[ip+sy_p])
                     / viscosity;  
                     
			   break;
		     }
		     u_new = z_mult_dat[ip]*ffy* del_x_slope;
		  }
		  else if (fdir[2])
		  {

		     switch(fdir[2])
		     {
			case -1:
			   dir = -1;
                    sep = dz*Mean(z_mult_dat[ip],z_mult_dat[ip-sz_p]);  //RMM
                  //  sep = dz*z_mult_dat[ip];  //RMM

			   lower_cond = (pp[ip-sz_p] / sep) 
			      - (z_mult_dat[ip-sz_p]/(z_mult_dat[ip]+z_mult_dat[ip-sz_p]))  * dp[ip-sz_p] * gravity*
               z_dir_g;
			   upper_cond = (pp[ip] / sep) + (z_mult_dat[ip]/(z_mult_dat[ip]+z_mult_dat[ip-sz_p])) * dp[ip] * gravity*
                z_dir_g;
                     
			   diff = lower_cond - upper_cond;
			   u_old = ffz * del_x_slope* del_y_slope
                     * PMeanDZ(permzp[ip-sz_p], permzp[ip],
                               z_mult_dat[ip-sz_p],z_mult_dat[ip])
			      * diff
			      * RPMean(lower_cond, upper_cond, 
			      rpp[ip-sz_p]*dp[ip-sz_p], rpp[ip]*dp[ip]) 
			      / viscosity;
			   break;
			case  1:
			   dir = 1;
                    sep = dz*Mean(z_mult_dat[ip],z_mult_dat[ip+sz_p]);  //RMM
                  //   sep = dz*z_mult_dat[ip];  //RMM

			   lower_cond = (pp[ip] / sep) - (z_mult_dat[ip]/(z_mult_dat[ip]+z_mult_dat[ip+sz_p])) * dp[ip] * gravity *
               z_dir_g;
			   upper_cond = (pp[ip+sz_p] / sep)
			      +  (z_mult_dat[ip+sz_p]/(z_mult_dat[ip]+z_mult_dat[ip+sz_p]))  * dp[ip+sz_p] * gravity *
              z_dir_g;
			   diff = lower_cond - upper_cond;
			   u_old = ffz * del_x_slope* del_y_slope 
                     * PMeanDZ(permzp[ip], permzp[ip+sz_p],
                               z_mult_dat[ip],z_mult_dat[ip+sz_p])
			      * diff
			      * RPMean(lower_cond, upper_cond,
			      rpp[ip]*dp[ip], rpp[ip+sz_p]*dp[ip+sz_p])
			      / viscosity;
			   break;
		     }
		     u_new = ffz* del_x_slope* del_y_slope;
		  }

		  /* Remove the boundary term computed above */
		  fp[ip] -= dt * dir * u_old;
		  //add source boundary terms 
		  u_new = u_new * bc_patch_values[ival]; //sk: here we go in and implement surface routing!

		  fp[ip] += dt * dir * u_new;
	       });

	       // SGS Fix this up later after things are a bit more stable.   Probably should 
	       // Use this loop inside the overland flow eval as it is more efficient.
#if 1
            if (diffusive == 0) {
            
               /* Call overlandflow_eval to compute fluxes across the east, west, north, and south faces */
               PFModuleInvokeType(OverlandFlowEvalInvoke, overlandflow_module, (grid, is, bc_struct, ipatch, problem_data, pressure,
					 ke_, kw_, kn_, ks_, qx_, qy_, CALCFCN));
            } else {
            /*  @RMM this is modified to be kinematic wave routing, with a new module for diffusive wave
             routing added */
                double *dummy1, *dummy2, *dummy3, *dummy4; 
            PFModuleInvokeType(OverlandFlowEvalDiffInvoke, overlandflow_module_diff, (grid, is, bc_struct, ipatch, problem_data, pressure,
                                                                             ke_, kw_, kn_, ks_, 
//                                        dummy1, dummy2, dummy3, dummy4,
                                                                                      qx_, qy_, CALCFCN));
            }
#else
	       // SGS TODO can these loops be merged?
	       BCStructPatchLoopOvrlnd(i, j, k, fdir, ival, bc_struct, ipatch, is,
	       {
		  if (fdir[2])
		  {
		     switch(fdir[2])
		     {
			case 1:
			   io   = SubvectorEltIndex(qx_sub, i, j, 0);
			   ip   = SubvectorEltIndex(p_sub, i, j, k);

			   double dir_x = 0.0;
			   double dir_y = 0.0;
			   if(x_sl_dat[io] > 0.0) dir_x = -1.0;
			   if(y_sl_dat[io] > 0.0) dir_y = -1.0;
			   if(x_sl_dat[io] < 0.0) dir_x = 1.0; 
			   if(y_sl_dat[io] < 0.0) dir_y = 1.0; 

			   qx_[io] = dir_x * (RPowerR(fabs(x_sl_dat[io]),0.5) / mann_dat[io]) * RPowerR(pfmax((pp[ip]),0.0),(5.0/3.0));

			   qy_[io] = dir_y * (RPowerR(fabs(y_sl_dat[io]),0.5) / mann_dat[io]) * RPowerR(pfmax((pp[ip]),0.0),(5.0/3.0));

			   break;
		     }
		  }

	       });

	       BCStructPatchLoop(i, j, k, fdir, ival, bc_struct, ipatch, is,
	       {
		  if (fdir[2])
		  {
		     switch(fdir[2])
		     {
			case 1:
			   io   = SubvectorEltIndex(ke_sub, i, j, 0);

		           ke_[io] = pfmax(qx_[io],0.0) - pfmax(-qx_[io+1],0.0);
		           kw_[io] = pfmax(qx_[io-1],0.0) - pfmax(-qx_[io],0.0);

		           kn_[io] = pfmax(qy_[io],0.0) - pfmax(-qy_[io+sy_p],0.0);
		           ks_[io] = pfmax(qy_[io-sy_p],0.0) - pfmax(-qy_[io],0.0);
		   
 			   break;
		     }
		  }

	       });

#endif



	       BCStructPatchLoop(i, j, k, fdir, ival, bc_struct, ipatch, is,
	       {
		  if (fdir[2])
		  {
		     switch(fdir[2])
		     {
			case 1:
			   dir = 1;
			   ip   = SubvectorEltIndex(p_sub, i, j, k);
			   io   = SubvectorEltIndex(x_sl_sub, i, j, 0);

			   q_overlnd = 0.0;
                     
                    /* old version, not sure we 
                    should be differecing variable dz with bddy values */
                    // sep = dz*Mean(z_mult_dat[ip],z_mult_dat[ip-sz_p]);  //RMM 
                   /* shorthand for new dz * multiplier */
                   // sep = dz*z_mult_dat[ip];  //RMM
                     
                     
                     
			   q_overlnd =  vol*z_mult_dat[ip]
                     * (pfmax(pp[ip],0.0) - pfmax(opp[ip],0.0)) / sep+
			      dt * vol * z_mult_dat[ip]* ((ke_[io]-kw_[io])/dx + (kn_[io] - ks_[io])/dy) 
                     / sep ;// + (exp(pfmin(pp[ip],0.0)* public_xtra -> SpinupDampP1 )* public_xtra -> SpinupDampP2 ); //NBE  
                     
                      q_overlnd =  vol
                     * (pfmax(pp[ip],0.0) - pfmax(opp[ip],0.0)) / dz +
                     dt * vol* ((ke_[io]-kw_[io])/dx + (kn_[io] - ks_[io])/dy) 
                     / dz + vol*dt/dz*(exp(pfmin(pp[ip],0.0)* public_xtra -> SpinupDampP1 )* public_xtra -> SpinupDampP2 ); //NBE  
                     
                    /* q_overlnd = vol * (pfmax(pp[ip],0.0) - pfmax(opp[ip],0.0)) /dz +
                     dt * vol * ((ke_[io]-kw_[io])/dx + (kn_[io] - ks_[io])/dy) / dz;  */

                      if (overlandspinup == 1) {
                     /* add flux loss equal to excess head  that overwrites the prior overland flux */
                     sep = dz*z_mult_dat[ip];  //RMM NOTE this should be the "long form" of sep that uses pmean but need to be consistent w/ jacobian
                         // q_overlnd = 0.0;
   


                       q_overlnd =  vol*z_mult_dat[ip]*dt*((pfmax(pp[ip],0.0) - 0.0)+exp(pfmin(pp[ip],0.0)*10.0)*0.001);

 
                              //q_overlnd =  vol*z_mult_dat[ip]*dt*((pp[ip] - 0.0) +exp(pfmin(pp[ip],0.0)*10.0)*0.001);
                          
                          // Next line was RMM original
                          //q_overlnd =  (vol/dz)*dt*((pfmax(pp[ip],0.0) - 0.0)+exp(pfmin(pp[ip],0.0)*1.0)*0.001);
//                          q_overlnd =  vol*z_mult_dat[ip]*dt*((pfmax(pp[ip],0.0) - 0.0)+exp(pfmin(pp[ip],0.0)* public_xtra -> SpinupDampP1 )* public_xtra -> SpinupDampP2 ); //NBE
                          //q_overlnd =  (vol/dz)*dt*((pfmax(pp[ip],0.0) - 0.0)+exp(pfmin(pp[ip],0.0)* public_xtra -> SpinupDampP1 )* public_xtra -> SpinupDampP2 ); //@RMM
                          //Laura's version
                          q_overlnd =  (vol/dz)*dt*((pfmax(pp[ip],0.0) - 0.0)+exp(pfmin(pp[ip],0.0)* public_xtra -> SpinupDampP1 )* public_xtra -> SpinupDampP2 ); //@RMM
                           // printf("spinup keys: %f %f \n",public_xtra -> SpinupDampP1, public_xtra -> SpinupDampP2);

                         //q_overlnd =  vol*z_mult_dat[ip]*dt*((pfmax(pp[ip],0.0) - 0.0)+exp(pfmin(pp[ip],0.0)*1.0)*0.000001);
    

                         // q_overlnd =  vol*z_mult_dat[ip]*dt*((pfmax(pp[ip],0.0) - 0.0));
                       }
                     
/*			   obf_dat[io] = 0.0;
			   if ( i >= 0 && i <= (gnx-1) && j == 0 && qy_[io] < 0.0 ){ //south face
			      obf_dat[io]+= fabs(qy_[io]);
			   } else if (i == 0 && j >= 0 && j <= (gny-1) && qx_[io] < 0.0) { // west face
			      obf_dat[io]+= fabs(qx_[io]);
			   } else if (i >= 0 && i <= (gnx-1) && j == (gny-1) && qy_[io] > 0.0) { //north face
			      obf_dat[io]+= fabs(qy_[io]);
			   } else if (i == (gnx-1) && j >= 0 && j <= (gny-1) && qx_[io] > 0.0) { //east face
			      obf_dat[io]+= fabs(qx_[io]);
			   } else if (i > 0 && i < (gnx-1) && j > 0 && j < (gny-1)) { //interior
			      obf_dat[io] = qx_[io];
			   } */
			   			

                     
			   fp[ip] += q_overlnd;
                     //printf("Q: %f  ip:%i  \n", q_overlnd, ip);

   			   break;
		     }
		  }
			
	       });
	    
	       break;
	    }     /* End OverlandBC case */
	 
	 }     /* End switch BCtype */
      }        /* End ipatch loop */
   }           /* End subgrid loop */
   
   
   /*
     Reset values inserted for the DirichletBC back to the decoupled
     problem used in the inactive cells.

     See comments above on why this is needed.
   */
   ForSubgridI(is, GridSubgrids(grid))
   {
      subgrid = GridSubgrid(grid, is);
	 
      p_sub   = VectorSubvector(pressure, is);
      f_sub   = VectorSubvector(fval, is);

      nx_p = SubvectorNX(p_sub);
      ny_p = SubvectorNY(p_sub);
      nz_p = SubvectorNZ(p_sub);
	 
      sy_p = nx_p;
      sz_p = ny_p * nx_p;

      pp = SubvectorData(p_sub);
      fp  = SubvectorData(f_sub);

      for (ipatch = 0; ipatch < BCStructNumPatches(bc_struct); ipatch++)
      {
	 bc_patch_values = BCStructPatchValues(bc_struct, ipatch, is);

	 switch(BCStructBCType(bc_struct, ipatch))
	 {

	    case DirichletBC:
	    {
	       BCStructPatchLoop(i, j, k, fdir, ival, bc_struct, ipatch, is,
               {
		  ip   = SubvectorEltIndex(p_sub, i, j, k);
		  value =  bc_patch_values[ival];
// SGS FIXME why is this needed?
//#undef max		  
		  pp[ip + fdir[0]*1 + fdir[1]*sy_p + fdir[2]*sz_p] = -FLT_MAX;
		  fp[ip + fdir[0]*1 + fdir[1]*sy_p + fdir[2]*sz_p] = 0.0;
		  
	       });
	       break;
	    }

	 }     /* End switch BCtype */
      }        /* End ipatch loop */
   }           /* End subgrid loop */


   FreeBCStruct(bc_struct);

   PFModuleInvokeType(RichardsBCInternalInvoke, bc_internal, (problem, problem_data, fval, NULL, 
						      time, pressure, CALCFCN));

   EndTiming(public_xtra -> time_index);

   FreeVector(KW);
   FreeVector(KE);
   FreeVector(KN);
   FreeVector(KS);
   FreeVector(qx);
   FreeVector(qy); 

   return;
}


/*--------------------------------------------------------------------------
 * NlFunctionEvalInitInstanceXtra
 *--------------------------------------------------------------------------*/

PFModule    *NlFunctionEvalInitInstanceXtra(Problem     *problem,
					    Grid        *grid,
					    double      *temp_data)
					    
{
   PFModule      *this_module   = ThisPFModule;
   InstanceXtra  *instance_xtra;
   
   (void) grid;
   (void) temp_data;

   if ( PFModuleInstanceXtra(this_module) == NULL )
      instance_xtra = ctalloc(InstanceXtra, 1);
   else
      instance_xtra = (InstanceXtra *)PFModuleInstanceXtra(this_module);

   if ( problem != NULL)
   {
      (instance_xtra -> problem) = problem;
   }

   if ( PFModuleInstanceXtra(this_module) == NULL )
   {
      (instance_xtra -> density_module) =
         PFModuleNewInstance(ProblemPhaseDensity(problem), () );
      (instance_xtra -> saturation_module) =
         PFModuleNewInstanceType(SaturationInitInstanceXtraInvoke,
				 ProblemSaturation(problem), (NULL, NULL) );
      (instance_xtra -> rel_perm_module) =
         PFModuleNewInstanceType(PhaseRelPermInitInstanceXtraInvoke,
				 ProblemPhaseRelPerm(problem), (NULL, NULL) );
      (instance_xtra -> phase_source) =
         PFModuleNewInstance(ProblemPhaseSource(problem), () );
      (instance_xtra -> bc_pressure) =
         PFModuleNewInstanceType(BCPressurePackageInitInstanceXtraInvoke,
			     ProblemBCPressure(problem), (problem) );
      (instance_xtra -> bc_internal) =
         PFModuleNewInstance(ProblemBCInternal(problem), () );
      (instance_xtra -> overlandflow_module) =
         PFModuleNewInstance(ProblemOverlandFlowEval(problem), () ); //DOK
//       (instance_xtra -> overlandflow_module) =
//       PFModuleNewInstance(ProblemOverlandFlowEval(problem), () ); //DOK
       (instance_xtra -> overlandflow_module_diff) =
       PFModuleNewInstance(ProblemOverlandFlowEvalDiff(problem), () ); //@RMM
//       (instance_xtra -> overlandflow_module_diff) =
//       PFModuleNewInstance(ProblemOverlandFlowEvalDiff(problem), () ); //@RMM
   }
   else
   {
      PFModuleReNewInstance((instance_xtra -> density_module), ());
      PFModuleReNewInstanceType(SaturationInitInstanceXtraInvoke,
				(instance_xtra -> saturation_module), 
				(NULL, NULL));
      PFModuleReNewInstanceType(PhaseRelPermInitInstanceXtraInvoke,
				(instance_xtra -> rel_perm_module), 
				(NULL, NULL));
      PFModuleReNewInstanceType(BCPressurePackageInitInstanceXtraInvoke,
			    (instance_xtra -> phase_source), (NULL));
      PFModuleReNewInstanceType(BCPressurePackageInitInstanceXtraInvoke,
				(instance_xtra -> bc_pressure), (problem));
      PFModuleReNewInstance((instance_xtra -> bc_internal), ());
      PFModuleReNewInstance((instance_xtra -> overlandflow_module), ()); //DOK
       PFModuleReNewInstance((instance_xtra -> overlandflow_module_diff), ()); //@RMM

   }

   PFModuleInstanceXtra(this_module) = instance_xtra;
   return this_module;
}


/*--------------------------------------------------------------------------
 * NlFunctionEvalFreeInstanceXtra
 *--------------------------------------------------------------------------*/

void  NlFunctionEvalFreeInstanceXtra()
{
   PFModule      *this_module   = ThisPFModule;
   InstanceXtra  *instance_xtra = (InstanceXtra *)PFModuleInstanceXtra(this_module);

   if(instance_xtra)
   {
      PFModuleFreeInstance(instance_xtra -> density_module);
      PFModuleFreeInstance(instance_xtra -> saturation_module);
      PFModuleFreeInstance(instance_xtra -> rel_perm_module);
      PFModuleFreeInstance(instance_xtra -> phase_source);
      PFModuleFreeInstance(instance_xtra -> bc_pressure);
      PFModuleFreeInstance(instance_xtra -> bc_internal);
      PFModuleFreeInstance(instance_xtra -> overlandflow_module); //DOK
       PFModuleFreeInstance(instance_xtra -> overlandflow_module_diff); //@RMM
      
      tfree(instance_xtra);
   }
}


/*--------------------------------------------------------------------------
 * NlFunctionEvalNewPublicXtra
 *--------------------------------------------------------------------------*/

PFModule   *NlFunctionEvalNewPublicXtra()
{
   PFModule      *this_module   = ThisPFModule;
   PublicXtra    *public_xtra;
//   char           key[IDB_MAX_KEY_LEN];


   public_xtra = ctalloc(PublicXtra, 1);
    
/* These parameters dampen the transition/switching into overland flow to speedup
   the spinup process. */
//   sprintf(key, "OverlandSpinupDampP1");
//   public_xtra -> SpinupDampP1 = GetDoubleDefault(key, 0.0);
//   sprintf(key, "OverlandSpinupDampP2");
//   public_xtra -> SpinupDampP2 = GetDoubleDefault(key, 0.0); //NBE

   (public_xtra -> time_index) = RegisterTiming("NL_F_Eval");

   PFModulePublicXtra(this_module) = public_xtra;

   return this_module;
}


/*--------------------------------------------------------------------------
 * NlFunctionEvalFreePublicXtra
 *--------------------------------------------------------------------------*/

void  NlFunctionEvalFreePublicXtra()
{
   PFModule    *this_module   = ThisPFModule;
   PublicXtra  *public_xtra   = (PublicXtra *)PFModulePublicXtra(this_module);


   if (public_xtra)
   {
      tfree(public_xtra);
   }
}


/*--------------------------------------------------------------------------
 * NlFunctionEvalSizeOfTempData
 *--------------------------------------------------------------------------*/

int  NlFunctionEvalSizeOfTempData()
{
   return 0;
}


<|MERGE_RESOLUTION|>--- conflicted
+++ resolved
@@ -210,26 +210,14 @@
    int         *fdir;
    int          ipatch, ival;
    int          dir = 0;
-<<<<<<< HEAD
-  
-
-   int         freedrain = 0;
-=======
 
    int         freedrain = 0;  
 
->>>>>>> 8226c6bb
 #ifdef FREEDRAINAGE
    freedrain = 1;
    printf("free drainage BC used \n");
 #endif
-<<<<<<< HEAD
- 
-=======
-
-
-   
->>>>>>> 8226c6bb
+
    VectorUpdateCommHandle  *handle;
 
    BeginTiming(public_xtra -> time_index);
@@ -1056,10 +1044,7 @@
 			      / viscosity;
                 
                 //sep = dz*z_mult_dat[ip];
-<<<<<<< HEAD
-=======
                 sep = dz*z_mult_dat[ip]/2.0;
->>>>>>> 8226c6bb
                 //printf("case-1 %f %f %d \n", sep,z_mult_dat[ip], ip);
 
 			   lower_cond = value/sep  -  0.25*dp[ip] * gravity;
@@ -1102,11 +1087,7 @@
 			      / viscosity;
                // printf("uold: %10.6e \n", u_old);
                 
-<<<<<<< HEAD
-                //sep = dz/2.0;
-=======
                 sep = dz*z_mult_dat[ip]/2.0;
->>>>>>> 8226c6bb
                // printf("case+1 %f %f %d \n", sep,z_mult_dat[ip], ip);
 
                 lower_cond = (pp[ip] / sep) - 0.25 *  dp[ip] * gravity *
@@ -1265,11 +1246,7 @@
                    // sep = dz*z_mult_dat[ip];  //RMM
 
                      lower_cond = (pp[ip-sz_p] / sep) 
-<<<<<<< HEAD
-			      -  (z_mult_dat[ip]-sz_p/(z_mult_dat[ip]+z_mult_dat[ip-sz_p]))  * dp[ip-sz_p] * gravity*
-=======
 			      -  (z_mult_dat[ip-sz_p]/(z_mult_dat[ip]+z_mult_dat[ip-sz_p]))  * dp[ip-sz_p] * gravity*
->>>>>>> 8226c6bb
                     z_dir_g;
                      
 			   upper_cond = (pp[ip] / sep) + (z_mult_dat[ip]/(z_mult_dat[ip]+z_mult_dat[ip-sz_p]))  * dp[ip] * gravity*
@@ -1322,19 +1299,10 @@
 
                   /* JKe: 1D-Free-Drainage:    (new, 1D free drainage by hydraulic conductivity)  */
 
-<<<<<<< HEAD
-
-                  if (freedrain)
-                    u_new = u_new * rpp[ip]*permzp[ip]*bc_patch_values[ival];
-                  else
-                    u_new = u_new * bc_patch_values[ival];
-
-=======
 		  if (freedrain)
                     u_new = u_new * rpp[ip]*permzp[ip]*bc_patch_values[ival];
 		  else
 		    u_new = u_new * bc_patch_values[ival];
->>>>>>> 8226c6bb
 
 		  fp[ip] += dt * dir * u_new;
 	       });
