#! /bin/ksh

always_pfl(){
route "${cblue}>> always_pfl${cnormal}"
route "${cblue}<< always_pfl${cnormal}"
}

configure_pfl(){
route "${cblue}>> configure_pfl${cnormal}"
  comment "   cp new Makefile.in to /pfsimulator/parflow_exe/"
    cp $rootdir/bldsva/intf_oas3/parflow/arch/$platform/config/Makefile.in $pfldir/pfsimulator/parflow_exe/ >> $log_file 2>> $err_file
  check

    if [[ $withOAS == "true" ]]; then
      cplLib="$liboas $libpsmile"
      cplInc="$incpsmile"
    fi  

    if [[ $readCLM == "true" ]] ; then ; cplInc+=" -DREADCLM " ; fi

    flagsSim=" "
    pcc="${profComp} $mpiPath/bin/mpicc"
    pfc="${profComp} $mpiPath/bin/mpif90"
    pf77="${profComp} $mpiPath/bin/mpif77"
    pcxx="${profComp} $mpiPath/bin/mpic++"
    flagsTools+="CC=$mpiPath/bin/mpicc FC=$mpiPath/bin/mpif90 F77=$mpiPath/bin/mpif77 "
    libsSim="$cplLib -L$ncdfPath/lib -lnetcdff"
    fcflagsSim="$cplInc -Duse_libMPI -Duse_netCDF -Duse_comm_MPI1 -DVERBOSE -DDEBUG -DTREAT_OVERLAY -I$ncdfPath/include "
    cflagsSim=" -qopenmp "
    if [[ $freeDrain == "true" ]] ; then ; cflagsSim+="-DFREEDRAINAGE" ; fi

    c_configure_pfl

  comment "   sed correct linker command in pfsimulator"
    sed -i 's@\"@@g' $pfldir/pfsimulator/config/Makefile.config >> $log_file 2>> $err_file
  check
  comment "   sed correct linker command in pftools"
    sed -i 's@\"@@g' $pfldir/pftools/config/Makefile.config >> $log_file 2>> $err_file
check



route "${cblue}<< configure_pfl${cnormal}"
}

make_pfl(){
route "${cblue}>> make_pfl${cnormal}"
  c_make_pfl
route "${cblue}<< make_pfl${cnormal}"
}


substitutions_pfl(){
route "${cblue}>> substitutions_pfl${cnormal}"
    comment "   cp amps_init.c and oas3_external.h to amps/oas3 folder"
    cp $rootdir/bldsva/intf_oas3/parflow/arch/$platform/src/amps_init.c $pfldir/pfsimulator/amps/oas3
  check
    cp $rootdir/bldsva/intf_oas3/parflow/arch/$platform/src/oas3_external.h $pfldir/pfsimulator/amps/oas3
  check
<<<<<<< HEAD
 
  c_substitutions_pfl

  comment "   sed hypre Boxcreate fix into /parflow_lib/pf_pfmg_octree.c"
    sed -i "s/hypre_BoxCreate()/hypre_BoxCreate(ndim)/" $pfldir/pfsimulator/parflow_lib/pf_pfmg_octree.c >> $log_file 2>> $err_file
=======
  comment "    copy nl_function_eval.c with free drainage feature to parflow/pfsimulator/parflow_lib "
    cp $rootdir/bldsva/intf_oas3/${mList[3]}/tsmp/nl_function_eval.c $pfldir/pfsimulator/parflow_lib/nl_function_eval.c >> $log_file 2>> $err_file
  check 
  comment "   cp new pf_pfmg_octree.c to /parflow_lib/"
    cp $rootdir/bldsva/intf_oas3/parflow/arch/$platform/src/pf_pfmg_octree.c  $pfldir/pfsimulator/parflow_lib/ >> $log_file 2>> $err_file
>>>>>>> 0cf0b249
  check

    if [[ $withOASMCT == "true" ]] ; then 
      comment "   sed replace old mod_prism includes from pfl oas files"
        sed -i "s/mod_prism_proto/mod_prism/" $pfldir/pfsimulator/amps/oas3/oas_pfl_vardef.F90 >> $log_file 2>> $err_file
      check
        sed -i "s/USE mod_prism.*//" $pfldir/pfsimulator/amps/oas3/oas_pfl_define.F90 >> $log_file 2>> $err_file
      check
        sed -i "s/USE mod_prism.*//" $pfldir/pfsimulator/amps/oas3/oas_pfl_snd.F90 >> $log_file 2>> $err_file
      check
        sed -i "s/USE mod_prism.*//" $pfldir/pfsimulator/amps/oas3/oas_pfl_rcv.F90 >> $log_file 2>> $err_file
      check
    fi

route "${cblue}<< substitutions_pfl${cnormal}"
}


setup_pfl(){
route "${cblue}>> setup_pfl${cnormal}"
  c_setup_pfl

route "${cblue}<< setup_pfl${cnormal}"
}

<|MERGE_RESOLUTION|>--- conflicted
+++ resolved
@@ -52,24 +52,23 @@
 
 substitutions_pfl(){
 route "${cblue}>> substitutions_pfl${cnormal}"
-    comment "   cp amps_init.c and oas3_external.h to amps/oas3 folder"
+  comment "   cp amps_init.c and oas3_external.h to amps/oas3 folder"
     cp $rootdir/bldsva/intf_oas3/parflow/arch/$platform/src/amps_init.c $pfldir/pfsimulator/amps/oas3
   check
     cp $rootdir/bldsva/intf_oas3/parflow/arch/$platform/src/oas3_external.h $pfldir/pfsimulator/amps/oas3
   check
-<<<<<<< HEAD
  
   c_substitutions_pfl
 
-  comment "   sed hypre Boxcreate fix into /parflow_lib/pf_pfmg_octree.c"
-    sed -i "s/hypre_BoxCreate()/hypre_BoxCreate(ndim)/" $pfldir/pfsimulator/parflow_lib/pf_pfmg_octree.c >> $log_file 2>> $err_file
-=======
+#  comment "   sed hypre Boxcreate fix into /parflow_lib/pf_pfmg_octree.c"
+#    sed -i "s/hypre_BoxCreate()/hypre_BoxCreate(ndim)/" $pfldir/pfsimulator/parflow_lib/pf_pfmg_octree.c >> $log_file 2>> $err_file
+#  check
+
   comment "    copy nl_function_eval.c with free drainage feature to parflow/pfsimulator/parflow_lib "
     cp $rootdir/bldsva/intf_oas3/${mList[3]}/tsmp/nl_function_eval.c $pfldir/pfsimulator/parflow_lib/nl_function_eval.c >> $log_file 2>> $err_file
   check 
   comment "   cp new pf_pfmg_octree.c to /parflow_lib/"
     cp $rootdir/bldsva/intf_oas3/parflow/arch/$platform/src/pf_pfmg_octree.c  $pfldir/pfsimulator/parflow_lib/ >> $log_file 2>> $err_file
->>>>>>> 0cf0b249
   check
 
     if [[ $withOASMCT == "true" ]] ; then 
