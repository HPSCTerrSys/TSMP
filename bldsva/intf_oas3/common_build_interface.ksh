#! /bin/ksh

###
# This are the default implementations for the interfaces
# Interface methods are:
#
# - always
# - configure
# - make
# - substitutions



# only platform and version independent stuff should be done here


############################ 
# ICON interface methods
############################


c_configure_icon(){
route "${cyellow}>>> c_configure_icon${cnormal}"
  file=$icondir/Makefile
  cplFlag=""
  cplLib=""
  cplInc=""
  if [[ $withOAS == "true" ]] ; then
    cplLib="$liboas $libpsmile"
    cplInc="$incpsmile"
    comment "    sed OAS flag to Makefile"
    sed -i "s@__withoas__@COUP_OAS_ICON@" $file >> $log_file 2>> $err_file
    check
    comment "    sed make.oas3 to Makefile"
    sed -i "s@__oasismakefile__@\$(oasisdir)/util/make_dir/make.oas3@" $file >> $log_file 2>> $err_file
    check
  else
    comment "    remove make.oas3 from Makefile"
    sed -i "/__oasismakefile__/d" $file >> $log_file 2>> $err_file
    check
  fi
route "${cyellow}<<< c_configure_icon${cnormal}"
}

c_make_icon(){
route "${cyellow}>>> c_make_icon${cnormal}"
  comment "    cd to icon dir"
    cd $icondir >> $log_file 2>> $err_file
  check
  comment "    make icon"
    export SCOREP_WRAPPER=on
    make -j16 -f $icondir/Makefile >> $log_file 2>> $err_file
  check

  comment "    cp icon binary to $bindir"
#  comment " SPo binary refSetup $refSetup mList ${mList[2]} "
  if [[ ${mList[2]} == "icon2-622" ]] ; then
    cp $icondir/bin/icon $bindir >> $log_file 2>> $err_file
  else
    cp $icondir/build/x86_64-unknown-linux-gnu/bin/icon $bindir >> $log_file 2>> $err_file  
  fi
  check

route "${cyellow}<<< c_make_icon${cnormal}"
}


c_substitutions_icon(){
route "${cyellow}>>> c_substitutions_icon${cnormal}"
if [[ $withOAS == "true" ]]; then
  comment "    copy oas3 interface to icon/src "
    cp -R $rootdir/bldsva/intf_oas3/${mList[2]}/oas3 $icondir/src >> $log_file 2>> $err_file
  check
  comment "    replace coupling files in ICON code. Add files to icon/src "
    cp $rootdir/bldsva/intf_oas3/${mList[2]}/tsmp/mo_mpi.f90 $icondir/src/parallel_infrastructure/ >> $log_file 2>> $err_file
    cp $rootdir/bldsva/intf_oas3/${mList[2]}/tsmp/icon.f90 $icondir/src/drivers/ >> $log_file 2>> $err_file
    cp $rootdir/bldsva/intf_oas3/${mList[2]}/tsmp/mo_atmo_model.f90 $icondir/src/drivers/ >> $log_file 2>> $err_file
  check
    cp $rootdir/bldsva/intf_oas3/${mList[2]}/tsmp/mo_nh_stepping.f90 $icondir/src/atm_dyn_iconam/ >> $log_file 2>> $err_file
  check
    cp $rootdir/bldsva/intf_oas3/${mList[2]}/tsmp/mo_nwp_sfc_interface.f90 $icondir/src/lnd_phy_nwp/ >> $log_file 2>> $err_file
  check
    cp $rootdir/bldsva/intf_oas3/${mList[2]}/tsmp/mo_nwp_rad_interface.f90 $icondir/src/atm_phy_nwp/ >> $log_file 2>> $err_file
  check
    cp $rootdir/bldsva/intf_oas3/${mList[2]}/tsmp/mo_nwp_rrtm_interface.f90 $icondir/src/atm_phy_nwp/ >> $log_file 2>> $err_file
  check
    cp $rootdir/bldsva/intf_oas3/${mList[2]}/tsmp/mo_nwp_rg_interface.f90 $icondir/src/atm_phy_nwp/ >> $log_file 2>> $err_file
  check
    cp $rootdir/bldsva/intf_oas3/${mList[2]}/tsmp/mo_nwp_turbtrans_interface.f90 $icondir/src/atm_phy_nwp/ >> $log_file 2>> $err_file
  check
fi # SPo
if [[ ${mList[2]} == "icon2-1" ]] ; then
  comment "    replace icon-ccs files in ICON code. Add files to icon/src "
    cp $rootdir/bldsva/intf_oas3/${mList[2]}/tsmp/icon-ccs/mo_nonhydro_types.f90 $icondir/src/atm_dyn_iconam/ >> $log_file 2>> $err_file
  check
    cp $rootdir/bldsva/intf_oas3/${mList[2]}/tsmp/icon-ccs/mo_nonhydro_state.f90 $icondir/src/atm_dyn_iconam/ >> $log_file 2>> $err_file
  check
    cp $rootdir/bldsva/intf_oas3/${mList[2]}/tsmp/icon-ccs/mo_vdfmain.f90 $icondir/src/atm_phy_edmf/ >> $log_file 2>> $err_file
  check
    cp $rootdir/bldsva/intf_oas3/${mList[2]}/tsmp/icon-ccs/mo_les_turb_interface.f90 $icondir/src/atm_phy_les >> $log_file 2>> $err_file
  check
    cp $rootdir/bldsva/intf_oas3/${mList[2]}/tsmp/icon-ccs/mo_sgs_turbulence.f90 $icondir/src/atm_phy_les >> $log_file 2>> $err_file
  check
    cp $rootdir/bldsva/intf_oas3/${mList[2]}/tsmp/icon-ccs/mo_turbulent_diagnostic.f90 $icondir/src/atm_phy_les >> $log_file 2>> $err_file
  check
    cp $rootdir/bldsva/intf_oas3/${mList[2]}/tsmp/icon-ccs/mo_interface_les.f90 $icondir/src/atm_phy_les >> $log_file 2>> $err_file
  check
    cp $rootdir/bldsva/intf_oas3/${mList[2]}/tsmp/icon-ccs/mo_surface_les.f90 $icondir/src/atm_phy_les >> $log_file 2>> $err_file
  check
    cp $rootdir/bldsva/intf_oas3/${mList[2]}/tsmp/icon-ccs/mo_sgs_turbmetric.f90 $icondir/src/atm_phy_les >> $log_file 2>> $err_file
  check
    cp $rootdir/bldsva/intf_oas3/${mList[2]}/tsmp/icon-ccs/mo_nwp_turbtrans_interface.f90 $icondir/src/atm_phy_nwp >> $log_file 2>> $err_file
  check
    cp $rootdir/bldsva/intf_oas3/${mList[2]}/tsmp/icon-ccs/mo_radiation.f90 $icondir/src/atm_phy_schemes >> $log_file 2>> $err_file
  check
    cp $rootdir/bldsva/intf_oas3/${mList[2]}/tsmp/icon-ccs/mo_radiation_config.f90 $icondir/src/configure_model >> $log_file 2>> $err_file
  check
    cp $rootdir/bldsva/intf_oas3/${mList[2]}/tsmp/icon-ccs/mo_les_config.f90 $icondir/src/configure_model >> $log_file 2>> $err_file
  check
    cp $rootdir/bldsva/intf_oas3/${mList[2]}/tsmp/icon-ccs/mo_nwp_lnd_state.f90 $icondir/src/lnd_phy_nwp >> $log_file 2>> $err_file
  check
    cp $rootdir/bldsva/intf_oas3/${mList[2]}/tsmp/icon-ccs/mo_soil_ml.f90 $icondir/src/lnd_phy_schemes >> $log_file 2>> $err_file
  check
    cp $rootdir/bldsva/intf_oas3/${mList[2]}/tsmp/icon-ccs/mo_nwp_soil_init.f90 $icondir/src/lnd_phy_schemes >> $log_file 2>> $err_file
  check
    cp $rootdir/bldsva/intf_oas3/${mList[2]}/tsmp/icon-ccs/mo_nh_testcases_nml.f90 $icondir/src/namelists >> $log_file 2>> $err_file
  check
    cp $rootdir/bldsva/intf_oas3/${mList[2]}/tsmp/icon-ccs/mo_les_nml.f90 $icondir/src/namelists >> $log_file 2>> $err_file
  check
    cp $rootdir/bldsva/intf_oas3/${mList[2]}/tsmp/icon-ccs/mo_radiation_nml.f90 $icondir/src/namelists >> $log_file 2>> $err_file
  check
    cp $rootdir/bldsva/intf_oas3/${mList[2]}/tsmp/icon-ccs/mo_ext_data_init.f90 $icondir/src/shr_horizontal >> $log_file 2>> $err_file
  check
    cp $rootdir/bldsva/intf_oas3/${mList[2]}/tsmp/icon-ccs/mo_nh_torus_exp.f90 $icondir/src/testcases >> $log_file 2>> $err_file
  check
    cp $rootdir/bldsva/intf_oas3/${mList[2]}/tsmp/icon-ccs/mo_nh_testcases.f90 $icondir/src/testcases >> $log_file 2>> $err_file
  check
fi
route "${cyellow}<<< c_substitutions_icon${cnormal}"
}



############################ 
#Cosmo interface methods
############################


c_configure_cos(){
route "${cyellow}>>> c_configure_cos${cnormal}"
  comment "    cd to cosmo dir"
    cd $cosdir >> $log_file 2>> $err_file
  check
  file=$cosdir/Makefile
  comment "    sed cosmo rootdir to Makefile"
    sed -i "s@__cosmoroot__@$cosdir@" $file >> $log_file 2>> $err_file
  check
  comment "    sed OAS flag to Makefile"
    sed -i "s@__withoas__@$withOAS@" $file >> $log_file 2>> $err_file
  check
  comment "    make clean cosmo"
    make clean >> $log_file 2>> $err_file
  check

    cplFlag=""
    cplLib=""
    cplInc=""
    if [[ $withOAS == "true" ]] ; then
      cplLib="$liboas $libpsmile"
      cplInc="$incpsmile"
    fi
route "${cyellow}<<< c_configure_cos${cnormal}"
}

c_make_cos(){
route "${cyellow}>>> c_make_cos${cnormal}"
  comment "    cd to cosmo dir"
    cd $cosdir >> $log_file 2>> $err_file
  check
  comment "    make cosmo"
    export SCOREP_WRAPPER=on
    make -f $cosdir/Makefile >> $log_file 2>> $err_file
  check

#DA
  if [[ $withPDAF == "true" ]]; then
    comment "    cd to cos build dir"
      cd $cosdir/obj >> $log_file 2>> $err_file
    check
    comment "    ar cos libs"
      ar rc libcosmo.a *.o >> $log_file 2>> $err_file
    check
    comment "    cp libs to $bindir/libs"
      cp $cosdir/obj/libcosmo.a $bindir/libs >> $log_file 2>> $err_file
    check
  else
    comment "    cp cosmo binary to $bindir"
      cp $cosdir/lmparbin_pur $bindir >> $log_file 2>> $err_file
    check
  fi

route "${cyellow}<<< c_make_cos${cnormal}"
}


c_substitutions_cos(){

route "${cyellow}>>> c_substitutions_cos${cnormal}"

  comment "    copy oas3 interface to cosmo/src "
    patch $rootdir/bldsva/intf_oas3/${mList[2]}/oas3 $cosdir/src 
  check

  if [[ ${mList[2]} == cosmo5_1 ]] ; then
    cp  $rootdir/cosmo5_1/LOCAL/TWOMOM/src_twomom_sb* $cosdir/src
    check
  fi

  if [[ ${mList[2]} == cosmo4_21 ]] ; then
    comment "    replace files with coupling. Add files to cosmo/src "
      patch "$rootdir/bldsva/intf_oas3/${mList[2]}/tsmp/*" $cosdir/src 
    check
  fi

  if [[ ${mList[2]} == cosmo5_1 ]] ; then
    comment "	copy the diff files to cosmo src : from $rootdir/bldsva/intf_oas3/${mList[2]}/pfile"
      cp $rootdir/bldsva/intf_oas3/${mList[2]}/pfile/patch* $cosdir/src 
    check
    comment "     apply diff files on the original files using patch command in $cosdir/src "
     /usr/bin/patch  -d $cosdir/src -i patch_src_radiation.f90.diff -o src_radiation1.f90
      cp $cosdir/src/src_radiation1.f90 $cosdir/src/src_radiation.f90
    check
      /usr/bin/patch  -d $cosdir/src -i patch_data_fields.f90.diff -o data_fields1.f90  
      cp $cosdir/src/data_fields1.f90  $cosdir/src/data_fields.f90
    check
    #    patch  -d $cosdir/src -i patch_phillips_nucleation.incf.diff  -o phillips_nucleation1.incf >> $log_pfile 2>> $err_pfile
    #    cp $cosdir/src/phillips_nucleation1.incf $cosdir/src/phillips_nucleation.incf
    check
      /usr/bin/patch  -d $cosdir/src -i patch_lmorg.f90.diff -o lmorg1.f90 
      cp $cosdir/src/lmorg1.f90 $cosdir/src/lmorg.f90
    check
      /usr/bin/patch  -d $cosdir/src -i patch_src_artifdata.f90.diff -o src_artifdata1.f90
      cp $cosdir/src/src_artifdata1.f90 $cosdir/src/src_artifdata.f90
    check
      /usr/bin/patch  -d $cosdir/src -i patch_src_setup_vartab.f90.diff -o src_setup_vartab1.f90
      cp $cosdir/src/src_setup_vartab1.f90 $cosdir/src/src_setup_vartab.f90
    check
      /usr/bin/patch -d $cosdir/src -i patch_src_twomom_sb.f90.diff -o src_twomom_sb1.f90
      cp $cosdir/src/src_twomom_sb1.f90  $cosdir/src/src_twomom_sb.f90
    check
      /usr/bin/patch  -d $cosdir/src -i patch_environment.f90.diff -o environment1.f90
      cp $cosdir/src/environment1.f90 $cosdir/src/environment.f90
    check
      /usr/bin/patch  -d $cosdir/src -i patch_organize_physics.f90.diff -o organize_physics1.f90
      cp $cosdir/src/organize_physics1.f90 $cosdir/src/organize_physics.f90
    check
      /usr/bin/patch  -d $cosdir/src -i patch_src_allocation.f90.diff -o src_allocation1.f90
      cp $cosdir/src/src_allocation1.f90 $cosdir/src/src_allocation.f90
    check
     /usr/bin/patch  -d $cosdir/src -i patch_src_gridpoints.f90.diff -o src_gridpoints1.f90
      cp $cosdir/src/src_gridpoints1.f90 $cosdir/src/src_gridpoints.f90
    check
      /usr/bin/patch -d $cosdir/src -i patch_src_runge_kutta.f90.diff -o src_runge_kutta1.f90
      cp $cosdir/src/src_runge_kutta1.f90 $cosdir/src/src_runge_kutta.f90
    check
     /usr/bin/patch -d $cosdir/src -i patch_src_slow_tendencies_rk.f90.diff -o src_slow_tendencies_rk1.f90
      cp $cosdir/src/src_slow_tendencies_rk1.f90 $cosdir/src/src_slow_tendencies_rk.f90
    check
    #    patch -d $cosdir/src -i patch_src_twomom_sb_interface.f90.diff  -o src_twomom_sb_interface1.f90
    #    cp $cosdir/src/src_twomom_sb_interface1.f90 $cosdir/src/src_twomom_sb_interface.f90
    #  check

      rm -rf $cosdir/src/*1.f90
      rm -rf $cosdir/src/*1.incf

    # copy the changed file to $rootdir/bldsva/cosmo5_1/tsmp
    comment "    copy the cosmo changed file for coupling to $rootdir/bldsva/intf_oas3/cosmo5_1/tsmp "
      cp $cosdir/src/src_slow_tendencies_rk.f90 $rootdir/bldsva/intf_oas3/cosmo5_1/tsmp
      cp $cosdir/src/src_runge_kutta.f90 $rootdir/bldsva/intf_oas3/cosmo5_1/tsmp
      cp $cosdir/src/src_gridpoints.f90  $rootdir/bldsva/intf_oas3/cosmo5_1/tsmp
      cp $cosdir/src/src_allocation.f90  $rootdir/bldsva/intf_oas3/cosmo5_1/tsmp
      cp $cosdir/src/organize_physics.f90 $rootdir/bldsva/intf_oas3/cosmo5_1/tsmp
      cp $cosdir/src/environment.f90 $rootdir/bldsva/intf_oas3/cosmo5_1/tsmp
      cp $cosdir/src/src_twomom_sb.f90 $rootdir/bldsva/intf_oas3/cosmo5_1/tsmp
      cp $cosdir/src/src_setup_vartab.f90 $rootdir/bldsva/intf_oas3/cosmo5_1/tsmp
      cp $cosdir/src/src_artifdata.f90 $rootdir/bldsva/intf_oas3/cosmo5_1/tsmp
      cp $cosdir/src/lmorg.f90 $rootdir/bldsva/intf_oas3/cosmo5_1/tsmp
      cp $cosdir/src/data_fields.f90 $rootdir/bldsva/intf_oas3/cosmo5_1/tsmp
      cp $cosdir/src/src_radiation.f90 $rootdir/bldsva/intf_oas3/cosmo5_1/tsmp
    check
  fi

  #DA
  if [[ $withPDAF == "true" ]]  then
    comment "    sed PDAF fix into cosmo files "  
	patch $rootdir/bldsva/intf_DA/pdaf1_1/tsmp/${mList[2]}/data_parallel.f90 $cosdir/src/ 
    check
        patch $rootdir/bldsva/intf_DA/pdaf1_1/tsmp/${mList[2]}/organize_data.f90 $cosdir/src/ 
    check
        patch $rootdir/bldsva/intf_DA/pdaf1_1/tsmp/${mList[2]}/src_meanvalues.f90 $cosdir/src/ 
    check
        patch $rootdir/bldsva/intf_DA/pdaf1_1/tsmp/${mList[2]}/src_setup.f90 $cosdir/src/ 
    check
  fi
route "${cyellow}<<< c_substitutions_cos${cnormal}"
}



############################ 
#OASIS interface methods
############################

c_configure_oas(){
route "${cyellow}>>> c_configure_oas${cnormal}"
  comment "    sed oasis rootdir to Makefile"
    sed -i "s@__oasisroot__@$oasdir@" $file >> $log_file 2>> $err_file
  check
  comment "    sed platform to Makefile"
    sed -i "s@__platform__@$platform@" $file >> $log_file 2>> $err_file
  check
  comment "    make clean oasis"
    make -f $oasdir/util/make_dir/TopMakefileOasis3 realclean >> $log_file 2>> $err_file
  check
route "${cyellow}<<< c_configure_oas${cnormal}"
}

c_make_oas(){
route "${cyellow}>>> c_make_oas${cnormal}"
  comment "    make oasis"
    export SCOREP_WRAPPER=on
    make -j16 -f $oasdir/util/make_dir/TopMakefileOasis3 oasis3_psmile >> $log_file 2>> $err_file
  check
#DA
  if [[ $withPDAF == "true" ]]; then
  comment "    cp oas libs to $bindir/libs" 
    cp $libpsmile $bindir/libs >> $log_file 2>> $err_file
  check
  fi
route "${cyellow}<<< c_make_oas${cnormal}"
}


c_substitutions_oas(){
route "${cyellow}>>> c_substitutions_oas${cnormal}"
  comment "    sed absolut include paths to Makefile"
    sed -i "s@include make.inc@include $oasdir/util/make_dir/make.inc@" ${oasdir}/util/make_dir/TopMakefileOasis3 >> $log_file 2>> $err_file
  check
  comment "    sed absolut makefile path to Makefile"
    sed -i "s@ TopMakefileOasis3@ $oasdir/util/make_dir/TopMakefileOasis3@" ${oasdir}/util/make_dir/TopMakefileOasis3 >> $log_file 2>> $err_file
  check
  comment "    sed usermakefile to make.inc"
    sed -i "s@include.*@include $oasdir/util/make_dir/make.oas3@" ${oasdir}/util/make_dir/make.inc >> $log_file 2>> $err_file
  check

#DA
  if [[ $withPDAF == "true" ]] ; then
     comment "    cp PDAF fix to ${oasdir}/lib/psmile/src"
       patch "$rootdir/bldsva/intf_DA/pdaf1_1/tsmp/${mList[0]}/mod_oasis*"  ${oasdir}/lib/psmile/src
     check
  fi
route "${cyellow}<<< c_substitutions_oas${cnormal}"
}




############################ 
#CLM interface methods
############################


c_configure_clm(){
route "${cyellow}>>> c_configure_clm${cnormal}"
  comment "    clean clm by removing build dir"
    rm -rf $clmdir/build >> $log_file 2>> $err_file
  check
  comment "    create new build dir"
    mkdir -p $clmdir/build >> $log_file 2>> $err_file
  check
  comment "    copy oas_clm_init.F90 to  $clmdir/src/oas3"
    cp $rootdir/bldsva/intf_oas3/${mList[1]}/oas3/oas_clm_init.F90 $clmdir/src/oas3

    spmd="on"       # settings are [on   | off       ] (default is off)
    maxpft="1"        # settings are 4->17               (default is 4)
    rtm="off"      # settings are [on   | off       ] (default is off) 
    cps_catch="off"       # settings are [on   | off       ] (default is off)
    usr_src="$clmdir/bld/usr.src "
    if [[ $spmd == "on" ]] ; then ; flags+="-spmd " ; fi
    if [[ $spmd == "off" ]] ; then ; flags+="-nospmd " ; fi
    flags+="-maxpft $maxpft -rtm $rtm -usr_src $usr_src "
    if [[ $withCOS == "true" ]] ; then ; flags+="-oas3_cos " ; fi
    if [[ $withICON == "true" ]] ; then ; flags+="-oas3_icon " ; fi
    if [[ $withPFL == "true" ]] ; then ; flags+="-oas3_pfl " ; fi
    if [[ $withPFL == "false" && $withCOS == "false" && $withICON == "false" ]] ; then ; flags+="-cps_catch $cps_catch " ; fi
    flags+="-nc_inc $ncdfPath/include "
    flags+="-nc_lib $ncdfPath/lib "
    flags+="-nc_mod $ncdfPath/include "
    flags+="-mpi_inc $mpiPath/include "
    flags+="-clm_bld $clmdir/build "
    flags+="-clm_exedir $clmdir/build "
    cplInc=""

      comment "adding OAS libs"
    if [[ $withOAS == "true" ]]; then
      comment "adding OAS libs"
      cplLib+="$liboas $libpsmile"
      cplInc=$incpsmile
    fi
      comment " OAS libs cplLib: $cplLib"
      comment " OAS libs cplInc: $cplInc"
      comment " OAS libs cplInc: $incpsmile"
  comment "    cd to clm build"
    cd $clmdir/build >> $log_file 2>> $err_file
  check
  cppdef=""			# add "-DWATSAT3D" for input of "watsat3d" in "iniTimeConst.F90"
  if [ $cplscheme == "true" ] && [ $withICON == "false" ] ; then ; cppdef+=" -DCPL_SCHEME_F " ; fi
  comment "    configure clm"
  comment "    $clmdir/bld/configure -fc $cfc -cc $ccc $flags -fflags $cplInc -ldflags $cplLib -fopt $optComp -cppdefs $cppdef"
    export SCOREP_WRAPPER=off
    $clmdir/bld/configure -fc "$cfc" -cc "$ccc" $flags -fflags "$cplInc" -ldflags "$cplLib" -fopt "$optComp" -cppdefs "$cppdef"  >> $log_file 2>> $err_file
  check
route "${cyellow}<<< c_configure_clm${cnormal}"
}

c_make_clm(){
route "${cyellow}>>> c_make_clm${cnormal}"
  comment "    cd to clm build"
    cd $clmdir/build >> $log_file 2>> $err_file
  check
  comment "    make clm"
    export SCOREP_WRAPPER=on
    gmake -j16 -f $clmdir/build/Makefile >> $log_file 2>> $err_file
  check

#DA
  if [[ $withPDAF == "true" ]]; then
    comment "    cd to clm build dir"
      cd $clmdir/build >> $log_file 2>> $err_file
    check
    comment "    ar clm libs"
      ar rc libclm.a *.o >> $log_file 2>> $err_file
    check
    comment "    cp libs to $bindir/libs"
      cp $clmdir/build/libclm.a $bindir/libs >> $log_file 2>> $err_file
    check
  else
    comment "    cp clm binary to $bindir"
      cp $clmdir/build/clm $bindir >> $log_file 2>> $err_file
    check
  fi 
route "${cyellow}<<< c_make_clm${cnormal}"
}


c_substitutions_clm(){
route "${cyellow}>>> c_substitutions_clm${cnormal}"
  comment "    create oas3 dir in $clmdir/src"
    mkdir -p $clmdir/src/oas3 >> $log_file 2>> $err_file
  check
  comment "    copy oas3 interface to clm/src "
    patch $rootdir/bldsva/intf_oas3/${mList[1]}/mct $clmdir/src
  check
  comment "    replace hydrology. Add files to clm/bld/usr.src "
    patch "$rootdir/bldsva/intf_oas3/${mList[1]}/tsmp/*" $clmdir/bld/usr.src 
  check
#DA
  if [[ $withPDAF == "true" ]] ; then
  comment "    copy PDAF fix to ${mList[1]}/bld/usr.src "
    patch $rootdir/bldsva/intf_DA/pdaf1_1/tsmp/${mList[1]}/clmtype.F90 $clmdir/bld/usr.src
  check
    patch $rootdir/bldsva/intf_DA/pdaf1_1/tsmp/${mList[1]}/clmtypeInitMod.F90 $clmdir/bld/usr.src
  check
    patch $rootdir/bldsva/intf_DA/pdaf1_1/tsmp/${mList[1]}/iniTimeConst.F90 $clmdir/bld/usr.src	
  check
  fi	
route "${cyellow}<<< c_substitutions_clm${cnormal}"
}




############################ 
# eCLM interface methods
############################


c_configure_eclm(){
route "${cyellow}>>> c_configure_eclm${cnormal}"
  comment "    Using land component model eCLM (experimental) \n"
  comment "    Checking if eCLM repo is valid"
  cd ${clmdir}
  git status >> $log_file 2>> $err_file
  check

  if [[ -z $ECLM_CC || "$ECLM_CC" == " " ]]; then
    ECLM_CC=mpicc
  fi
  if [[ -z $ECLM_FC || "$ECLM_FC" == " " ]]; then
    ECLM_FC=mpifort
  fi

  if [[ $withOASMCT == "true" ]]; then
    ECLM_CMAKE_VARS+=" -DCMAKE_PREFIX_PATH="$oasdir/$platform""
  fi

  comment "    Running CMake configure step..."
  ECLM_BUILD_DIR="$clmdir/build"
  cmake -S src -B "$ECLM_BUILD_DIR" \
    -DCMAKE_INSTALL_PREFIX="$bindir" \
    -DCMAKE_C_COMPILER=$ECLM_CC \
    -DCMAKE_Fortran_COMPILER=$ECLM_FC \
     $ECLM_CMAKE_VARS >> $log_file 2>> $err_file
  check

route "${cyellow}<<< c_configure_eclm${cnormal}"
}

c_make_eclm(){
route "${cyellow}>>> c_make_eclm${cnormal}"
  comment "    Building eCLM (this will take approximately 30 mins)..."
  timer_start=$(date +%s)
  cmake --build "$ECLM_BUILD_DIR" >> $log_file 2>> $err_file
  check
  timer_end=$(date +%s)
  comment "    Build duration: $(date -u -d "0 $timer_end sec - $timer_start sec" +"%H:%M:%S")\n"
  comment "    Installing eCLM"
  cmake --install "$ECLM_BUILD_DIR" >> $log_file 2>> $err_file
  check
  comment "    Installing clm5nl-gen"
  pip3 install --user $clmdir/namelist_generator >> $log_file 2>> $err_file
  check
route "${cyellow}<<< c_make_eclm${cnormal}"
}

c_substitutions_eclm(){
route "${cyellow}>>> c_substitutions_eclm${cnormal}"
route "${cyellow}<<< c_substitutions_eclm${cnormal}"
}



############################ 
#Parflow interface methods
############################


c_configure_pfl(){


route "${cyellow}>>> c_configure_pfl${cnormal}"

  if [[ ${mList[3]} == parflow ]] ; then

  comment "    cd to pfl build directory "
  cd $PARFLOW_BLD >> $log_file 2>> $err_file
  check
  export CC=$pcc
  export FC=$pfc
  export F77=$pf77
  export CXX=$pcxx

  comment "    configure pfsimulator and pftools"
  export SCOREP_WRAPPER=off
  cmake ../ $flagsSim >> $log_file 2>> $err_file
  check

  fi

  if [[ ${mList[3]} == parflow3_2 || ${mList[3]} == parflow3_0 ]] ; then
    if [[ $withOAS == "true" ]] ; then 
      flagsSim+="--with-amps=oas3 --with-oas3 "  
      flagsTools+="--with-amps=oas3 --with-oas3 "
    else 
#DA
      if [[ $withPDAF == "true" ]] ; then
        flagsSim+="--with-amps=da " 
        flagsTools+="--with-amps=da "
      else
        flagsSim+="--with-amps=mpi1 " 
        flagsTools+="--with-amps=mpi1 "
      fi
    fi

    flagsSim+="--prefix=$pfldir --with-hypre=$hyprePath --with-silo=$siloPath --with-amps-sequential-io --enable-timing"
    flagsTools+="--prefix=$pfldir --with-hypre=$hyprePath --with-silo=$siloPath --with-tcl=$tclPath --with-amps-sequential-io"

  comment "    cd to pfsimulator"
    cd $pfldir/pfsimulator >> $log_file 2>> $err_file
  check

    if [[ -e "$pfldir/pfsimulator/Makefile" ]] ; then
      comment "    make pfsimulator very clean"
        make -f $pfldir/pfsimulator/Makefile veryclean >> $log_file 2>> $err_file
      check
    fi 

  comment "    configure pfsimulator"
    export SCOREP_WRAPPER=off
    if [[ $withICON == "true" ]]; then
    $pfldir/pfsimulator/configure CC="$pcc" FC="$pfc" F77="$pf77" CXX="$pcxx" $flagsSim --enable-opt="$optComp" FCFLAGS="$fcflagsSim -DCOUP_OAS_ICON" CFLAGS="$cflagsSim -DCOUP_OAS_ICON" >> $log_file 2>> $err_file
    else
    $pfldir/pfsimulator/configure CC="$pcc" FC="$pfc" F77="$pf77" CXX="$pcxx" $flagsSim --enable-opt="$optComp" FCFLAGS="$fcflagsSim" CFLAGS="$cflagsSim" >> $log_file 2>> $err_file
    fi
  check
  comment "    patch pfsimulator/parflow_lib/problem_phase_rel_perm.c "
    sed -i "s@inline double VanGLookupSpline@double VanGLookupSpline@" $pfldir/pfsimulator/parflow_lib/problem_phase_rel_perm.c >> $log_file 2>> $err_file
    sed -i "s@inline double VanGLookupLinear@double VanGLookupLinear@" $pfldir/pfsimulator/parflow_lib/problem_phase_rel_perm.c >> $log_file 2>> $err_file
  check
  comment "    cd to pftools"
    cd $pfldir/pftools >> $log_file 2>> $err_file
  check

    if [[ -e "$pfldir/pftools/Makefile" ]] ; then
      comment "    make pftools very clean"
        make -f $pfldir/pftools/Makefile veryclean >> $log_file 2>> $err_file
      check
    fi

  comment "    configure pftools"
    $pfldir/pftools/configure $flagsTools >> $log_file 2>> $err_file
  check
  export SKIN_MODE=mpi

  comment "    sed libs to /parflow_exe/Makefile"
    sed -i "s@__libs__@$libsSim@" $pfldir/pfsimulator/parflow_exe/Makefile >> $log_file 2>> $err_file
  check

  fi

route "${cyellow}<<< c_configure_pfl${cnormal}"
}

c_make_pfl(){
route "${cyellow}>>> c_make_pfl${cnormal}"

  if [[ ${mList[3]} == parflow ]] ; then
comment "    cd to pfl build directory "
  cd $PARFLOW_BLD >> $log_file 2>> $err_file
check
if [[ $profiling == "scalasca" ]]; then
  comment "    fix link.txt files for scalasca"
    export cpp_compiler=$(echo `which mpicc` | sed 's_/_\\/_g')
    find ${PARFLOW_BLD} -name 'link.txt' -exec sed -i "s/${cpp_compiler}/scorep-mpicc/g" {} \;
    export cpp_compiler=$(echo `which mpic++` | sed 's_/_\\/_g')
    find ${PARFLOW_BLD} -name 'link.txt' -exec sed -i "s/${cpp_compiler}/scorep-mpicxx/g" {} \;
    export cpp_compiler=$(echo `which g++` | sed 's_/_\\/_g')
    find ${PARFLOW_BLD} -name 'link.txt' -exec sed -i "s/${cpp_compiler}/scorep-mpicxx/g" {} \;
  check
  comment "    make pfsimulator and pftools"
    SCOREP_WRAPPER=off make pftools >> $log_file 2>> $err_file
    SCOREP_WRAPPER=on make -j8 >> $log_file 2>> $err_file
  check
else
  comment "    make pfsimulator and pftools"
    make -j8 >> $log_file 2>> $err_file
  check
fi
comment "    make install pfsimulator and pftools"
  make install >> $log_file 2>> $err_file
check
comment "    cp pfl bin to $bindir"
  cp -R $pfldir/bin/bin $bindir >> $log_file 2>> $err_file
check

comment "    cp binary to $bindir"
 cp $pfldir/bin/bin/parflow $bindir >> $log_file 2>> $err_file
 check

 if [[ $withPDAF == "true" ]]; then
    comment "    cp libs to $bindir/libs"
      cp $pfldir/bin/lib/* $bindir/libs >> $log_file 2>> $err_file
    check
    if [[ $processor == "GPU" ]]; then
      comment "    GPU: cp rmm libs to $bindir/libs"
        cp $pfldir/rmm/lib/* $bindir/libs >> $log_file 2>> $err_file
      check
    fi
 fi
  fi

  if [[ ${mList[3]} == parflow3_2 || ${mList[3]} == parflow3_0 ]] ; then
comment "    cd to pfsimulator" 
  cd $pfldir/pfsimulator >> $log_file 2>> $err_file
check
comment "    make pfsimulator"
  export SCOREP_WRAPPER=on
  make -f $pfldir/pfsimulator/Makefile >> $log_file 2>> $err_file
check
comment "    make install pfsimulator"
  make -f $pfldir/pfsimulator/Makefile install >> $log_file 2>> $err_file
check

  export SCOREP_WRAPPER=off
comment "    cd to pftools"
  cd $pfldir/pftools >> $log_file 2>> $err_file
check
comment "    make pftools"
  make -f $pfldir/pftools/Makefile >> $log_file 2>> $err_file
check
comment "    make install pftools"
  make -f $pfldir/pftools/Makefile install >> $log_file 2>> $err_file
check
comment "    cp pfl bin to $bindir"
  cp -R $pfldir/bin $bindir >> $log_file 2>> $err_file
check
#DA
  if [[ $withPDAF == "true" ]]; then
    comment "    cp libs to $bindir/libs"
      cp $pfldir/pfsimulator/lib/* $bindir/libs >> $log_file 2>> $err_file
    check
  else
    comment "    cp binary to $bindir"
      cp $pfldir/bin/parflow $bindir >> $log_file 2>> $err_file
    check
  fi
  export SCOREP_WRAPPER=on
  fi

route "${cyellow}<<< c_make_pfl${cnormal}"
}

c_substitutions_pfl(){
route "${cyellow}>>> c_substitutions_pfl${cnormal}"

  if [[ ${mList[3]} == parflow ]] ; then
    if [[ $withPDAF == "true" ]]; then

      comment "    sed DA amps into CMakeLists.txt"
        sed "s/PARFLOW_AMPS_LAYER PROPERTY STRINGS seq/PARFLOW_AMPS_LAYER PROPERTY STRINGS da seq/g" -i $pfldir/CMakeLists.txt >> $log_file 2>> $err_file
      check
      comment "    copy fix for PDAF into $pfldir"
        patch $rootdir/bldsva/intf_DA/pdaf1_1/tsmp/${mList[3]}/parflow_proto.h $pfldir/pfsimulator/parflow_lib 
      check
        patch $rootdir/bldsva/intf_DA/pdaf1_1/tsmp/${mList[3]}/solver_richards.c $pfldir/pfsimulator/parflow_lib 
      check
        patch $rootdir/bldsva/intf_DA/pdaf1_1/tsmp/${mList[3]}/da $pfldir/pfsimulator/amps
      check
    fi
  fi

  if [[ ${mList[3]} == parflow3_2 || ${mList[3]} == parflow3_0 ]] ; then
  comment "    copy oas3 interface to parflow/pfsimulator/amps "
    patch $rootdir/bldsva/intf_oas3/${mList[3]}/oas3 $pfldir/pfsimulator/amps 
  check

  comment "    copy fix for hardwired MPI_COMM_WORLD in amps "
    patch "$rootdir/bldsva/intf_oas3/${mList[3]}/tsmp/amps*" $pfldir/pfsimulator/amps/mpi1
  check
    patch "$rootdir/bldsva/intf_oas3/${mList[3]}/tsmp/pf_pfmg*" $pfldir/pfsimulator/parflow_lib 
  check
#DA
  if [[ $withPDAF == "true" ]]; then
    comment "    sed DA amps into configure"
      sed "/\"\$with_amps\" in\s*/ a\
  da\)\\
    AMPS=da\\
  ;;
      " -i $pfldir/pfsimulator/configure $pfldir/pftools/configure >> $log_file 2>> $err_file
    check
    comment "    copy fix for PDAF into $pfldir"
      patch $rootdir/bldsva/intf_DA/pdaf1_1/tsmp/${mList[3]}/parflow_proto.h $pfldir/pfsimulator/parflow_lib 
    check
      patch $rootdir/bldsva/intf_DA/pdaf1_1/tsmp/${mList[3]}/solver_richards.c $pfldir/pfsimulator/parflow_lib 
    check
      patch $rootdir/bldsva/intf_DA/pdaf1_1/tsmp/${mList[3]}/da $pfldir/pfsimulator/amps
    check
      sed "s/MPI_COMM_WORLD/amps_CommWorld/g" -i $pfldir/pfsimulator/parflow_lib/pf_pfmg.c
    check
      sed "s/MPI_COMM_WORLD/amps_CommWorld/g" -i $pfldir/pfsimulator/parflow_lib/pf_pfmg_octree.c
    check
      sed "s/MPI_COMM_WORLD/amps_CommWorld/g" -i $pfldir/pfsimulator/parflow_lib/pf_smg.c
    check
  fi

  fi

route "${cyellow}<<< c_substitutions_pfl${cnormal}"
}


<<<<<<< HEAD
  if [ $numInst > 1 ] || [! -f "$rundir/coup_oas.tcl" ]; then
    comment "  $rundir/coup_oas.tcl does not exist (or for ensemble runs: numInst > 1), is copied, see c_setup_pfl()"
    cp $namelist_pfl $rundir/coup_oas.tcl >> $log_file 2>> $err_file
    check
  fi
 
  if [[ $withICON == "true" ]]; then
   comment "  sed ccs_ic_press file to pfl namelist."
      sed "s,__ccs_ic_press__,$defaultFDPFL/ccs_ic_press.pfb," -i $rundir/coup_oas.tcl >> $log_file 2>> $err_file
   check
  fi
 
  comment "   sed nproc x to pfl namelist."
    sed "s/__nprocx_pfl_bldsva__/$px_pfl/" -i $rundir/coup_oas.tcl >> $log_file 2>> $err_file
  check
  comment "   sed nproc y to pfl namelist."
    sed "s/__nprocy_pfl_bldsva__/$py_pfl/" -i $rundir/coup_oas.tcl >> $log_file 2>> $err_file
  check
  comment "   sed gridpoints x to pfl namelist."
    sed "s/__ngpflx_bldsva__/$gx_pfl/" -i $rundir/coup_oas.tcl >> $log_file 2>> $err_file
  check
  comment "   sed gridpoints y to pfl namelist."
    sed "s/__ngpfly_bldsva__/$gy_pfl/" -i $rundir/coup_oas.tcl >> $log_file 2>> $err_file
  check
  comment "   sed forcingdir to pfl namelist."
    sed "s,__forcingdir__,$rundir," -i $rundir/coup_oas.tcl >> $log_file 2>> $err_file
  check
  comment "   sed dt to pfl namelist."
    sed "s/__dt_pfl_bldsva__/$dt_pfl/" -i $rundir/coup_oas.tcl >> $log_file 2>> $err_file
  check
  comment "   sed end time to pfl namelist."
#    sed "s/__stop_pfl_bldsva__/$runstep_clm/" -i $rundir/coup_oas.tcl >> $log_file 2>> $err_file
    sed "s/__stop_pfl_bldsva__/$(python -c "print (${runhours} + ${base_pfl})")/" -i $rundir/coup_oas.tcl >> $log_file 2>> $err_file
  check
  comment "   sed dump interval to pfl namelist."
    sed "s/__dump_pfl_interval__/$dump_pfl/" -i $rundir/coup_oas.tcl >> $log_file 2>> $err_file
  check
=======
>>>>>>> d9fd0316



<<<<<<< HEAD
    if [[ $restfile_pfl == "" ]] then
  comment "   sed initial condition to pfl namelist."
      sed "s/__pfl_ICPpressureType__/HydroStaticPatch/" -i $rundir/coup_oas.tcl   >> $log_file 2>> $err_file      # HydrostaticPatch > PFBFile
  check
      sed "s/__pfl_ICPpressureValue__/-5.0/" -i $rundir/coup_oas.tcl   >> $log_file 2>> $err_file      # delete this during restart run
  check
  comment "   sed delete restart file name from pfl namelist."
      sed '/__pfl_ICPpressureFileName__/d' -i $rundir/coup_oas.tcl   >> $log_file 2>> $err_file
  check
    else
  comment "   sed delete IC_Pressure value  from pfl namelist." 
      sed '/__pfl_ICPpressureValue__/d' -i $rundir/coup_oas.tcl >> $log_file 2>> $err_file
  check
  comment "   sed initial condition to pfl namelist."
      sed "s/__pfl_ICPpressureType__/PFBFile/" -i $rundir/coup_oas.tcl   >> $log_file 2>> $err_file      # HydrostaticPatch > PFBFile
  check
      sed "s,__pfl_ICPpressureFileName__,$restfile_pfl," -i $rundir/coup_oas.tcl  >> $log_file 2>> $err_file
  check
    fi
  
  export PARFLOW_DIR=$bindir
  comment "   cd to rundir."
    cd $rundir >> $log_file 2>> $err_file
  check

  comment "   create parflow db with tclsh from namelist."
  check
  tclsh $rundir/coup_oas.tcl >> $log_file 2>> $err_file
  check


route "${cyellow}<<< c_setup_pfl${cnormal}"
}


############################ 
#PDAF interface methods
############################


c_substitutions_pdaf(){
route "${cyellow}>>> c_substitutions_pdaf${cnormal}"

  comment "   mkdir  $dadir/interface"
    mkdir -p $dadir/interface  >> $log_file 2>> $err_file
  check

  comment "   cp pdaf interface model to $dadir/interface"
    patch $rootdir/bldsva/intf_DA/pdaf1_1/model $dadir/interface
  check

  comment "   cp pdaf interface framework to $dadir/interface"
    patch $rootdir/bldsva/intf_DA/pdaf1_1/framework $dadir/interface
  check

  comment "   mkdir $dadir/lib"
    mkdir -p $dadir/lib >> $log_file 2>> $err_file
  check

route "${cyellow}<<< c_substitutions_pdaf${cnormal}"
}

c_configure_pdaf_arch(){
route "${cyellow}>>> c_configure_pdaf_arch${cnormal}"

#PDAF arch part
  file=$dadir/make.arch/${PDAF_ARCH}.h

  comment "   cp pdaf config to $dadir"
    cp $rootdir/bldsva/intf_DA/pdaf1_1/arch/$platform/config/${PDAF_ARCH}.h $file >> $log_file 2>> $err_file
  check

  comment "   sed comFC dir to $file"
  sed -i "s@__comFC__@${comFC}@" $file >> $log_file 2>> $err_file
  check

  comment "   sed comCC dir to $file"
  sed -i "s@__comCC__@${comCC}@" $file >> $log_file 2>> $err_file
  check

  comment "   sed MPI dir to $file"
    sed -i "s@__MPI_INC__@-I${mpiPath}/include@" $file >> $log_file 2>> $err_file
  check

  comment "   sed LIBS to $file"
    sed -i "s@__LIBS__@${libs_src}@" $file >> $log_file 2>> $err_file
  check

  comment "   sed optimizations to $file"
    sed -i "s@__OPT__@${optComp}@" $file >> $log_file 2>> $err_file
  check

  comment "   cd to $dadir/src"
    cd $dadir/src >> $log_file 2>> $err_file
  check
  comment "   make clean pdaf"
    make clean >> $log_file 2>> $err_file
  check

route "${cyellow}<<< c_configure_pdaf_arch${cnormal}"
}

c_configure_pdaf(){
route "${cyellow}>>> c_configure_pdaf${cnormal}"

#PDAF interface part
  file1=$dadir/interface/model/Makefile
  file2=$dadir/interface/framework/Makefile
  comment "   cp pdaf interface Makefiles to $dadir"
    cp $rootdir/bldsva/intf_DA/pdaf1_1/model/Makefile  $file1 >> $log_file 2>> $err_file
  check
    cp $rootdir/bldsva/intf_DA/pdaf1_1/framework/Makefile  $file2 >> $log_file 2>> $err_file
  check

  comment "   sed bindir to Makefiles"
    sed -i "s,__bindir__,$bindir," $file1 $file2 >> $log_file 2>> $err_file
  check
  comment "   sed comp flags to Makefiles"
    sed -i "s,__fflags__,-cpp -I$dadir/interface/model -I$ncdfPath/include $importFlags," $file1 $file2 >> $log_file 2>> $err_file
  check
    sed -i "s,__ccflags__,-I$dadir/interface/model -I$ncdfPath/include $importFlags," $file1 $file2 >> $log_file 2>> $err_file
  check
  comment "   sed preproc flags to Makefiles"
    sed -i "s,__cpp_defs__,$cppdefs," $file1 $file2 >> $log_file 2>> $err_file
  check
    sed -i "s,__fcpp_defs__,$cppdefs," $file1 $file2 >> $log_file 2>> $err_file
  check
  comment "   sed libs to Makefiles"
    sed -i "s,__libs__,$libs," $file2 >> $log_file 2>> $err_file
  check
  comment "   sed obj to Makefiles"
    sed -i "s,__obj__,$obj," $file1 >> $log_file 2>> $err_file
  check
  comment "   sed -D prefix to Makefiles"
    sed -i "s,__pf__,$pf," $file1 $file2 >> $log_file 2>> $err_file
  check
  comment "   sed clm directory to Makefiles"
    sed -i "s,__clmdir__,${mList[1]}," $file1 $file2 >> $log_file 2>> $err_file
  check
  comment "   sed cosmo directory to Makefiles"
    sed -i "s,__cosdir__,${mList[2]}," $file1 $file2 >> $log_file 2>> $err_file
  check
  comment "   sed parflow directory to Makefiles"
    sed -i "s,__pfldir__,${mList[3]}," $file1 $file2 >> $log_file 2>> $err_file
  check

  comment "   cd to $dadir/interface/model"
    cd $dadir/interface/model >> $log_file 2>> $err_file
  check
  comment "   make clean model"
    make clean >> $log_file 2>> $err_file
  check
  comment "   cd to $dadir/src/interface/framework"
    cd $dadir/interface/framework >> $log_file 2>> $err_file
  check
  comment "   make clean framework"
    make clean >> $log_file 2>> $err_file
  check


route "${cyellow}<<< c_configure_pdaf${cnormal}"
}

c_make_pdaf(){
route "${cyellow}>>> c_make_pdaf${cnormal}"

  comment "   cd to $dadir/src"
    cd $dadir/src >> $log_file 2>> $err_file
  check
  comment "   make pdaf"
    make >> $log_file 2>> $err_file
  check

  comment "   cd to $dadir/interface/model"
    cd $dadir/interface/model >> $log_file 2>> $err_file
  check
  comment "   make pdaf model"
    make >> $log_file 2>> $err_file
  check

  comment "   cd to $dadir/interface/framework"
    cd $dadir/interface/framework >> $log_file 2>> $err_file
  check
  comment "   make pdaf framework"
    make >> $log_file 2>> $err_file
  check

route "${cyellow}<<< c_make_pdaf${cnormal}"
}

c_setup_pdaf(){
route "${cyellow}>>> c_setup_pdaf${cnormal}"
  comment "   copy pdaf namelist to rundir."
    cp $namelist_da $rundir/enkfpf.par >> $log_file 2>> $err_file
  check 
  comment "   sed num instances into pdaf namelist."
    sed "s/__ninst__/$(($numInst-$startInst))/" -i $rundir/enkfpf.par >> $log_file 2>> $err_file
  check
  comment "   sed pflname into pdaf namelist."
    sed "s/__pflname__/$pflrunname/" -i $rundir/enkfpf.par >> $log_file 2>> $err_file
  check
  comment "   sed pflproc into pdaf namelist."
    sed "s/__pflproc__/$nproc_pfl/" -i $rundir/enkfpf.par >> $log_file 2>> $err_file
  check
  comment "   sed dt into pdaf namelist."
    sed "s/__dt__/$dt_pfl/" -i $rundir/enkfpf.par >> $log_file 2>> $err_file
  check
  comment "   sed endtime into pdaf namelist."
    sed "s/__endtime__/$(python -c "print (${runhours} + ${base_pfl})")/" -i $rundir/enkfpf.par >> $log_file 2>> $err_file
  check
  comment "   sed clmproc into pdaf namelist."
    sed "s/__clmproc__/$nproc_clm/" -i $rundir/enkfpf.par >> $log_file 2>> $err_file
  check
  comment "   sed cosproc into pdaf namelist."
    sed "s/__cosproc__/$nproc_cos/" -i $rundir/enkfpf.par >> $log_file 2>> $err_file
  check 
  comment "   sed dtmult into pdaf namelist."
    sed "s/__dtmult__/$(python -c "print (${dt_pfl} * 3600 / ${dt_cos})")/" -i $rundir/enkfpf.par >> $log_file 2>> $err_file
  check 

route "${cyellow}<<< c_setup_pdaf${cnormal}"
}

c_setup_rst(){

 comment " copy $restart_script to $rundir"
   cp $restart_script $rundir >> $log_file 2>> $err_file
 check

 comment "   sed startDate into restart template."
    sed 's/__startDate_bldsva__/"'"$startDate"'"/' -i $rundir/tsmp_restart.sh >> $log_file 2>> $err_file
  check

 comment "   sed initDate into restart template."
    sed 's/__initDate_bldsva__/"'"$initDate"'"/' -i $rundir/tsmp_restart.sh >> $log_file 2>> $err_file
  check

 comment "   sed dt_clm into restart template."
    sed "s/__dt_clm_bldsva__/$dt_clm/" -i $rundir/tsmp_restart.sh >> $log_file 2>> $err_file
  check

 comment "   sed dt_cosmo into restart template."
    sed "s/__dt_cos_bldsva__/$dt_cos/" -i $rundir/tsmp_restart.sh >> $log_file 2>> $err_file
  check

 comment "   sed PARFLOW_DIR into restart template $bindir."
#    sed "/__PARFLOW_DIR__/ \$bindir" -i $rundir/tsmp_restart.sh >> $log_file 2>> $err_file
    sed -i "s|__PARFLOW_DIR__|$bindir|" $rundir/tsmp_restart.sh >> $log_file 2>> $err_file
#    sed "s/__PARFLOW_DIR__/$bindir/" -i $rundir/tsmp_restart.sh >> $log_file 2>> $err_file
  check

}
=======
>>>>>>> d9fd0316
<|MERGE_RESOLUTION|>--- conflicted
+++ resolved
@@ -779,85 +779,6 @@
 }
 
 
-<<<<<<< HEAD
-  if [ $numInst > 1 ] || [! -f "$rundir/coup_oas.tcl" ]; then
-    comment "  $rundir/coup_oas.tcl does not exist (or for ensemble runs: numInst > 1), is copied, see c_setup_pfl()"
-    cp $namelist_pfl $rundir/coup_oas.tcl >> $log_file 2>> $err_file
-    check
-  fi
- 
-  if [[ $withICON == "true" ]]; then
-   comment "  sed ccs_ic_press file to pfl namelist."
-      sed "s,__ccs_ic_press__,$defaultFDPFL/ccs_ic_press.pfb," -i $rundir/coup_oas.tcl >> $log_file 2>> $err_file
-   check
-  fi
- 
-  comment "   sed nproc x to pfl namelist."
-    sed "s/__nprocx_pfl_bldsva__/$px_pfl/" -i $rundir/coup_oas.tcl >> $log_file 2>> $err_file
-  check
-  comment "   sed nproc y to pfl namelist."
-    sed "s/__nprocy_pfl_bldsva__/$py_pfl/" -i $rundir/coup_oas.tcl >> $log_file 2>> $err_file
-  check
-  comment "   sed gridpoints x to pfl namelist."
-    sed "s/__ngpflx_bldsva__/$gx_pfl/" -i $rundir/coup_oas.tcl >> $log_file 2>> $err_file
-  check
-  comment "   sed gridpoints y to pfl namelist."
-    sed "s/__ngpfly_bldsva__/$gy_pfl/" -i $rundir/coup_oas.tcl >> $log_file 2>> $err_file
-  check
-  comment "   sed forcingdir to pfl namelist."
-    sed "s,__forcingdir__,$rundir," -i $rundir/coup_oas.tcl >> $log_file 2>> $err_file
-  check
-  comment "   sed dt to pfl namelist."
-    sed "s/__dt_pfl_bldsva__/$dt_pfl/" -i $rundir/coup_oas.tcl >> $log_file 2>> $err_file
-  check
-  comment "   sed end time to pfl namelist."
-#    sed "s/__stop_pfl_bldsva__/$runstep_clm/" -i $rundir/coup_oas.tcl >> $log_file 2>> $err_file
-    sed "s/__stop_pfl_bldsva__/$(python -c "print (${runhours} + ${base_pfl})")/" -i $rundir/coup_oas.tcl >> $log_file 2>> $err_file
-  check
-  comment "   sed dump interval to pfl namelist."
-    sed "s/__dump_pfl_interval__/$dump_pfl/" -i $rundir/coup_oas.tcl >> $log_file 2>> $err_file
-  check
-=======
->>>>>>> d9fd0316
-
-
-
-<<<<<<< HEAD
-    if [[ $restfile_pfl == "" ]] then
-  comment "   sed initial condition to pfl namelist."
-      sed "s/__pfl_ICPpressureType__/HydroStaticPatch/" -i $rundir/coup_oas.tcl   >> $log_file 2>> $err_file      # HydrostaticPatch > PFBFile
-  check
-      sed "s/__pfl_ICPpressureValue__/-5.0/" -i $rundir/coup_oas.tcl   >> $log_file 2>> $err_file      # delete this during restart run
-  check
-  comment "   sed delete restart file name from pfl namelist."
-      sed '/__pfl_ICPpressureFileName__/d' -i $rundir/coup_oas.tcl   >> $log_file 2>> $err_file
-  check
-    else
-  comment "   sed delete IC_Pressure value  from pfl namelist." 
-      sed '/__pfl_ICPpressureValue__/d' -i $rundir/coup_oas.tcl >> $log_file 2>> $err_file
-  check
-  comment "   sed initial condition to pfl namelist."
-      sed "s/__pfl_ICPpressureType__/PFBFile/" -i $rundir/coup_oas.tcl   >> $log_file 2>> $err_file      # HydrostaticPatch > PFBFile
-  check
-      sed "s,__pfl_ICPpressureFileName__,$restfile_pfl," -i $rundir/coup_oas.tcl  >> $log_file 2>> $err_file
-  check
-    fi
-  
-  export PARFLOW_DIR=$bindir
-  comment "   cd to rundir."
-    cd $rundir >> $log_file 2>> $err_file
-  check
-
-  comment "   create parflow db with tclsh from namelist."
-  check
-  tclsh $rundir/coup_oas.tcl >> $log_file 2>> $err_file
-  check
-
-
-route "${cyellow}<<< c_setup_pfl${cnormal}"
-}
-
-
 ############################ 
 #PDAF interface methods
 ############################
@@ -1075,5 +996,3 @@
   check
 
 }
-=======
->>>>>>> d9fd0316
