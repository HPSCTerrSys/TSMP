--- conflicted
+++ resolved
@@ -136,13 +136,8 @@
   check
     cp $rootdir/bldsva/intf_oas3/${mList[2]}/tsmp/icon-ccs/mo_nh_testcases.f90 $icondir/src/testcases >> $log_file 2>> $err_file
   check
-<<<<<<< HEAD
-fi 
-route "${cblue}<<< c_substitutions_icon${cnormal}"
-=======
 fi
 route "${cyellow}<<< c_substitutions_icon${cnormal}"
->>>>>>> 3542eacf
 }
 
 c_setup_icon(){
