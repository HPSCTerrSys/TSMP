#! /bin/ksh

###
# This are the default implementations for the interfaces
# Interface methods are:
#
# - always
# - configure
# - make
# - substitutions



# only platform and version independent stuff should be done here


############################ 
# ICON interface methods
############################


c_configure_icon(){
route "${cyellow}>>> c_configure_icon${cnormal}"
  file=$icondir/Makefile
  cplFlag=""
  cplLib=""
  cplInc=""
  if [[ $withOAS == "true" ]] ; then
    cplLib="$liboas $libpsmile"
    cplInc="$incpsmile"
    comment "    sed OAS flag to Makefile"
    sed -i "s@__withoas__@COUP_OAS_ICON@" $file >> $log_file 2>> $err_file
    check
    comment "    sed make.oas3 to Makefile"
    sed -i "s@__oasismakefile__@\$(oasisdir)/util/make_dir/make.oas3@" $file >> $log_file 2>> $err_file
    check
  else
    comment "    remove make.oas3 from Makefile"
    sed -i "/__oasismakefile__/d" $file >> $log_file 2>> $err_file
    check
  fi
route "${cyellow}<<< c_configure_icon${cnormal}"
}

c_make_icon(){
route "${cyellow}>>> c_make_icon${cnormal}"
  comment "    cd to icon dir"
    cd $icondir >> $log_file 2>> $err_file
  check
  comment "    make icon"
    export SCOREP_WRAPPER=on
    make -j16 -f $icondir/Makefile >> $log_file 2>> $err_file
  check

  comment "    cp icon binary to $bindir"
#  comment " SPo binary refSetup $refSetup mList ${mList[2]} "
  if [[ ${mList[2]} == "icon2-622" ]] ; then
    cp $icondir/bin/icon $bindir >> $log_file 2>> $err_file
  else
    cp $icondir/build/x86_64-unknown-linux-gnu/bin/icon $bindir >> $log_file 2>> $err_file  
  fi
  check

route "${cyellow}<<< c_make_icon${cnormal}"
}


c_substitutions_icon(){
route "${cyellow}>>> c_substitutions_icon${cnormal}"
if [[ $withOAS == "true" ]]; then
  comment "    copy oas3 interface to icon/src "
    cp -R $rootdir/bldsva/intf_oas3/${mList[2]}/oas3 $icondir/src >> $log_file 2>> $err_file
  check
  comment "    replace coupling files in ICON code. Add files to icon/src "
    cp $rootdir/bldsva/intf_oas3/${mList[2]}/tsmp/mo_mpi.f90 $icondir/src/parallel_infrastructure/ >> $log_file 2>> $err_file
    cp $rootdir/bldsva/intf_oas3/${mList[2]}/tsmp/icon.f90 $icondir/src/drivers/ >> $log_file 2>> $err_file
    cp $rootdir/bldsva/intf_oas3/${mList[2]}/tsmp/mo_atmo_model.f90 $icondir/src/drivers/ >> $log_file 2>> $err_file
  check
    cp $rootdir/bldsva/intf_oas3/${mList[2]}/tsmp/mo_nh_stepping.f90 $icondir/src/atm_dyn_iconam/ >> $log_file 2>> $err_file
  check
    cp $rootdir/bldsva/intf_oas3/${mList[2]}/tsmp/mo_nwp_sfc_interface.f90 $icondir/src/lnd_phy_nwp/ >> $log_file 2>> $err_file
  check
    cp $rootdir/bldsva/intf_oas3/${mList[2]}/tsmp/mo_nwp_rad_interface.f90 $icondir/src/atm_phy_nwp/ >> $log_file 2>> $err_file
  check
    cp $rootdir/bldsva/intf_oas3/${mList[2]}/tsmp/mo_nwp_rrtm_interface.f90 $icondir/src/atm_phy_nwp/ >> $log_file 2>> $err_file
  check
    cp $rootdir/bldsva/intf_oas3/${mList[2]}/tsmp/mo_nwp_rg_interface.f90 $icondir/src/atm_phy_nwp/ >> $log_file 2>> $err_file
  check
    cp $rootdir/bldsva/intf_oas3/${mList[2]}/tsmp/mo_nwp_turbtrans_interface.f90 $icondir/src/atm_phy_nwp/ >> $log_file 2>> $err_file
  check
fi # SPo
if [[ ${mList[2]} == "icon2-1" ]] ; then
  comment "    replace icon-ccs files in ICON code. Add files to icon/src "
    cp $rootdir/bldsva/intf_oas3/${mList[2]}/tsmp/icon-ccs/mo_nonhydro_types.f90 $icondir/src/atm_dyn_iconam/ >> $log_file 2>> $err_file
  check
    cp $rootdir/bldsva/intf_oas3/${mList[2]}/tsmp/icon-ccs/mo_nonhydro_state.f90 $icondir/src/atm_dyn_iconam/ >> $log_file 2>> $err_file
  check
    cp $rootdir/bldsva/intf_oas3/${mList[2]}/tsmp/icon-ccs/mo_vdfmain.f90 $icondir/src/atm_phy_edmf/ >> $log_file 2>> $err_file
  check
    cp $rootdir/bldsva/intf_oas3/${mList[2]}/tsmp/icon-ccs/mo_les_turb_interface.f90 $icondir/src/atm_phy_les >> $log_file 2>> $err_file
  check
    cp $rootdir/bldsva/intf_oas3/${mList[2]}/tsmp/icon-ccs/mo_sgs_turbulence.f90 $icondir/src/atm_phy_les >> $log_file 2>> $err_file
  check
    cp $rootdir/bldsva/intf_oas3/${mList[2]}/tsmp/icon-ccs/mo_turbulent_diagnostic.f90 $icondir/src/atm_phy_les >> $log_file 2>> $err_file
  check
    cp $rootdir/bldsva/intf_oas3/${mList[2]}/tsmp/icon-ccs/mo_interface_les.f90 $icondir/src/atm_phy_les >> $log_file 2>> $err_file
  check
    cp $rootdir/bldsva/intf_oas3/${mList[2]}/tsmp/icon-ccs/mo_surface_les.f90 $icondir/src/atm_phy_les >> $log_file 2>> $err_file
  check
    cp $rootdir/bldsva/intf_oas3/${mList[2]}/tsmp/icon-ccs/mo_sgs_turbmetric.f90 $icondir/src/atm_phy_les >> $log_file 2>> $err_file
  check
    cp $rootdir/bldsva/intf_oas3/${mList[2]}/tsmp/icon-ccs/mo_nwp_turbtrans_interface.f90 $icondir/src/atm_phy_nwp >> $log_file 2>> $err_file
  check
    cp $rootdir/bldsva/intf_oas3/${mList[2]}/tsmp/icon-ccs/mo_radiation.f90 $icondir/src/atm_phy_schemes >> $log_file 2>> $err_file
  check
    cp $rootdir/bldsva/intf_oas3/${mList[2]}/tsmp/icon-ccs/mo_radiation_config.f90 $icondir/src/configure_model >> $log_file 2>> $err_file
  check
    cp $rootdir/bldsva/intf_oas3/${mList[2]}/tsmp/icon-ccs/mo_les_config.f90 $icondir/src/configure_model >> $log_file 2>> $err_file
  check
    cp $rootdir/bldsva/intf_oas3/${mList[2]}/tsmp/icon-ccs/mo_nwp_lnd_state.f90 $icondir/src/lnd_phy_nwp >> $log_file 2>> $err_file
  check
    cp $rootdir/bldsva/intf_oas3/${mList[2]}/tsmp/icon-ccs/mo_soil_ml.f90 $icondir/src/lnd_phy_schemes >> $log_file 2>> $err_file
  check
    cp $rootdir/bldsva/intf_oas3/${mList[2]}/tsmp/icon-ccs/mo_nwp_soil_init.f90 $icondir/src/lnd_phy_schemes >> $log_file 2>> $err_file
  check
    cp $rootdir/bldsva/intf_oas3/${mList[2]}/tsmp/icon-ccs/mo_nh_testcases_nml.f90 $icondir/src/namelists >> $log_file 2>> $err_file
  check
    cp $rootdir/bldsva/intf_oas3/${mList[2]}/tsmp/icon-ccs/mo_les_nml.f90 $icondir/src/namelists >> $log_file 2>> $err_file
  check
    cp $rootdir/bldsva/intf_oas3/${mList[2]}/tsmp/icon-ccs/mo_radiation_nml.f90 $icondir/src/namelists >> $log_file 2>> $err_file
  check
    cp $rootdir/bldsva/intf_oas3/${mList[2]}/tsmp/icon-ccs/mo_ext_data_init.f90 $icondir/src/shr_horizontal >> $log_file 2>> $err_file
  check
    cp $rootdir/bldsva/intf_oas3/${mList[2]}/tsmp/icon-ccs/mo_nh_torus_exp.f90 $icondir/src/testcases >> $log_file 2>> $err_file
  check
    cp $rootdir/bldsva/intf_oas3/${mList[2]}/tsmp/icon-ccs/mo_nh_testcases.f90 $icondir/src/testcases >> $log_file 2>> $err_file
  check
fi
route "${cyellow}<<< c_substitutions_icon${cnormal}"
}



############################ 
#Cosmo interface methods
############################


c_configure_cos(){
route "${cyellow}>>> c_configure_cos${cnormal}"
  comment "    cd to cosmo dir"
    cd $cosdir >> $log_file 2>> $err_file
  check
  file=$cosdir/Makefile
  comment "    sed cosmo rootdir to Makefile"
    sed -i "s@__cosmoroot__@$cosdir@" $file >> $log_file 2>> $err_file
  check
  comment "    sed OAS flag to Makefile"
    sed -i "s@__withoas__@$withOAS@" $file >> $log_file 2>> $err_file
  check
  comment "    make clean cosmo"
    make clean >> $log_file 2>> $err_file
  check

    cplFlag=""
    cplLib=""
    cplInc=""
    if [[ $withOAS == "true" ]] ; then
      cplLib="$liboas $libpsmile"
      cplInc="$incpsmile"
    fi
route "${cyellow}<<< c_configure_cos${cnormal}"
}

c_make_cos(){
route "${cyellow}>>> c_make_cos${cnormal}"
  comment "    cd to cosmo dir"
    cd $cosdir >> $log_file 2>> $err_file
  check
  comment "    make cosmo"
    export SCOREP_WRAPPER=on
    make -f $cosdir/Makefile >> $log_file 2>> $err_file
  check

#DA
  if [[ $withPDAF == "true" ]]; then
    comment "    cd to cos build dir"
      cd $cosdir/obj >> $log_file 2>> $err_file
    check
    comment "    ar cos libs"
      ar rc libcosmo.a *.o >> $log_file 2>> $err_file
    check
    comment "    cp libs to $bindir/libs"
      cp $cosdir/obj/libcosmo.a $bindir/libs >> $log_file 2>> $err_file
    check
  else
    comment "    cp cosmo binary to $bindir"
      cp $cosdir/lmparbin_pur $bindir >> $log_file 2>> $err_file
    check
  fi

route "${cyellow}<<< c_make_cos${cnormal}"
}


c_substitutions_cos(){

route "${cyellow}>>> c_substitutions_cos${cnormal}"

  comment "    copy oas3 interface to cosmo/src "
    patch $rootdir/bldsva/intf_oas3/${mList[2]}/oas3 $cosdir/src 
  check

  if [[ ${mList[2]} == cosmo5_1 ]] ; then
    cp  $rootdir/cosmo5_1/LOCAL/TWOMOM/src_twomom_sb* $cosdir/src
    check
  fi

  if [[ ${mList[2]} == cosmo4_21 ]] ; then
    comment "    replace files with coupling. Add files to cosmo/src "
      patch "$rootdir/bldsva/intf_oas3/${mList[2]}/tsmp/*" $cosdir/src 
    check
  fi

  if [[ ${mList[2]} == cosmo5_1 ]] ; then
    comment "	copy the diff files to cosmo src : from $rootdir/bldsva/intf_oas3/${mList[2]}/pfile"
      cp $rootdir/bldsva/intf_oas3/${mList[2]}/pfile/patch* $cosdir/src 
    check
    comment "     apply diff files on the original files using patch command in $cosdir/src "
     /usr/bin/patch  -d $cosdir/src -i patch_src_radiation.f90.diff -o src_radiation1.f90
      cp $cosdir/src/src_radiation1.f90 $cosdir/src/src_radiation.f90
    check
      /usr/bin/patch  -d $cosdir/src -i patch_data_fields.f90.diff -o data_fields1.f90  
      cp $cosdir/src/data_fields1.f90  $cosdir/src/data_fields.f90
    check
    #    patch  -d $cosdir/src -i patch_phillips_nucleation.incf.diff  -o phillips_nucleation1.incf >> $log_pfile 2>> $err_pfile
    #    cp $cosdir/src/phillips_nucleation1.incf $cosdir/src/phillips_nucleation.incf
    check
      /usr/bin/patch  -d $cosdir/src -i patch_lmorg.f90.diff -o lmorg1.f90 
      cp $cosdir/src/lmorg1.f90 $cosdir/src/lmorg.f90
    check
      /usr/bin/patch  -d $cosdir/src -i patch_src_artifdata.f90.diff -o src_artifdata1.f90
      cp $cosdir/src/src_artifdata1.f90 $cosdir/src/src_artifdata.f90
    check
      /usr/bin/patch  -d $cosdir/src -i patch_src_setup_vartab.f90.diff -o src_setup_vartab1.f90
      cp $cosdir/src/src_setup_vartab1.f90 $cosdir/src/src_setup_vartab.f90
    check
      /usr/bin/patch -d $cosdir/src -i patch_src_twomom_sb.f90.diff -o src_twomom_sb1.f90
      cp $cosdir/src/src_twomom_sb1.f90  $cosdir/src/src_twomom_sb.f90
    check
      /usr/bin/patch  -d $cosdir/src -i patch_environment.f90.diff -o environment1.f90
      cp $cosdir/src/environment1.f90 $cosdir/src/environment.f90
    check
      /usr/bin/patch  -d $cosdir/src -i patch_organize_physics.f90.diff -o organize_physics1.f90
      cp $cosdir/src/organize_physics1.f90 $cosdir/src/organize_physics.f90
    check
      /usr/bin/patch  -d $cosdir/src -i patch_src_allocation.f90.diff -o src_allocation1.f90
      cp $cosdir/src/src_allocation1.f90 $cosdir/src/src_allocation.f90
    check
     /usr/bin/patch  -d $cosdir/src -i patch_src_gridpoints.f90.diff -o src_gridpoints1.f90
      cp $cosdir/src/src_gridpoints1.f90 $cosdir/src/src_gridpoints.f90
    check
      /usr/bin/patch -d $cosdir/src -i patch_src_runge_kutta.f90.diff -o src_runge_kutta1.f90
      cp $cosdir/src/src_runge_kutta1.f90 $cosdir/src/src_runge_kutta.f90
    check
     /usr/bin/patch -d $cosdir/src -i patch_src_slow_tendencies_rk.f90.diff -o src_slow_tendencies_rk1.f90
      cp $cosdir/src/src_slow_tendencies_rk1.f90 $cosdir/src/src_slow_tendencies_rk.f90
    check
    #    patch -d $cosdir/src -i patch_src_twomom_sb_interface.f90.diff  -o src_twomom_sb_interface1.f90
    #    cp $cosdir/src/src_twomom_sb_interface1.f90 $cosdir/src/src_twomom_sb_interface.f90
    #  check

      rm -rf $cosdir/src/*1.f90
      rm -rf $cosdir/src/*1.incf

    # copy the changed file to $rootdir/bldsva/cosmo5_1/tsmp
    comment "    copy the cosmo changed file for coupling to $rootdir/bldsva/intf_oas3/cosmo5_1/tsmp "
      cp $cosdir/src/src_slow_tendencies_rk.f90 $rootdir/bldsva/intf_oas3/cosmo5_1/tsmp
      cp $cosdir/src/src_runge_kutta.f90 $rootdir/bldsva/intf_oas3/cosmo5_1/tsmp
      cp $cosdir/src/src_gridpoints.f90  $rootdir/bldsva/intf_oas3/cosmo5_1/tsmp
      cp $cosdir/src/src_allocation.f90  $rootdir/bldsva/intf_oas3/cosmo5_1/tsmp
      cp $cosdir/src/organize_physics.f90 $rootdir/bldsva/intf_oas3/cosmo5_1/tsmp
      cp $cosdir/src/environment.f90 $rootdir/bldsva/intf_oas3/cosmo5_1/tsmp
      cp $cosdir/src/src_twomom_sb.f90 $rootdir/bldsva/intf_oas3/cosmo5_1/tsmp
      cp $cosdir/src/src_setup_vartab.f90 $rootdir/bldsva/intf_oas3/cosmo5_1/tsmp
      cp $cosdir/src/src_artifdata.f90 $rootdir/bldsva/intf_oas3/cosmo5_1/tsmp
      cp $cosdir/src/lmorg.f90 $rootdir/bldsva/intf_oas3/cosmo5_1/tsmp
      cp $cosdir/src/data_fields.f90 $rootdir/bldsva/intf_oas3/cosmo5_1/tsmp
      cp $cosdir/src/src_radiation.f90 $rootdir/bldsva/intf_oas3/cosmo5_1/tsmp
    check
  fi

  #DA
  if [[ $withPDAF == "true" ]]  then
    comment "    sed PDAF fix into cosmo files "  
	patch $rootdir/bldsva/intf_DA/pdaf/tsmp/${mList[2]}/data_parallel.f90 $cosdir/src/ 
    check
        patch $rootdir/bldsva/intf_DA/pdaf/tsmp/${mList[2]}/organize_data.f90 $cosdir/src/ 
    check
        patch $rootdir/bldsva/intf_DA/pdaf/tsmp/${mList[2]}/src_meanvalues.f90 $cosdir/src/ 
    check
        patch $rootdir/bldsva/intf_DA/pdaf/tsmp/${mList[2]}/src_setup.f90 $cosdir/src/ 
    check
  fi
route "${cyellow}<<< c_substitutions_cos${cnormal}"
}



############################ 
#OASIS interface methods
############################

c_configure_oas(){
route "${cyellow}>>> c_configure_oas${cnormal}"
  comment "    sed oasis rootdir to Makefile"
    sed -i "s@__oasisroot__@$oasdir@" $file >> $log_file 2>> $err_file
  check
  comment "    sed platform to Makefile"
    sed -i "s@__platform__@$platform@" $file >> $log_file 2>> $err_file
  check
  comment "    make clean oasis"
    make -f $oasdir/util/make_dir/TopMakefileOasis3 realclean >> $log_file 2>> $err_file
  check
route "${cyellow}<<< c_configure_oas${cnormal}"
}

c_make_oas(){
route "${cyellow}>>> c_make_oas${cnormal}"
  comment "    make oasis"
    export SCOREP_WRAPPER=on
    make -j16 -f $oasdir/util/make_dir/TopMakefileOasis3 oasis3_psmile >> $log_file 2>> $err_file
  check
#DA
  if [[ $withPDAF == "true" ]]; then
  comment "    cp oas libs to $bindir/libs" 
    cp $libpsmile $bindir/libs >> $log_file 2>> $err_file
  check
  fi
route "${cyellow}<<< c_make_oas${cnormal}"
}


c_substitutions_oas(){
route "${cyellow}>>> c_substitutions_oas${cnormal}"
  comment "    sed absolut include paths to Makefile"
    sed -i "s@include make.inc@include $oasdir/util/make_dir/make.inc@" ${oasdir}/util/make_dir/TopMakefileOasis3 >> $log_file 2>> $err_file
  check
  comment "    sed absolut makefile path to Makefile"
    sed -i "s@ TopMakefileOasis3@ $oasdir/util/make_dir/TopMakefileOasis3@" ${oasdir}/util/make_dir/TopMakefileOasis3 >> $log_file 2>> $err_file
  check
  comment "    sed usermakefile to make.inc"
    sed -i "s@include.*@include $oasdir/util/make_dir/make.oas3@" ${oasdir}/util/make_dir/make.inc >> $log_file 2>> $err_file
  check

#DA
  if [[ $withPDAF == "true" ]] ; then
     comment "    cp PDAF fix to ${oasdir}/lib/psmile/src"
       patch "$rootdir/bldsva/intf_DA/pdaf/tsmp/${mList[0]}/mod_oasis*"  ${oasdir}/lib/psmile/src
     check
  fi
route "${cyellow}<<< c_substitutions_oas${cnormal}"
}




############################ 
#CLM interface methods
############################


c_configure_clm(){
route "${cyellow}>>> c_configure_clm${cnormal}"
  comment "    clean clm by removing build dir"
    rm -rf $clmdir/build >> $log_file 2>> $err_file
  check
  comment "    create new build dir"
    mkdir -p $clmdir/build >> $log_file 2>> $err_file
  check
  if [[ ${mList[1]} == clm3_5 ]] ; then
  comment "    copy oas_clm_init.F90 to  $clmdir/src/oas3"
    cp $rootdir/bldsva/intf_oas3/${mList[1]}/oas3/oas_clm_init.F90 $clmdir/src/oas3
  fi

    spmd="on"       # settings are [on   | off       ] (default is off)
    rtm="off"      # settings are [on   | off       ] (default is off) 
    cps_catch="off"       # settings are [on   | off       ] (default is off)
    usr_src="$clmdir/bld/usr.src "
    if [[ $spmd == "on" ]] ; then ; flags+="-spmd " ; fi
    if [[ $spmd == "off" ]] ; then ; flags+="-nospmd " ; fi
    flags+="-maxpft $maxpft -rtm $rtm -usr_src $usr_src "
    if [[ $withCOS == "true" ]] ; then ; flags+="-oas3_cos " ; fi
    if [[ $withICON == "true" ]] ; then ; flags+="-oas3_icon " ; fi
    if [[ $withPFL == "true" ]] ; then ; flags+="-oas3_pfl " ; fi
    if [[ $withPFL == "false" && $withCOS == "false" && $withICON == "false" ]] ; then ; flags+="-cps_catch $cps_catch " ; fi
    flags+="-nc_inc $ncdfPath/include "
    flags+="-nc_lib $ncdfPath/lib "
    flags+="-nc_mod $ncdfPath/include "
    flags+="-mpi_inc $mpiPath/include "
    flags+="-clm_bld $clmdir/build "
    flags+="-clm_exedir $clmdir/build "
    cplInc=""

    # cplInc+="-g -traceback -heap-arrays " # Mukund

      comment "adding OAS libs"
    if [[ $withOAS == "true" ]]; then
      comment "adding OAS libs"
      cplLib+="$liboas $libpsmile"
      cplInc=$incpsmile
    fi
      comment " OAS libs cplLib: $cplLib"
      comment " OAS libs cplInc: $cplInc"
      comment " OAS libs cplInc: $incpsmile"
  comment "    cd to clm build"
    cd $clmdir/build >> $log_file 2>> $err_file
  check
  cppdef=""			# add "-DWATSAT3D" for input of "watsat3d" in "iniTimeConst.F90"
  if [ $cplscheme == "true" ] && [ $withICON == "false" ] ; then ; cppdef+=" -DCPL_SCHEME_F " ; fi
  comment "    configure clm"
  comment "    $clmdir/bld/configure -fc $cfc -cc $ccc $flags -fflags $cplInc -ldflags $cplLib -fopt $optComp -cppdefs $cppdef"
    export SCOREP_WRAPPER=off
    $clmdir/bld/configure -fc "$cfc" -cc "$ccc" $flags -fflags "$cplInc" -ldflags "$cplLib" -fopt "$optComp" -cppdefs "$cppdef"  >> $log_file 2>> $err_file
  check
route "${cyellow}<<< c_configure_clm${cnormal}"
}

c_make_clm(){
route "${cyellow}>>> c_make_clm${cnormal}"
  comment "    cd to clm build"
    cd $clmdir/build >> $log_file 2>> $err_file
  check
  comment "    make clm"
    export SCOREP_WRAPPER=on
    gmake -j16 -f $clmdir/build/Makefile >> $log_file 2>> $err_file
  check

#DA
  if [[ $withPDAF == "true" ]]; then
    comment "    cd to clm build dir"
      cd $clmdir/build >> $log_file 2>> $err_file
    check
    comment "    ar clm libs"
      ar rc libclm.a *.o >> $log_file 2>> $err_file
    check
    comment "    cp libs to $bindir/libs"
      cp $clmdir/build/libclm.a $bindir/libs >> $log_file 2>> $err_file
    check
  else
    comment "    cp clm binary to $bindir"
      cp $clmdir/build/clm $bindir >> $log_file 2>> $err_file
    check
  fi 
route "${cyellow}<<< c_make_clm${cnormal}"
}


c_substitutions_clm(){
route "${cyellow}>>> c_substitutions_clm${cnormal}"
# CLM 3.5 substitutions
  comment "    create oas3 dir in $clmdir/src"
    mkdir -p $clmdir/src/oas3 >> $log_file 2>> $err_file
  check
  comment "    copy oas3 interface to clm/src "
    patch $rootdir/bldsva/intf_oas3/${mList[1]}/mct $clmdir/src
  check
  comment "    replace hydrology. Add files to clm/bld/usr.src "
    patch "$rootdir/bldsva/intf_oas3/${mList[1]}/tsmp/*" $clmdir/bld/usr.src 
  check
#DA
  if [[ $withPDAF == "true" ]] ; then
  comment "    copy PDAF fix to ${mList[1]}/bld/usr.src "
    patch $rootdir/bldsva/intf_DA/pdaf/tsmp/${mList[1]}/clmtype.F90 $clmdir/bld/usr.src
  check
    patch $rootdir/bldsva/intf_DA/pdaf/tsmp/${mList[1]}/clmtypeInitMod.F90 $clmdir/bld/usr.src
  check
    patch $rootdir/bldsva/intf_DA/pdaf/tsmp/${mList[1]}/iniTimeConst.F90 $clmdir/bld/usr.src	
  check
  fi	
route "${cyellow}<<< c_substitutions_clm${cnormal}"
}


<<<<<<< HEAD

=======
c_setup_clm(){
route "${cyellow}>>> c_setup_clm${cnormal}"
if [[ ${mList[1]} == "clm5_0" ]]; then
 comment "  CLM5.0 setup"

 comment "  sed rundir to namelist"
   sed "s,__rundir__,$rundir," -i $rundir/lnd.stdin >> $log_file 2>> $err_file
 check

 comment "  sed dt to namelist"
   sed "s,__dt_clm_bldsva__,$dt_clm," -i $rundir/lnd.stdin >> $log_file 2>> $err_file
 check

 comment "  sed forcingdir to namelist"
   sed "s,__forcingdir__,$forcingdir_clm," -i $rundir/lnd.stdin >> $log_file 2>> $err_file
 check
 comment "  sed dump interval namelist"
   sed "s,__dump_clm_interval__,$dump_clm," -i $rundir/lnd.stdin >> $log_file 2>> $err_file
 check
 comment "  sed runtime to namelist"
   if [[ $withICON == "true" ]]; then
     runstep_clm=$((($runhours*3600 + $cplfreq1/10)/$dt_clm))
   else
     runstep_clm=$((($runhours*3600 + $cplfreq1)/$dt_clm))
   fi
   sed "s,__runstep_clm_bldsva__,$runstep_clm," -i $rundir/lnd.stdin >> $log_file 2>> $err_file
 check
 comment "  add axe rights to clm namelist"
     chmod 755 $rundir/lnd.stdin >> $log_file 2>> $err_file
 check
 comment "  run clm namelist"
     $rundir/lnd.stdin >> $log_file 2>> $err_file
 check
# Below default clm 3.5 setup
else

comment "  sed rundir to namelist"
  sed "s,__rundir__,$rundir," -i $rundir/lnd.stdin >> $log_file 2>> $err_file
check

comment "  sed starttime to namelist"
  sed "s,__seconds_clm_bldsva__,$seconds_clm," -i $rundir/lnd.stdin >> $log_file 2>> $err_file
check
comment "  sed dt to namelist"
  sed "s,__dt_clm_bldsva__,$dt_clm," -i $rundir/lnd.stdin >> $log_file 2>> $err_file
check
comment "  sed forcingdir to namelist"
  sed "s,__forcingdir__,$forcingdir_clm," -i $rundir/lnd.stdin >> $log_file 2>> $err_file
check
comment "  sed gridsize to namelist"
  sed "s,__gridsize__,$res," -i $rundir/lnd.stdin >> $log_file 2>> $err_file
check
comment "  create rpointer dummy file"
  touch $rpointer >> $log_file 2>> $err_file
check
comment "  sed rpointer path to namelist"
  sed "s,__rundir_rpointerdir__,$rpointer," -i $rundir/lnd.stdin >> $log_file 2>> $err_file
check
comment "  sed date to namelist"
  sed "s,__yyyymmdd_bldsva__,${yyyy}${mm}${dd}," -i $rundir/lnd.stdin >> $log_file 2>> $err_file
check
comment "  sed dump interval namelist"
  sed "s,__dump_clm_interval__,$dump_clm," -i $rundir/lnd.stdin >> $log_file 2>> $err_file
check
comment "  sed runtime to namelist"
  if [[ $withICON == "true" ]]; then
    runstep_clm=$((($runhours*3600 + $cplfreq1/10)/$dt_clm))
  else
    runstep_clm=$((($runhours*3600 + $cplfreq1)/$dt_clm))
  fi
  sed "s,__runstep_clm_bldsva__,$runstep_clm," -i $rundir/lnd.stdin >> $log_file 2>> $err_file
check
comment "  sed restart file path to namelist"
    sed "s,__finidat__,${restfile_clm}," -i $rundir/lnd.stdin >> $log_file 2>> $err_file
check


comment "  add axe rights to clm namelist"
    chmod 755 $rundir/lnd.stdin >> $log_file 2>> $err_file
check
comment "  run clm namelist"
    $rundir/lnd.stdin >> $log_file 2>> $err_file
check

if [[ $withPDAF == "true" ]] ; then
  cp $rundir/lnd.stdin $rundir/lnd.stdin_$(printf "%05d" $(($instance-$startInst)))     
fi

fi 
route "${cyellow}<<< c_setup_clm${cnormal}"
}
>>>>>>> 2e4b40d9

############################ 
# eCLM interface methods
############################


c_configure_eclm(){
route "${cyellow}>>> c_configure_eclm${cnormal}"
  comment "    Using land component model eCLM (experimental) \n"
  comment "    Checking if eCLM repo is valid"
  cd ${clmdir}
  git status >> $log_file 2>> $err_file
  check

  if [[ -z $ECLM_CC || "$ECLM_CC" == " " ]]; then
    ECLM_CC=mpicc
  fi
  if [[ -z $ECLM_FC || "$ECLM_FC" == " " ]]; then
    ECLM_FC=mpifort
  fi

  if [[ $withOASMCT == "true" ]]; then
    ECLM_CMAKE_VARS+=" -DCMAKE_PREFIX_PATH="$oasdir/$platform""
  fi

  comment "    Running CMake configure step..."
  ECLM_BUILD_DIR="$clmdir/build"
  cmake -S src -B "$ECLM_BUILD_DIR" \
    -DCMAKE_INSTALL_PREFIX="$bindir" \
    -DCMAKE_C_COMPILER=$ECLM_CC \
    -DCMAKE_Fortran_COMPILER=$ECLM_FC \
     $ECLM_CMAKE_VARS >> $log_file 2>> $err_file
  check

route "${cyellow}<<< c_configure_eclm${cnormal}"
}

c_make_eclm(){
route "${cyellow}>>> c_make_eclm${cnormal}"
  comment "    Building eCLM (this will take approximately 30 mins)..."
  timer_start=$(date +%s)
  cmake --build "$ECLM_BUILD_DIR" >> $log_file 2>> $err_file
  check
  timer_end=$(date +%s)
  comment "    Build duration: $(date -u -d "0 $timer_end sec - $timer_start sec" +"%H:%M:%S")\n"
  comment "    Installing eCLM"
  cmake --install "$ECLM_BUILD_DIR" >> $log_file 2>> $err_file
  check
  comment "    Installing clm5nl-gen"
  pip3 install --user $clmdir/namelist_generator >> $log_file 2>> $err_file
  check
route "${cyellow}<<< c_make_eclm${cnormal}"
}

c_substitutions_eclm(){
route "${cyellow}>>> c_substitutions_eclm${cnormal}"
route "${cyellow}<<< c_substitutions_eclm${cnormal}"
}



############################ 
#Parflow interface methods
############################


c_configure_pfl(){
route "${cyellow}>>> c_configure_pfl${cnormal}"

  comment "    cd to pfl build directory "
  cd $PARFLOW_BLD >> $log_file 2>> $err_file
  check
  export CC=$pcc
  export FC=$pfc
  export F77=$pf77
  export CXX=$pcxx

  comment "    configure pfsimulator and pftools"
  export SCOREP_WRAPPER=off
  cmake ../ $flagsSim >> $log_file 2>> $err_file
  check
route "${cyellow}<<< c_configure_pfl${cnormal}"
}

c_make_pfl(){
route "${cyellow}>>> c_make_pfl${cnormal}"
comment "    cd to pfl build directory "
  cd $PARFLOW_BLD >> $log_file 2>> $err_file
check
if [[ $profiling == "scalasca" ]]; then
  comment "    fix link.txt files for scalasca"
    export cpp_compiler=$(echo `which mpicc` | sed 's_/_\\/_g')
    find ${PARFLOW_BLD} -name 'link.txt' -exec sed -i "s/${cpp_compiler}/scorep-mpicc/g" {} \;
    export cpp_compiler=$(echo `which mpic++` | sed 's_/_\\/_g')
    find ${PARFLOW_BLD} -name 'link.txt' -exec sed -i "s/${cpp_compiler}/scorep-mpicxx/g" {} \;
    export cpp_compiler=$(echo `which g++` | sed 's_/_\\/_g')
    find ${PARFLOW_BLD} -name 'link.txt' -exec sed -i "s/${cpp_compiler}/scorep-mpicxx/g" {} \;
  check
  comment "    make pfsimulator and pftools"
    SCOREP_WRAPPER=off make pftools >> $log_file 2>> $err_file
    SCOREP_WRAPPER=on make -j8 >> $log_file 2>> $err_file
  check
else
  comment "    make pfsimulator and pftools"
    make -j8 >> $log_file 2>> $err_file
  check
fi
comment "    make install pfsimulator and pftools"
  make install >> $log_file 2>> $err_file
check
comment "    cp pfl bin to $bindir"
  cp -R $pfldir/bin/bin $bindir >> $log_file 2>> $err_file
check

comment "    cp binary to $bindir"
 cp $pfldir/bin/bin/parflow $bindir >> $log_file 2>> $err_file
 check

 if [[ $withPDAF == "true" ]]; then
    comment "    cp libs to $bindir/libs"
      cp $pfldir/bin/lib/* $bindir/libs >> $log_file 2>> $err_file
    check
    if [[ $processor == "GPU" ]]; then
      comment "    GPU: cp rmm libs to $bindir/libs"
        cp $pfldir/rmm/lib/* $bindir/libs >> $log_file 2>> $err_file
      check
    fi
 fi

route "${cyellow}<<< c_make_pfl${cnormal}"
}

c_substitutions_pfl(){
route "${cyellow}>>> c_substitutions_pfl${cnormal}"

    if [[ $withPDAF == "true" ]]; then

      comment "    sed DA amps into CMakeLists.txt"
        sed "s/PARFLOW_AMPS_LAYER PROPERTY STRINGS seq/PARFLOW_AMPS_LAYER PROPERTY STRINGS da seq/g" -i $pfldir/CMakeLists.txt >> $log_file 2>> $err_file
      check
      comment "    copy fix for PDAF into $pfldir"
        patch $rootdir/bldsva/intf_DA/pdaf/tsmp/${mList[3]}/parflow_proto.h $pfldir/pfsimulator/parflow_lib 
      check
        patch $rootdir/bldsva/intf_DA/pdaf/tsmp/${mList[3]}/solver_richards.c $pfldir/pfsimulator/parflow_lib 
      check
        patch $rootdir/bldsva/intf_DA/pdaf/tsmp/${mList[3]}/problem_saturation.c $pfldir/pfsimulator/parflow_lib
      check
        patch $rootdir/bldsva/intf_DA/pdaf/tsmp/${mList[3]}/problem_phase_rel_perm.c $pfldir/pfsimulator/parflow_lib
      check
        patch $rootdir/bldsva/intf_DA/pdaf/tsmp/${mList[3]}/da $pfldir/pfsimulator/amps
      check
    fi

route "${cyellow}<<< c_substitutions_pfl${cnormal}"
}


############################ 
#PDAF interface methods
############################


c_substitutions_pdaf(){
route "${cyellow}>>> c_substitutions_pdaf${cnormal}"

  comment "   mkdir  $dadir/interface"
    mkdir -p $dadir/interface  >> $log_file 2>> $err_file
  check

  comment "   cp pdaf interface model to $dadir/interface"
    patch $rootdir/bldsva/intf_DA/pdaf/model $dadir/interface
  check

  comment "   cp pdaf interface framework to $dadir/interface"
    patch $rootdir/bldsva/intf_DA/pdaf/framework $dadir/interface
  check

  comment "   mkdir $dadir/lib"
    mkdir -p $dadir/lib >> $log_file 2>> $err_file
  check

route "${cyellow}<<< c_substitutions_pdaf${cnormal}"
}

c_configure_pdaf_arch(){
route "${cyellow}>>> c_configure_pdaf_arch${cnormal}"

#PDAF arch part
  file=$dadir/make.arch/${PDAF_ARCH}.h

  comment "   cp pdaf config to $dadir"
    cp $rootdir/bldsva/intf_DA/pdaf/arch/$platform/config/${PDAF_ARCH}.h $file >> $log_file 2>> $err_file
  check

  comment "   sed comFC dir to $file"
  sed -i "s@__comFC__@${comFC}@" $file >> $log_file 2>> $err_file
  check

  comment "   sed comCC dir to $file"
  sed -i "s@__comCC__@${comCC}@" $file >> $log_file 2>> $err_file
  check

  comment "   sed MPI dir to $file"
    sed -i "s@__MPI_INC__@-I${mpiPath}/include@" $file >> $log_file 2>> $err_file
  check

  comment "   sed LIBS to $file"
    sed -i "s@__LIBS__@${libs_src}@" $file >> $log_file 2>> $err_file
  check

  comment "   sed optimizations to $file"
    sed -i "s@__OPT__@${optComp}@" $file >> $log_file 2>> $err_file
  check

  comment "   cd to $dadir/src"
    cd $dadir/src >> $log_file 2>> $err_file
  check
  comment "   make clean pdaf"
    make clean >> $log_file 2>> $err_file
  check

route "${cyellow}<<< c_configure_pdaf_arch${cnormal}"
}

c_configure_pdaf(){
route "${cyellow}>>> c_configure_pdaf${cnormal}"

#PDAF interface part
  file1=$dadir/interface/model/Makefile
  file2=$dadir/interface/framework/Makefile
  comment "   cp pdaf interface Makefiles to $dadir"
    cp $rootdir/bldsva/intf_DA/pdaf/model/Makefile  $file1 >> $log_file 2>> $err_file
  check
    cp $rootdir/bldsva/intf_DA/pdaf/framework/Makefile  $file2 >> $log_file 2>> $err_file
  check

  comment "   sed bindir to Makefiles"
    sed -i "s,__bindir__,$bindir," $file1 $file2 >> $log_file 2>> $err_file
  check
  comment "   sed comp flags to Makefiles"
    sed -i "s,__fflags__,-cpp -I$dadir/interface/model -I$ncdfPath/include $importFlags," $file1 $file2 >> $log_file 2>> $err_file
  check
    sed -i "s,__ccflags__,-I$dadir/interface/model -I$ncdfPath/include $importFlags," $file1 $file2 >> $log_file 2>> $err_file
  check
  comment "   sed preproc flags to Makefiles"
    sed -i "s,__cpp_defs__,$cppdefs," $file1 $file2 >> $log_file 2>> $err_file
  check
    sed -i "s,__fcpp_defs__,$cppdefs," $file1 $file2 >> $log_file 2>> $err_file
  check
  comment "   sed libs to Makefiles"
    sed -i "s,__libs__,$libs," $file2 >> $log_file 2>> $err_file
  check
  comment "   sed obj to Makefiles"
    sed -i "s,__obj__,$obj," $file1 >> $log_file 2>> $err_file
  check
  comment "   sed -D prefix to Makefiles"
    sed -i "s,__pf__,$pf," $file1 $file2 >> $log_file 2>> $err_file
  check
  comment "   sed clm directory to Makefiles"
    sed -i "s,__clmdir__,${mList[1]}," $file1 $file2 >> $log_file 2>> $err_file
  check
  comment "   sed cosmo directory to Makefiles"
    sed -i "s,__cosdir__,${mList[2]}," $file1 $file2 >> $log_file 2>> $err_file
  check
  comment "   sed parflow directory to Makefiles"
    sed -i "s,__pfldir__,${mList[3]}," $file1 $file2 >> $log_file 2>> $err_file
  check

  comment "   cd to $dadir/interface/model"
    cd $dadir/interface/model >> $log_file 2>> $err_file
  check
  comment "   make clean model"
    make clean >> $log_file 2>> $err_file
  check
  comment "   cd to $dadir/src/interface/framework"
    cd $dadir/interface/framework >> $log_file 2>> $err_file
  check
  comment "   make clean framework"
    make clean >> $log_file 2>> $err_file
  check


route "${cyellow}<<< c_configure_pdaf${cnormal}"
}

c_make_pdaf(){
route "${cyellow}>>> c_make_pdaf${cnormal}"

  comment "   cd to $dadir/src"
    cd $dadir/src >> $log_file 2>> $err_file
  check
  comment "   make pdaf"
    make >> $log_file 2>> $err_file
  check

  comment "   cd to $dadir/interface/model"
    cd $dadir/interface/model >> $log_file 2>> $err_file
  check
  comment "   make pdaf model"
    make >> $log_file 2>> $err_file
  check

  comment "   cd to $dadir/interface/framework"
    cd $dadir/interface/framework >> $log_file 2>> $err_file
  check
  comment "   make pdaf framework"
    make >> $log_file 2>> $err_file
  check

route "${cyellow}<<< c_make_pdaf${cnormal}"
}

c_setup_pdaf(){
route "${cyellow}>>> c_setup_pdaf${cnormal}"
  comment "   copy pdaf namelist to rundir."
    cp $namelist_da $rundir/enkfpf.par >> $log_file 2>> $err_file
  check 
  comment "   sed num instances into pdaf namelist."
    sed "s/__ninst__/$(($numInst-$startInst))/" -i $rundir/enkfpf.par >> $log_file 2>> $err_file
  check
  comment "   sed pflname into pdaf namelist."
    sed "s/__pflname__/$pflrunname/" -i $rundir/enkfpf.par >> $log_file 2>> $err_file
  check
  comment "   sed pflproc into pdaf namelist."
    sed "s/__pflproc__/$nproc_pfl/" -i $rundir/enkfpf.par >> $log_file 2>> $err_file
  check
  comment "   sed dt into pdaf namelist."
    sed "s/__dt__/$dt_pfl/" -i $rundir/enkfpf.par >> $log_file 2>> $err_file
  check
  comment "   sed endtime into pdaf namelist."
    sed "s/__endtime__/$(python -c "print (${runhours} + ${base_pfl})")/" -i $rundir/enkfpf.par >> $log_file 2>> $err_file
  check
  comment "   sed clmproc into pdaf namelist."
    sed "s/__clmproc__/$nproc_clm/" -i $rundir/enkfpf.par >> $log_file 2>> $err_file
  check
  comment "   sed cosproc into pdaf namelist."
    sed "s/__cosproc__/$nproc_cos/" -i $rundir/enkfpf.par >> $log_file 2>> $err_file
  check 
  comment "   sed dtmult into pdaf namelist."
    sed "s/__dtmult__/$(python -c "print (${dt_pfl} * 3600 / ${dt_cos})")/" -i $rundir/enkfpf.par >> $log_file 2>> $err_file
  check 

route "${cyellow}<<< c_setup_pdaf${cnormal}"
}

c_setup_rst(){

 comment " copy $restart_script to $rundir"
   cp $restart_script $rundir >> $log_file 2>> $err_file
 check

 comment "   sed startDate into restart template."
    sed 's/__startDate_bldsva__/"'"$startDate"'"/' -i $rundir/tsmp_restart.sh >> $log_file 2>> $err_file
  check

 comment "   sed initDate into restart template."
    sed 's/__initDate_bldsva__/"'"$initDate"'"/' -i $rundir/tsmp_restart.sh >> $log_file 2>> $err_file
  check

 comment "   sed dt_clm into restart template."
    sed "s/__dt_clm_bldsva__/$dt_clm/" -i $rundir/tsmp_restart.sh >> $log_file 2>> $err_file
  check

 comment "   sed dt_cosmo into restart template."
    sed "s/__dt_cos_bldsva__/$dt_cos/" -i $rundir/tsmp_restart.sh >> $log_file 2>> $err_file
  check

 comment "   sed PARFLOW_DIR into restart template $bindir."
#    sed "/__PARFLOW_DIR__/ \$bindir" -i $rundir/tsmp_restart.sh >> $log_file 2>> $err_file
    sed -i "s|__PARFLOW_DIR__|$bindir|" $rundir/tsmp_restart.sh >> $log_file 2>> $err_file
#    sed "s/__PARFLOW_DIR__/$bindir/" -i $rundir/tsmp_restart.sh >> $log_file 2>> $err_file
  check

}
<|MERGE_RESOLUTION|>--- conflicted
+++ resolved
@@ -482,102 +482,6 @@
 }
 
 
-<<<<<<< HEAD
-
-=======
-c_setup_clm(){
-route "${cyellow}>>> c_setup_clm${cnormal}"
-if [[ ${mList[1]} == "clm5_0" ]]; then
- comment "  CLM5.0 setup"
-
- comment "  sed rundir to namelist"
-   sed "s,__rundir__,$rundir," -i $rundir/lnd.stdin >> $log_file 2>> $err_file
- check
-
- comment "  sed dt to namelist"
-   sed "s,__dt_clm_bldsva__,$dt_clm," -i $rundir/lnd.stdin >> $log_file 2>> $err_file
- check
-
- comment "  sed forcingdir to namelist"
-   sed "s,__forcingdir__,$forcingdir_clm," -i $rundir/lnd.stdin >> $log_file 2>> $err_file
- check
- comment "  sed dump interval namelist"
-   sed "s,__dump_clm_interval__,$dump_clm," -i $rundir/lnd.stdin >> $log_file 2>> $err_file
- check
- comment "  sed runtime to namelist"
-   if [[ $withICON == "true" ]]; then
-     runstep_clm=$((($runhours*3600 + $cplfreq1/10)/$dt_clm))
-   else
-     runstep_clm=$((($runhours*3600 + $cplfreq1)/$dt_clm))
-   fi
-   sed "s,__runstep_clm_bldsva__,$runstep_clm," -i $rundir/lnd.stdin >> $log_file 2>> $err_file
- check
- comment "  add axe rights to clm namelist"
-     chmod 755 $rundir/lnd.stdin >> $log_file 2>> $err_file
- check
- comment "  run clm namelist"
-     $rundir/lnd.stdin >> $log_file 2>> $err_file
- check
-# Below default clm 3.5 setup
-else
-
-comment "  sed rundir to namelist"
-  sed "s,__rundir__,$rundir," -i $rundir/lnd.stdin >> $log_file 2>> $err_file
-check
-
-comment "  sed starttime to namelist"
-  sed "s,__seconds_clm_bldsva__,$seconds_clm," -i $rundir/lnd.stdin >> $log_file 2>> $err_file
-check
-comment "  sed dt to namelist"
-  sed "s,__dt_clm_bldsva__,$dt_clm," -i $rundir/lnd.stdin >> $log_file 2>> $err_file
-check
-comment "  sed forcingdir to namelist"
-  sed "s,__forcingdir__,$forcingdir_clm," -i $rundir/lnd.stdin >> $log_file 2>> $err_file
-check
-comment "  sed gridsize to namelist"
-  sed "s,__gridsize__,$res," -i $rundir/lnd.stdin >> $log_file 2>> $err_file
-check
-comment "  create rpointer dummy file"
-  touch $rpointer >> $log_file 2>> $err_file
-check
-comment "  sed rpointer path to namelist"
-  sed "s,__rundir_rpointerdir__,$rpointer," -i $rundir/lnd.stdin >> $log_file 2>> $err_file
-check
-comment "  sed date to namelist"
-  sed "s,__yyyymmdd_bldsva__,${yyyy}${mm}${dd}," -i $rundir/lnd.stdin >> $log_file 2>> $err_file
-check
-comment "  sed dump interval namelist"
-  sed "s,__dump_clm_interval__,$dump_clm," -i $rundir/lnd.stdin >> $log_file 2>> $err_file
-check
-comment "  sed runtime to namelist"
-  if [[ $withICON == "true" ]]; then
-    runstep_clm=$((($runhours*3600 + $cplfreq1/10)/$dt_clm))
-  else
-    runstep_clm=$((($runhours*3600 + $cplfreq1)/$dt_clm))
-  fi
-  sed "s,__runstep_clm_bldsva__,$runstep_clm," -i $rundir/lnd.stdin >> $log_file 2>> $err_file
-check
-comment "  sed restart file path to namelist"
-    sed "s,__finidat__,${restfile_clm}," -i $rundir/lnd.stdin >> $log_file 2>> $err_file
-check
-
-
-comment "  add axe rights to clm namelist"
-    chmod 755 $rundir/lnd.stdin >> $log_file 2>> $err_file
-check
-comment "  run clm namelist"
-    $rundir/lnd.stdin >> $log_file 2>> $err_file
-check
-
-if [[ $withPDAF == "true" ]] ; then
-  cp $rundir/lnd.stdin $rundir/lnd.stdin_$(printf "%05d" $(($instance-$startInst)))     
-fi
-
-fi 
-route "${cyellow}<<< c_setup_clm${cnormal}"
-}
->>>>>>> 2e4b40d9
-
 ############################ 
 # eCLM interface methods
 ############################
@@ -889,65 +793,4 @@
 route "${cyellow}<<< c_make_pdaf${cnormal}"
 }
 
-c_setup_pdaf(){
-route "${cyellow}>>> c_setup_pdaf${cnormal}"
-  comment "   copy pdaf namelist to rundir."
-    cp $namelist_da $rundir/enkfpf.par >> $log_file 2>> $err_file
-  check 
-  comment "   sed num instances into pdaf namelist."
-    sed "s/__ninst__/$(($numInst-$startInst))/" -i $rundir/enkfpf.par >> $log_file 2>> $err_file
-  check
-  comment "   sed pflname into pdaf namelist."
-    sed "s/__pflname__/$pflrunname/" -i $rundir/enkfpf.par >> $log_file 2>> $err_file
-  check
-  comment "   sed pflproc into pdaf namelist."
-    sed "s/__pflproc__/$nproc_pfl/" -i $rundir/enkfpf.par >> $log_file 2>> $err_file
-  check
-  comment "   sed dt into pdaf namelist."
-    sed "s/__dt__/$dt_pfl/" -i $rundir/enkfpf.par >> $log_file 2>> $err_file
-  check
-  comment "   sed endtime into pdaf namelist."
-    sed "s/__endtime__/$(python -c "print (${runhours} + ${base_pfl})")/" -i $rundir/enkfpf.par >> $log_file 2>> $err_file
-  check
-  comment "   sed clmproc into pdaf namelist."
-    sed "s/__clmproc__/$nproc_clm/" -i $rundir/enkfpf.par >> $log_file 2>> $err_file
-  check
-  comment "   sed cosproc into pdaf namelist."
-    sed "s/__cosproc__/$nproc_cos/" -i $rundir/enkfpf.par >> $log_file 2>> $err_file
-  check 
-  comment "   sed dtmult into pdaf namelist."
-    sed "s/__dtmult__/$(python -c "print (${dt_pfl} * 3600 / ${dt_cos})")/" -i $rundir/enkfpf.par >> $log_file 2>> $err_file
-  check 
-
-route "${cyellow}<<< c_setup_pdaf${cnormal}"
-}
-
-c_setup_rst(){
-
- comment " copy $restart_script to $rundir"
-   cp $restart_script $rundir >> $log_file 2>> $err_file
- check
-
- comment "   sed startDate into restart template."
-    sed 's/__startDate_bldsva__/"'"$startDate"'"/' -i $rundir/tsmp_restart.sh >> $log_file 2>> $err_file
-  check
-
- comment "   sed initDate into restart template."
-    sed 's/__initDate_bldsva__/"'"$initDate"'"/' -i $rundir/tsmp_restart.sh >> $log_file 2>> $err_file
-  check
-
- comment "   sed dt_clm into restart template."
-    sed "s/__dt_clm_bldsva__/$dt_clm/" -i $rundir/tsmp_restart.sh >> $log_file 2>> $err_file
-  check
-
- comment "   sed dt_cosmo into restart template."
-    sed "s/__dt_cos_bldsva__/$dt_cos/" -i $rundir/tsmp_restart.sh >> $log_file 2>> $err_file
-  check
-
- comment "   sed PARFLOW_DIR into restart template $bindir."
-#    sed "/__PARFLOW_DIR__/ \$bindir" -i $rundir/tsmp_restart.sh >> $log_file 2>> $err_file
-    sed -i "s|__PARFLOW_DIR__|$bindir|" $rundir/tsmp_restart.sh >> $log_file 2>> $err_file
-#    sed "s/__PARFLOW_DIR__/$bindir/" -i $rundir/tsmp_restart.sh >> $log_file 2>> $err_file
-  check
-
-}
+
