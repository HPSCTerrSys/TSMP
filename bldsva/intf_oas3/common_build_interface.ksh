#! /bin/ksh

###
# This are the default implementations for the interfaces
# Interface methods are:
#
# - always
# - configure
# - make
# - substitutions



# only platform and version independent stuff should be done here


############################ 
# ICON interface methods
############################


c_configure_icon(){
route "${cyellow}>>> c_configure_icon${cnormal}"
  file=$icondir/Makefile
  cplFlag=""
  cplLib=""
  cplInc=""
  if [[ $withOAS == "true" ]] ; then
    cplLib="$liboas $libpsmile"
    cplInc="$incpsmile"
    comment "    sed OAS flag to Makefile"
    sed -i "s@__withoas__@COUP_OAS_ICON@" $file >> $log_file 2>> $err_file
    check
    comment "    sed make.oas3 to Makefile"
    sed -i "s@__oasismakefile__@\$(oasisdir)/util/make_dir/make.oas3@" $file >> $log_file 2>> $err_file
    check
  else
    comment "    remove make.oas3 from Makefile"
    sed -i "/__oasismakefile__/d" $file >> $log_file 2>> $err_file
    check
  fi
route "${cyellow}<<< c_configure_icon${cnormal}"
}

c_make_icon(){
route "${cyellow}>>> c_make_icon${cnormal}"
  comment "    cd to icon dir"
    cd $icondir >> $log_file 2>> $err_file
  check
  comment "    make icon"
    export SCOREP_WRAPPER=on
    make -j16 -f $icondir/Makefile >> $log_file 2>> $err_file
  check

  comment "    cp icon binary to $bindir"
#  comment " SPo binary refSetup $refSetup mList ${mList[2]} "
  if [[ ${mList[2]} == "icon2-622" ]] ; then
    cp $icondir/bin/icon $bindir >> $log_file 2>> $err_file
  else
    cp $icondir/build/x86_64-unknown-linux-gnu/bin/icon $bindir >> $log_file 2>> $err_file  
  fi
  check

route "${cyellow}<<< c_make_icon${cnormal}"
}


c_substitutions_icon(){
route "${cyellow}>>> c_substitutions_icon${cnormal}"
if [[ $withOAS == "true" ]]; then
  comment "    copy oas3 interface to icon/src "
    cp -R $rootdir/bldsva/intf_oas3/${mList[2]}/oas3 $icondir/src >> $log_file 2>> $err_file
  check
  comment "    replace coupling files in ICON code. Add files to icon/src "
    cp $rootdir/bldsva/intf_oas3/${mList[2]}/tsmp/mo_mpi.f90 $icondir/src/parallel_infrastructure/ >> $log_file 2>> $err_file
    cp $rootdir/bldsva/intf_oas3/${mList[2]}/tsmp/icon.f90 $icondir/src/drivers/ >> $log_file 2>> $err_file
    cp $rootdir/bldsva/intf_oas3/${mList[2]}/tsmp/mo_atmo_model.f90 $icondir/src/drivers/ >> $log_file 2>> $err_file
  check
    cp $rootdir/bldsva/intf_oas3/${mList[2]}/tsmp/mo_nh_stepping.f90 $icondir/src/atm_dyn_iconam/ >> $log_file 2>> $err_file
  check
    cp $rootdir/bldsva/intf_oas3/${mList[2]}/tsmp/mo_nwp_sfc_interface.f90 $icondir/src/lnd_phy_nwp/ >> $log_file 2>> $err_file
  check
    cp $rootdir/bldsva/intf_oas3/${mList[2]}/tsmp/mo_nwp_rad_interface.f90 $icondir/src/atm_phy_nwp/ >> $log_file 2>> $err_file
  check
    cp $rootdir/bldsva/intf_oas3/${mList[2]}/tsmp/mo_nwp_rrtm_interface.f90 $icondir/src/atm_phy_nwp/ >> $log_file 2>> $err_file
  check
    cp $rootdir/bldsva/intf_oas3/${mList[2]}/tsmp/mo_nwp_rg_interface.f90 $icondir/src/atm_phy_nwp/ >> $log_file 2>> $err_file
  check
    cp $rootdir/bldsva/intf_oas3/${mList[2]}/tsmp/mo_nwp_turbtrans_interface.f90 $icondir/src/atm_phy_nwp/ >> $log_file 2>> $err_file
  check
fi # SPo
if [[ ${mList[2]} == "icon2-1" ]] ; then
  comment "    replace icon-ccs files in ICON code. Add files to icon/src "
    cp $rootdir/bldsva/intf_oas3/${mList[2]}/tsmp/icon-ccs/mo_nonhydro_types.f90 $icondir/src/atm_dyn_iconam/ >> $log_file 2>> $err_file
  check
    cp $rootdir/bldsva/intf_oas3/${mList[2]}/tsmp/icon-ccs/mo_nonhydro_state.f90 $icondir/src/atm_dyn_iconam/ >> $log_file 2>> $err_file
  check
    cp $rootdir/bldsva/intf_oas3/${mList[2]}/tsmp/icon-ccs/mo_vdfmain.f90 $icondir/src/atm_phy_edmf/ >> $log_file 2>> $err_file
  check
    cp $rootdir/bldsva/intf_oas3/${mList[2]}/tsmp/icon-ccs/mo_les_turb_interface.f90 $icondir/src/atm_phy_les >> $log_file 2>> $err_file
  check
    cp $rootdir/bldsva/intf_oas3/${mList[2]}/tsmp/icon-ccs/mo_sgs_turbulence.f90 $icondir/src/atm_phy_les >> $log_file 2>> $err_file
  check
    cp $rootdir/bldsva/intf_oas3/${mList[2]}/tsmp/icon-ccs/mo_turbulent_diagnostic.f90 $icondir/src/atm_phy_les >> $log_file 2>> $err_file
  check
    cp $rootdir/bldsva/intf_oas3/${mList[2]}/tsmp/icon-ccs/mo_interface_les.f90 $icondir/src/atm_phy_les >> $log_file 2>> $err_file
  check
    cp $rootdir/bldsva/intf_oas3/${mList[2]}/tsmp/icon-ccs/mo_surface_les.f90 $icondir/src/atm_phy_les >> $log_file 2>> $err_file
  check
    cp $rootdir/bldsva/intf_oas3/${mList[2]}/tsmp/icon-ccs/mo_sgs_turbmetric.f90 $icondir/src/atm_phy_les >> $log_file 2>> $err_file
  check
    cp $rootdir/bldsva/intf_oas3/${mList[2]}/tsmp/icon-ccs/mo_nwp_turbtrans_interface.f90 $icondir/src/atm_phy_nwp >> $log_file 2>> $err_file
  check
    cp $rootdir/bldsva/intf_oas3/${mList[2]}/tsmp/icon-ccs/mo_radiation.f90 $icondir/src/atm_phy_schemes >> $log_file 2>> $err_file
  check
    cp $rootdir/bldsva/intf_oas3/${mList[2]}/tsmp/icon-ccs/mo_radiation_config.f90 $icondir/src/configure_model >> $log_file 2>> $err_file
  check
    cp $rootdir/bldsva/intf_oas3/${mList[2]}/tsmp/icon-ccs/mo_les_config.f90 $icondir/src/configure_model >> $log_file 2>> $err_file
  check
    cp $rootdir/bldsva/intf_oas3/${mList[2]}/tsmp/icon-ccs/mo_nwp_lnd_state.f90 $icondir/src/lnd_phy_nwp >> $log_file 2>> $err_file
  check
    cp $rootdir/bldsva/intf_oas3/${mList[2]}/tsmp/icon-ccs/mo_soil_ml.f90 $icondir/src/lnd_phy_schemes >> $log_file 2>> $err_file
  check
    cp $rootdir/bldsva/intf_oas3/${mList[2]}/tsmp/icon-ccs/mo_nwp_soil_init.f90 $icondir/src/lnd_phy_schemes >> $log_file 2>> $err_file
  check
    cp $rootdir/bldsva/intf_oas3/${mList[2]}/tsmp/icon-ccs/mo_nh_testcases_nml.f90 $icondir/src/namelists >> $log_file 2>> $err_file
  check
    cp $rootdir/bldsva/intf_oas3/${mList[2]}/tsmp/icon-ccs/mo_les_nml.f90 $icondir/src/namelists >> $log_file 2>> $err_file
  check
    cp $rootdir/bldsva/intf_oas3/${mList[2]}/tsmp/icon-ccs/mo_radiation_nml.f90 $icondir/src/namelists >> $log_file 2>> $err_file
  check
    cp $rootdir/bldsva/intf_oas3/${mList[2]}/tsmp/icon-ccs/mo_ext_data_init.f90 $icondir/src/shr_horizontal >> $log_file 2>> $err_file
  check
    cp $rootdir/bldsva/intf_oas3/${mList[2]}/tsmp/icon-ccs/mo_nh_torus_exp.f90 $icondir/src/testcases >> $log_file 2>> $err_file
  check
    cp $rootdir/bldsva/intf_oas3/${mList[2]}/tsmp/icon-ccs/mo_nh_testcases.f90 $icondir/src/testcases >> $log_file 2>> $err_file
  check
fi
route "${cyellow}<<< c_substitutions_icon${cnormal}"
}



############################ 
#Cosmo interface methods
############################


c_configure_cos(){
route "${cyellow}>>> c_configure_cos${cnormal}"
  comment "    cd to cosmo dir"
    cd $cosdir >> $log_file 2>> $err_file
  check
  file=$cosdir/Makefile
  comment "    sed cosmo rootdir to Makefile"
    sed -i "s@__cosmoroot__@$cosdir@" $file >> $log_file 2>> $err_file
  check
  comment "    sed OAS flag to Makefile"
    sed -i "s@__withoas__@$withOAS@" $file >> $log_file 2>> $err_file
  check
  comment "    make clean cosmo"
    make clean >> $log_file 2>> $err_file
  check

    cplFlag=""
    cplLib=""
    cplInc=""
    if [[ $withOAS == "true" ]] ; then
      cplLib="$liboas $libpsmile"
      cplInc="$incpsmile"
    fi
route "${cyellow}<<< c_configure_cos${cnormal}"
}

c_make_cos(){
route "${cyellow}>>> c_make_cos${cnormal}"
  comment "    cd to cosmo dir"
    cd $cosdir >> $log_file 2>> $err_file
  check
  comment "    make cosmo"
    export SCOREP_WRAPPER=on
    make -f $cosdir/Makefile >> $log_file 2>> $err_file
  check

#DA
  if [[ $withPDAF == "true" ]]; then
    comment "    cd to cos build dir"
      cd $cosdir/obj >> $log_file 2>> $err_file
    check
    comment "    ar cos libs"
      ar rc libcosmo.a *.o >> $log_file 2>> $err_file
    check
    comment "    cp libs to $bindir/libs"
      cp $cosdir/obj/libcosmo.a $bindir/libs >> $log_file 2>> $err_file
    check
  else
    comment "    cp cosmo binary to $bindir"
      cp $cosdir/lmparbin_pur $bindir >> $log_file 2>> $err_file
    check
  fi

route "${cyellow}<<< c_make_cos${cnormal}"
}


c_substitutions_cos(){

route "${cyellow}>>> c_substitutions_cos${cnormal}"

  comment "    copy oas3 interface to cosmo/src "
    patch $rootdir/bldsva/intf_oas3/${mList[2]}/oas3 $cosdir/src 
  check

  if [[ ${mList[2]} == cosmo5_1 ]] ; then
    cp  $rootdir/cosmo5_1/LOCAL/TWOMOM/src_twomom_sb* $cosdir/src
    check
  fi

  if [[ ${mList[2]} == cosmo4_21 ]] ; then
    comment "    replace files with coupling. Add files to cosmo/src "
      patch "$rootdir/bldsva/intf_oas3/${mList[2]}/tsmp/*" $cosdir/src 
    check
  fi

  if [[ ${mList[2]} == cosmo5_1 ]] ; then
    comment "	copy the diff files to cosmo src : from $rootdir/bldsva/intf_oas3/${mList[2]}/pfile"
      cp $rootdir/bldsva/intf_oas3/${mList[2]}/pfile/patch* $cosdir/src 
    check
    comment "     apply diff files on the original files using patch command in $cosdir/src "
     /usr/bin/patch  -d $cosdir/src -i patch_src_radiation.f90.diff -o src_radiation1.f90
      cp $cosdir/src/src_radiation1.f90 $cosdir/src/src_radiation.f90
    check
      /usr/bin/patch  -d $cosdir/src -i patch_data_fields.f90.diff -o data_fields1.f90  
      cp $cosdir/src/data_fields1.f90  $cosdir/src/data_fields.f90
    check
    #    patch  -d $cosdir/src -i patch_phillips_nucleation.incf.diff  -o phillips_nucleation1.incf >> $log_pfile 2>> $err_pfile
    #    cp $cosdir/src/phillips_nucleation1.incf $cosdir/src/phillips_nucleation.incf
    check
      /usr/bin/patch  -d $cosdir/src -i patch_lmorg.f90.diff -o lmorg1.f90 
      cp $cosdir/src/lmorg1.f90 $cosdir/src/lmorg.f90
    check
      /usr/bin/patch  -d $cosdir/src -i patch_src_artifdata.f90.diff -o src_artifdata1.f90
      cp $cosdir/src/src_artifdata1.f90 $cosdir/src/src_artifdata.f90
    check
      /usr/bin/patch  -d $cosdir/src -i patch_src_setup_vartab.f90.diff -o src_setup_vartab1.f90
      cp $cosdir/src/src_setup_vartab1.f90 $cosdir/src/src_setup_vartab.f90
    check
      /usr/bin/patch -d $cosdir/src -i patch_src_twomom_sb.f90.diff -o src_twomom_sb1.f90
      cp $cosdir/src/src_twomom_sb1.f90  $cosdir/src/src_twomom_sb.f90
    check
      /usr/bin/patch  -d $cosdir/src -i patch_environment.f90.diff -o environment1.f90
      cp $cosdir/src/environment1.f90 $cosdir/src/environment.f90
    check
      /usr/bin/patch  -d $cosdir/src -i patch_organize_physics.f90.diff -o organize_physics1.f90
      cp $cosdir/src/organize_physics1.f90 $cosdir/src/organize_physics.f90
    check
      /usr/bin/patch  -d $cosdir/src -i patch_src_allocation.f90.diff -o src_allocation1.f90
      cp $cosdir/src/src_allocation1.f90 $cosdir/src/src_allocation.f90
    check
     /usr/bin/patch  -d $cosdir/src -i patch_src_gridpoints.f90.diff -o src_gridpoints1.f90
      cp $cosdir/src/src_gridpoints1.f90 $cosdir/src/src_gridpoints.f90
    check
      /usr/bin/patch -d $cosdir/src -i patch_src_runge_kutta.f90.diff -o src_runge_kutta1.f90
      cp $cosdir/src/src_runge_kutta1.f90 $cosdir/src/src_runge_kutta.f90
    check
     /usr/bin/patch -d $cosdir/src -i patch_src_slow_tendencies_rk.f90.diff -o src_slow_tendencies_rk1.f90
      cp $cosdir/src/src_slow_tendencies_rk1.f90 $cosdir/src/src_slow_tendencies_rk.f90
    check
    #    patch -d $cosdir/src -i patch_src_twomom_sb_interface.f90.diff  -o src_twomom_sb_interface1.f90
    #    cp $cosdir/src/src_twomom_sb_interface1.f90 $cosdir/src/src_twomom_sb_interface.f90
    #  check

      rm -rf $cosdir/src/*1.f90
      rm -rf $cosdir/src/*1.incf

    # copy the changed file to $rootdir/bldsva/cosmo5_1/tsmp
    comment "    copy the cosmo changed file for coupling to $rootdir/bldsva/intf_oas3/cosmo5_1/tsmp "
      cp $cosdir/src/src_slow_tendencies_rk.f90 $rootdir/bldsva/intf_oas3/cosmo5_1/tsmp
      cp $cosdir/src/src_runge_kutta.f90 $rootdir/bldsva/intf_oas3/cosmo5_1/tsmp
      cp $cosdir/src/src_gridpoints.f90  $rootdir/bldsva/intf_oas3/cosmo5_1/tsmp
      cp $cosdir/src/src_allocation.f90  $rootdir/bldsva/intf_oas3/cosmo5_1/tsmp
      cp $cosdir/src/organize_physics.f90 $rootdir/bldsva/intf_oas3/cosmo5_1/tsmp
      cp $cosdir/src/environment.f90 $rootdir/bldsva/intf_oas3/cosmo5_1/tsmp
      cp $cosdir/src/src_twomom_sb.f90 $rootdir/bldsva/intf_oas3/cosmo5_1/tsmp
      cp $cosdir/src/src_setup_vartab.f90 $rootdir/bldsva/intf_oas3/cosmo5_1/tsmp
      cp $cosdir/src/src_artifdata.f90 $rootdir/bldsva/intf_oas3/cosmo5_1/tsmp
      cp $cosdir/src/lmorg.f90 $rootdir/bldsva/intf_oas3/cosmo5_1/tsmp
      cp $cosdir/src/data_fields.f90 $rootdir/bldsva/intf_oas3/cosmo5_1/tsmp
      cp $cosdir/src/src_radiation.f90 $rootdir/bldsva/intf_oas3/cosmo5_1/tsmp
    check
  fi

  #DA
  if [[ $withPDAF == "true" ]]  then
    comment "    sed PDAF fix into cosmo files "  
	patch $rootdir/bldsva/intf_DA/pdaf1_1/tsmp/${mList[2]}/data_parallel.f90 $cosdir/src/ 
    check
        patch $rootdir/bldsva/intf_DA/pdaf1_1/tsmp/${mList[2]}/organize_data.f90 $cosdir/src/ 
    check
        patch $rootdir/bldsva/intf_DA/pdaf1_1/tsmp/${mList[2]}/src_meanvalues.f90 $cosdir/src/ 
    check
        patch $rootdir/bldsva/intf_DA/pdaf1_1/tsmp/${mList[2]}/src_setup.f90 $cosdir/src/ 
    check
  fi
route "${cyellow}<<< c_substitutions_cos${cnormal}"
}



############################ 
#OASIS interface methods
############################

c_configure_oas(){
route "${cyellow}>>> c_configure_oas${cnormal}"
  comment "    sed oasis rootdir to Makefile"
    sed -i "s@__oasisroot__@$oasdir@" $file >> $log_file 2>> $err_file
  check
  comment "    sed platform to Makefile"
    sed -i "s@__platform__@$platform@" $file >> $log_file 2>> $err_file
  check
  comment "    make clean oasis"
    make -f $oasdir/util/make_dir/TopMakefileOasis3 realclean >> $log_file 2>> $err_file
  check
route "${cyellow}<<< c_configure_oas${cnormal}"
}

c_make_oas(){
route "${cyellow}>>> c_make_oas${cnormal}"
  comment "    make oasis"
    export SCOREP_WRAPPER=on
    make -j16 -f $oasdir/util/make_dir/TopMakefileOasis3 oasis3_psmile >> $log_file 2>> $err_file
  check
#DA
  if [[ $withPDAF == "true" ]]; then
  comment "    cp oas libs to $bindir/libs" 
    cp $libpsmile $bindir/libs >> $log_file 2>> $err_file
  check
  fi
route "${cyellow}<<< c_make_oas${cnormal}"
}


c_substitutions_oas(){
route "${cyellow}>>> c_substitutions_oas${cnormal}"
  comment "    sed absolut include paths to Makefile"
    sed -i "s@include make.inc@include $oasdir/util/make_dir/make.inc@" ${oasdir}/util/make_dir/TopMakefileOasis3 >> $log_file 2>> $err_file
  check
  comment "    sed absolut makefile path to Makefile"
    sed -i "s@ TopMakefileOasis3@ $oasdir/util/make_dir/TopMakefileOasis3@" ${oasdir}/util/make_dir/TopMakefileOasis3 >> $log_file 2>> $err_file
  check
  comment "    sed usermakefile to make.inc"
    sed -i "s@include.*@include $oasdir/util/make_dir/make.oas3@" ${oasdir}/util/make_dir/make.inc >> $log_file 2>> $err_file
  check

#DA
  if [[ $withPDAF == "true" ]] ; then
     comment "    cp PDAF fix to ${oasdir}/lib/psmile/src"
       patch "$rootdir/bldsva/intf_DA/pdaf1_1/tsmp/${mList[0]}/mod_oasis*"  ${oasdir}/lib/psmile/src
     check
  fi
route "${cyellow}<<< c_substitutions_oas${cnormal}"
}




############################ 
#CLM interface methods
############################


c_configure_clm(){
route "${cyellow}>>> c_configure_clm${cnormal}"
  comment "    clean clm by removing build dir"
    rm -rf $clmdir/build >> $log_file 2>> $err_file
  check
  comment "    create new build dir"
    mkdir -p $clmdir/build >> $log_file 2>> $err_file
  check
  comment "    copy oas_clm_init.F90 to  $clmdir/src/oas3"
    cp $rootdir/bldsva/intf_oas3/${mList[1]}/oas3/oas_clm_init.F90 $clmdir/src/oas3

    spmd="on"       # settings are [on   | off       ] (default is off)
    rtm="off"      # settings are [on   | off       ] (default is off) 
    cps_catch="off"       # settings are [on   | off       ] (default is off)
    usr_src="$clmdir/bld/usr.src "
    if [[ $spmd == "on" ]] ; then ; flags+="-spmd " ; fi
    if [[ $spmd == "off" ]] ; then ; flags+="-nospmd " ; fi
    flags+="-maxpft $maxpft -rtm $rtm -usr_src $usr_src "
    if [[ $withCOS == "true" ]] ; then ; flags+="-oas3_cos " ; fi
    if [[ $withICON == "true" ]] ; then ; flags+="-oas3_icon " ; fi
    if [[ $withPFL == "true" ]] ; then ; flags+="-oas3_pfl " ; fi
    if [[ $withPFL == "false" && $withCOS == "false" && $withICON == "false" ]] ; then ; flags+="-cps_catch $cps_catch " ; fi
    flags+="-nc_inc $ncdfPath/include "
    flags+="-nc_lib $ncdfPath/lib "
    flags+="-nc_mod $ncdfPath/include "
    flags+="-mpi_inc $mpiPath/include "
    flags+="-clm_bld $clmdir/build "
    flags+="-clm_exedir $clmdir/build "
    cplInc=""

    # cplInc+="-g -traceback -heap-arrays " # Mukund

      comment "adding OAS libs"
    if [[ $withOAS == "true" ]]; then
      comment "adding OAS libs"
      cplLib+="$liboas $libpsmile"
      cplInc=$incpsmile
    fi
      comment " OAS libs cplLib: $cplLib"
      comment " OAS libs cplInc: $cplInc"
      comment " OAS libs cplInc: $incpsmile"
  comment "    cd to clm build"
    cd $clmdir/build >> $log_file 2>> $err_file
  check
  cppdef=""			# add "-DWATSAT3D" for input of "watsat3d" in "iniTimeConst.F90"
  if [ $cplscheme == "true" ] && [ $withICON == "false" ] ; then ; cppdef+=" -DCPL_SCHEME_F " ; fi
  comment "    configure clm"
  comment "    $clmdir/bld/configure -fc $cfc -cc $ccc $flags -fflags $cplInc -ldflags $cplLib -fopt $optComp -cppdefs $cppdef"
    export SCOREP_WRAPPER=off
    $clmdir/bld/configure -fc "$cfc" -cc "$ccc" $flags -fflags "$cplInc" -ldflags "$cplLib" -fopt "$optComp" -cppdefs "$cppdef"  >> $log_file 2>> $err_file
  check
route "${cyellow}<<< c_configure_clm${cnormal}"
}

c_make_clm(){
route "${cyellow}>>> c_make_clm${cnormal}"
  comment "    cd to clm build"
    cd $clmdir/build >> $log_file 2>> $err_file
  check
  comment "    make clm"
    export SCOREP_WRAPPER=on
    gmake -j16 -f $clmdir/build/Makefile >> $log_file 2>> $err_file
  check

#DA
  if [[ $withPDAF == "true" ]]; then
    comment "    cd to clm build dir"
      cd $clmdir/build >> $log_file 2>> $err_file
    check
    comment "    ar clm libs"
      ar rc libclm.a *.o >> $log_file 2>> $err_file
    check
    comment "    cp libs to $bindir/libs"
      cp $clmdir/build/libclm.a $bindir/libs >> $log_file 2>> $err_file
    check
  else
    comment "    cp clm binary to $bindir"
      cp $clmdir/build/clm $bindir >> $log_file 2>> $err_file
    check
  fi 
route "${cyellow}<<< c_make_clm${cnormal}"
}


c_substitutions_clm(){
route "${cyellow}>>> c_substitutions_clm${cnormal}"
  comment "    create oas3 dir in $clmdir/src"
    mkdir -p $clmdir/src/oas3 >> $log_file 2>> $err_file
  check
  comment "    copy oas3 interface to clm/src "
    patch $rootdir/bldsva/intf_oas3/${mList[1]}/mct $clmdir/src
  check
  comment "    replace hydrology. Add files to clm/bld/usr.src "
    patch "$rootdir/bldsva/intf_oas3/${mList[1]}/tsmp/*" $clmdir/bld/usr.src 
  check
#DA
  if [[ $withPDAF == "true" ]] ; then
  comment "    copy PDAF fix to ${mList[1]}/bld/usr.src "
    patch $rootdir/bldsva/intf_DA/pdaf1_1/tsmp/${mList[1]}/clmtype.F90 $clmdir/bld/usr.src
  check
    patch $rootdir/bldsva/intf_DA/pdaf1_1/tsmp/${mList[1]}/clmtypeInitMod.F90 $clmdir/bld/usr.src
  check
    patch $rootdir/bldsva/intf_DA/pdaf1_1/tsmp/${mList[1]}/iniTimeConst.F90 $clmdir/bld/usr.src	
  check
  fi	
route "${cyellow}<<< c_substitutions_clm${cnormal}"
}




############################ 
# eCLM interface methods
############################


c_configure_eclm(){
route "${cyellow}>>> c_configure_eclm${cnormal}"
  comment "    Using land component model eCLM (experimental) \n"
  comment "    Checking if eCLM repo is valid"
  cd ${clmdir}
  git status >> $log_file 2>> $err_file
  check

  if [[ -z $ECLM_CC || "$ECLM_CC" == " " ]]; then
    ECLM_CC=mpicc
  fi
  if [[ -z $ECLM_FC || "$ECLM_FC" == " " ]]; then
    ECLM_FC=mpifort
  fi

  if [[ $withOASMCT == "true" ]]; then
    ECLM_CMAKE_VARS+=" -DCMAKE_PREFIX_PATH="$oasdir/$platform""
  fi

  comment "    Running CMake configure step..."
  ECLM_BUILD_DIR="$clmdir/build"
  cmake -S src -B "$ECLM_BUILD_DIR" \
    -DCMAKE_INSTALL_PREFIX="$bindir" \
    -DCMAKE_C_COMPILER=$ECLM_CC \
    -DCMAKE_Fortran_COMPILER=$ECLM_FC \
     $ECLM_CMAKE_VARS >> $log_file 2>> $err_file
  check

route "${cyellow}<<< c_configure_eclm${cnormal}"
}

c_make_eclm(){
route "${cyellow}>>> c_make_eclm${cnormal}"
  comment "    Building eCLM (this will take approximately 30 mins)..."
  timer_start=$(date +%s)
  cmake --build "$ECLM_BUILD_DIR" >> $log_file 2>> $err_file
  check
  timer_end=$(date +%s)
  comment "    Build duration: $(date -u -d "0 $timer_end sec - $timer_start sec" +"%H:%M:%S")\n"
  comment "    Installing eCLM"
  cmake --install "$ECLM_BUILD_DIR" >> $log_file 2>> $err_file
  check
  comment "    Installing clm5nl-gen"
  pip3 install --user $clmdir/namelist_generator >> $log_file 2>> $err_file
  check
route "${cyellow}<<< c_make_eclm${cnormal}"
}

c_substitutions_eclm(){
route "${cyellow}>>> c_substitutions_eclm${cnormal}"
route "${cyellow}<<< c_substitutions_eclm${cnormal}"
}



############################ 
#Parflow interface methods
############################


c_configure_pfl(){
route "${cyellow}>>> c_configure_pfl${cnormal}"

  comment "    cd to pfl build directory "
  cd $PARFLOW_BLD >> $log_file 2>> $err_file
  check
  export CC=$pcc
  export FC=$pfc
  export F77=$pf77
  export CXX=$pcxx

  comment "    configure pfsimulator and pftools"
  export SCOREP_WRAPPER=off
  cmake ../ $flagsSim >> $log_file 2>> $err_file
  check
<<<<<<< HEAD
=======

  fi

  if [[ ${mList[3]} == parflow3_2 || ${mList[3]} == parflow3_0 ]] ; then
    if [[ $withOAS == "true" ]] ; then 
      flagsSim+="--with-amps=oas3 --with-oas3 "  
      flagsTools+="--with-amps=oas3 --with-oas3 "
    else 
#DA
      if [[ $withPDAF == "true" ]] ; then
        flagsSim+="--with-amps=da " 
        flagsTools+="--with-amps=da "
      else
        flagsSim+="--with-amps=mpi1 " 
        flagsTools+="--with-amps=mpi1 "
      fi
    fi

    flagsSim+="--prefix=$pfldir --with-hypre=$hyprePath --with-silo=$siloPath --with-amps-sequential-io --enable-timing"
    flagsTools+="--prefix=$pfldir --with-hypre=$hyprePath --with-silo=$siloPath --with-tcl=$tclPath --with-amps-sequential-io"

  comment "    cd to pfsimulator"
    cd $pfldir/pfsimulator >> $log_file 2>> $err_file
  check

    if [[ -e "$pfldir/pfsimulator/Makefile" ]] ; then
      comment "    make pfsimulator very clean"
        make -f $pfldir/pfsimulator/Makefile veryclean >> $log_file 2>> $err_file
      check
    fi 

  comment "    configure pfsimulator"
    export SCOREP_WRAPPER=off
    # Add -DFOR2131 for using FOR2131 in parflow3_2
    if [[ $withICON == "true" ]]; then
    $pfldir/pfsimulator/configure CC="$pcc" FC="$pfc" F77="$pf77" CXX="$pcxx" $flagsSim --enable-opt="$optComp" FCFLAGS="$fcflagsSim -DCOUP_OAS_ICON" CFLAGS="$cflagsSim -DCOUP_OAS_ICON" >> $log_file 2>> $err_file
    else
    $pfldir/pfsimulator/configure CC="$pcc" FC="$pfc" F77="$pf77" CXX="$pcxx" $flagsSim --enable-opt="$optComp" FCFLAGS="$fcflagsSim" CFLAGS="$cflagsSim" >> $log_file 2>> $err_file
    fi
  check
  comment "    patch pfsimulator/parflow_lib/problem_phase_rel_perm.c "
    sed -i "s@inline double VanGLookupSpline@double VanGLookupSpline@" $pfldir/pfsimulator/parflow_lib/problem_phase_rel_perm.c >> $log_file 2>> $err_file
    sed -i "s@inline double VanGLookupLinear@double VanGLookupLinear@" $pfldir/pfsimulator/parflow_lib/problem_phase_rel_perm.c >> $log_file 2>> $err_file
  check
  comment "    cd to pftools"
    cd $pfldir/pftools >> $log_file 2>> $err_file
  check

    if [[ -e "$pfldir/pftools/Makefile" ]] ; then
      comment "    make pftools very clean"
        make -f $pfldir/pftools/Makefile veryclean >> $log_file 2>> $err_file
      check
    fi

  comment "    configure pftools"
    $pfldir/pftools/configure $flagsTools >> $log_file 2>> $err_file
  check
  export SKIN_MODE=mpi

  comment "    sed libs to /parflow_exe/Makefile"
    sed -i "s@__libs__@$libsSim@" $pfldir/pfsimulator/parflow_exe/Makefile >> $log_file 2>> $err_file
  check

  fi

>>>>>>> 9ee2686d
route "${cyellow}<<< c_configure_pfl${cnormal}"
}

c_make_pfl(){
route "${cyellow}>>> c_make_pfl${cnormal}"
comment "    cd to pfl build directory "
  cd $PARFLOW_BLD >> $log_file 2>> $err_file
check
if [[ $profiling == "scalasca" ]]; then
  comment "    fix link.txt files for scalasca"
    export cpp_compiler=$(echo `which mpicc` | sed 's_/_\\/_g')
    find ${PARFLOW_BLD} -name 'link.txt' -exec sed -i "s/${cpp_compiler}/scorep-mpicc/g" {} \;
    export cpp_compiler=$(echo `which mpic++` | sed 's_/_\\/_g')
    find ${PARFLOW_BLD} -name 'link.txt' -exec sed -i "s/${cpp_compiler}/scorep-mpicxx/g" {} \;
    export cpp_compiler=$(echo `which g++` | sed 's_/_\\/_g')
    find ${PARFLOW_BLD} -name 'link.txt' -exec sed -i "s/${cpp_compiler}/scorep-mpicxx/g" {} \;
  check
  comment "    make pfsimulator and pftools"
    SCOREP_WRAPPER=off make pftools >> $log_file 2>> $err_file
    SCOREP_WRAPPER=on make -j8 >> $log_file 2>> $err_file
  check
else
  comment "    make pfsimulator and pftools"
    make -j8 >> $log_file 2>> $err_file
  check
fi
comment "    make install pfsimulator and pftools"
  make install >> $log_file 2>> $err_file
check
comment "    cp pfl bin to $bindir"
  cp -R $pfldir/bin/bin $bindir >> $log_file 2>> $err_file
check

comment "    cp binary to $bindir"
 cp $pfldir/bin/bin/parflow $bindir >> $log_file 2>> $err_file
 check

 if [[ $withPDAF == "true" ]]; then
    comment "    cp libs to $bindir/libs"
      cp $pfldir/bin/lib/* $bindir/libs >> $log_file 2>> $err_file
    check
    if [[ $processor == "GPU" ]]; then
      comment "    GPU: cp rmm libs to $bindir/libs"
        cp $pfldir/rmm/lib/* $bindir/libs >> $log_file 2>> $err_file
      check
    fi
 fi

route "${cyellow}<<< c_make_pfl${cnormal}"
}

c_substitutions_pfl(){
route "${cyellow}>>> c_substitutions_pfl${cnormal}"

    if [[ $withPDAF == "true" ]]; then

      comment "    sed DA amps into CMakeLists.txt"
        sed "s/PARFLOW_AMPS_LAYER PROPERTY STRINGS seq/PARFLOW_AMPS_LAYER PROPERTY STRINGS da seq/g" -i $pfldir/CMakeLists.txt >> $log_file 2>> $err_file
      check
      comment "    copy fix for PDAF into $pfldir"
        patch $rootdir/bldsva/intf_DA/pdaf1_1/tsmp/${mList[3]}/parflow_proto.h $pfldir/pfsimulator/parflow_lib 
      check
        patch $rootdir/bldsva/intf_DA/pdaf1_1/tsmp/${mList[3]}/solver_richards.c $pfldir/pfsimulator/parflow_lib 
      check
        patch $rootdir/bldsva/intf_DA/pdaf1_1/tsmp/${mList[3]}/problem_saturation.c $pfldir/pfsimulator/parflow_lib
      check
        patch $rootdir/bldsva/intf_DA/pdaf1_1/tsmp/${mList[3]}/problem_phase_rel_perm.c $pfldir/pfsimulator/parflow_lib
      check
        patch $rootdir/bldsva/intf_DA/pdaf1_1/tsmp/${mList[3]}/da $pfldir/pfsimulator/amps
      check
    fi
<<<<<<< HEAD
=======
  fi

  if [[ ${mList[3]} == parflow3_2 || ${mList[3]} == parflow3_0 ]] ; then
  comment "    copy oas3 interface to parflow/pfsimulator/amps "
    patch $rootdir/bldsva/intf_oas3/${mList[3]}/oas3 $pfldir/pfsimulator/amps 
  check

  comment "    copy fix for hardwired MPI_COMM_WORLD in amps "
    patch "$rootdir/bldsva/intf_oas3/${mList[3]}/tsmp/amps*" $pfldir/pfsimulator/amps/mpi1
  check
    patch "$rootdir/bldsva/intf_oas3/${mList[3]}/tsmp/pf_pfmg*" $pfldir/pfsimulator/parflow_lib 
  check
#DA
  if [[ $withPDAF == "true" ]]; then
    comment "    sed DA amps into configure"
      sed "/\"\$with_amps\" in\s*/ a\
  da\)\\
    AMPS=da\\
  ;;
      " -i $pfldir/pfsimulator/configure $pfldir/pftools/configure >> $log_file 2>> $err_file
    check
    comment "    copy fix for PDAF into $pfldir"
      patch $rootdir/bldsva/intf_DA/pdaf1_1/tsmp/${mList[3]}/parflow_proto.h $pfldir/pfsimulator/parflow_lib 
    check
      patch $rootdir/bldsva/intf_DA/pdaf1_1/tsmp/${mList[3]}/solver_richards.c $pfldir/pfsimulator/parflow_lib 
    check
      patch $rootdir/bldsva/intf_DA/pdaf1_1/tsmp/${mList[3]}/problem_saturation.c $pfldir/pfsimulator/parflow_lib
    check
      patch $rootdir/bldsva/intf_DA/pdaf1_1/tsmp/${mList[3]}/problem_phase_rel_perm.c $pfldir/pfsimulator/parflow_lib
    check
      patch $rootdir/bldsva/intf_DA/pdaf1_1/tsmp/${mList[3]}/da $pfldir/pfsimulator/amps
    check
      sed "s/MPI_COMM_WORLD/amps_CommWorld/g" -i $pfldir/pfsimulator/parflow_lib/pf_pfmg.c
    check
      sed "s/MPI_COMM_WORLD/amps_CommWorld/g" -i $pfldir/pfsimulator/parflow_lib/pf_pfmg_octree.c
    check
      sed "s/MPI_COMM_WORLD/amps_CommWorld/g" -i $pfldir/pfsimulator/parflow_lib/pf_smg.c
    check
  fi

  fi
>>>>>>> 9ee2686d

route "${cyellow}<<< c_substitutions_pfl${cnormal}"
}


############################ 
#PDAF interface methods
############################


c_substitutions_pdaf(){
route "${cyellow}>>> c_substitutions_pdaf${cnormal}"

  comment "   mkdir  $dadir/interface"
    mkdir -p $dadir/interface  >> $log_file 2>> $err_file
  check

  comment "   cp pdaf interface model to $dadir/interface"
    patch $rootdir/bldsva/intf_DA/pdaf1_1/model $dadir/interface
  check

  comment "   cp pdaf interface framework to $dadir/interface"
    patch $rootdir/bldsva/intf_DA/pdaf1_1/framework $dadir/interface
  check

  comment "   mkdir $dadir/lib"
    mkdir -p $dadir/lib >> $log_file 2>> $err_file
  check

route "${cyellow}<<< c_substitutions_pdaf${cnormal}"
}

c_configure_pdaf_arch(){
route "${cyellow}>>> c_configure_pdaf_arch${cnormal}"

#PDAF arch part
  file=$dadir/make.arch/${PDAF_ARCH}.h

  comment "   cp pdaf config to $dadir"
    cp $rootdir/bldsva/intf_DA/pdaf1_1/arch/$platform/config/${PDAF_ARCH}.h $file >> $log_file 2>> $err_file
  check

  comment "   sed comFC dir to $file"
  sed -i "s@__comFC__@${comFC}@" $file >> $log_file 2>> $err_file
  check

  comment "   sed comCC dir to $file"
  sed -i "s@__comCC__@${comCC}@" $file >> $log_file 2>> $err_file
  check

  comment "   sed MPI dir to $file"
    sed -i "s@__MPI_INC__@-I${mpiPath}/include@" $file >> $log_file 2>> $err_file
  check

  comment "   sed LIBS to $file"
    sed -i "s@__LIBS__@${libs_src}@" $file >> $log_file 2>> $err_file
  check

  comment "   sed optimizations to $file"
    sed -i "s@__OPT__@${optComp}@" $file >> $log_file 2>> $err_file
  check

  comment "   cd to $dadir/src"
    cd $dadir/src >> $log_file 2>> $err_file
  check
  comment "   make clean pdaf"
    make clean >> $log_file 2>> $err_file
  check

route "${cyellow}<<< c_configure_pdaf_arch${cnormal}"
}

c_configure_pdaf(){
route "${cyellow}>>> c_configure_pdaf${cnormal}"

#PDAF interface part
  file1=$dadir/interface/model/Makefile
  file2=$dadir/interface/framework/Makefile
  comment "   cp pdaf interface Makefiles to $dadir"
    cp $rootdir/bldsva/intf_DA/pdaf1_1/model/Makefile  $file1 >> $log_file 2>> $err_file
  check
    cp $rootdir/bldsva/intf_DA/pdaf1_1/framework/Makefile  $file2 >> $log_file 2>> $err_file
  check

  comment "   sed bindir to Makefiles"
    sed -i "s,__bindir__,$bindir," $file1 $file2 >> $log_file 2>> $err_file
  check
  comment "   sed comp flags to Makefiles"
    sed -i "s,__fflags__,-cpp -I$dadir/interface/model -I$ncdfPath/include $importFlags," $file1 $file2 >> $log_file 2>> $err_file
  check
    sed -i "s,__ccflags__,-I$dadir/interface/model -I$ncdfPath/include $importFlags," $file1 $file2 >> $log_file 2>> $err_file
  check
  comment "   sed preproc flags to Makefiles"
    sed -i "s,__cpp_defs__,$cppdefs," $file1 $file2 >> $log_file 2>> $err_file
  check
    sed -i "s,__fcpp_defs__,$cppdefs," $file1 $file2 >> $log_file 2>> $err_file
  check
  comment "   sed libs to Makefiles"
    sed -i "s,__libs__,$libs," $file2 >> $log_file 2>> $err_file
  check
  comment "   sed obj to Makefiles"
    sed -i "s,__obj__,$obj," $file1 >> $log_file 2>> $err_file
  check
  comment "   sed -D prefix to Makefiles"
    sed -i "s,__pf__,$pf," $file1 $file2 >> $log_file 2>> $err_file
  check
  comment "   sed clm directory to Makefiles"
    sed -i "s,__clmdir__,${mList[1]}," $file1 $file2 >> $log_file 2>> $err_file
  check
  comment "   sed cosmo directory to Makefiles"
    sed -i "s,__cosdir__,${mList[2]}," $file1 $file2 >> $log_file 2>> $err_file
  check
  comment "   sed parflow directory to Makefiles"
    sed -i "s,__pfldir__,${mList[3]}," $file1 $file2 >> $log_file 2>> $err_file
  check

  comment "   cd to $dadir/interface/model"
    cd $dadir/interface/model >> $log_file 2>> $err_file
  check
  comment "   make clean model"
    make clean >> $log_file 2>> $err_file
  check
  comment "   cd to $dadir/src/interface/framework"
    cd $dadir/interface/framework >> $log_file 2>> $err_file
  check
  comment "   make clean framework"
    make clean >> $log_file 2>> $err_file
  check


route "${cyellow}<<< c_configure_pdaf${cnormal}"
}

c_make_pdaf(){
route "${cyellow}>>> c_make_pdaf${cnormal}"

  comment "   cd to $dadir/src"
    cd $dadir/src >> $log_file 2>> $err_file
  check
  comment "   make pdaf"
    make >> $log_file 2>> $err_file
  check

  comment "   cd to $dadir/interface/model"
    cd $dadir/interface/model >> $log_file 2>> $err_file
  check
  comment "   make pdaf model"
    make >> $log_file 2>> $err_file
  check

  comment "   cd to $dadir/interface/framework"
    cd $dadir/interface/framework >> $log_file 2>> $err_file
  check
  comment "   make pdaf framework"
    make >> $log_file 2>> $err_file
  check

route "${cyellow}<<< c_make_pdaf${cnormal}"
}

c_setup_pdaf(){
route "${cyellow}>>> c_setup_pdaf${cnormal}"
  comment "   copy pdaf namelist to rundir."
    cp $namelist_da $rundir/enkfpf.par >> $log_file 2>> $err_file
  check 
  comment "   sed num instances into pdaf namelist."
    sed "s/__ninst__/$(($numInst-$startInst))/" -i $rundir/enkfpf.par >> $log_file 2>> $err_file
  check
  comment "   sed pflname into pdaf namelist."
    sed "s/__pflname__/$pflrunname/" -i $rundir/enkfpf.par >> $log_file 2>> $err_file
  check
  comment "   sed pflproc into pdaf namelist."
    sed "s/__pflproc__/$nproc_pfl/" -i $rundir/enkfpf.par >> $log_file 2>> $err_file
  check
  comment "   sed dt into pdaf namelist."
    sed "s/__dt__/$dt_pfl/" -i $rundir/enkfpf.par >> $log_file 2>> $err_file
  check
  comment "   sed endtime into pdaf namelist."
    sed "s/__endtime__/$(python -c "print (${runhours} + ${base_pfl})")/" -i $rundir/enkfpf.par >> $log_file 2>> $err_file
  check
  comment "   sed clmproc into pdaf namelist."
    sed "s/__clmproc__/$nproc_clm/" -i $rundir/enkfpf.par >> $log_file 2>> $err_file
  check
  comment "   sed cosproc into pdaf namelist."
    sed "s/__cosproc__/$nproc_cos/" -i $rundir/enkfpf.par >> $log_file 2>> $err_file
  check 
  comment "   sed dtmult into pdaf namelist."
    sed "s/__dtmult__/$(python -c "print (${dt_pfl} * 3600 / ${dt_cos})")/" -i $rundir/enkfpf.par >> $log_file 2>> $err_file
  check 

route "${cyellow}<<< c_setup_pdaf${cnormal}"
}

c_setup_rst(){

 comment " copy $restart_script to $rundir"
   cp $restart_script $rundir >> $log_file 2>> $err_file
 check

 comment "   sed startDate into restart template."
    sed 's/__startDate_bldsva__/"'"$startDate"'"/' -i $rundir/tsmp_restart.sh >> $log_file 2>> $err_file
  check

 comment "   sed initDate into restart template."
    sed 's/__initDate_bldsva__/"'"$initDate"'"/' -i $rundir/tsmp_restart.sh >> $log_file 2>> $err_file
  check

 comment "   sed dt_clm into restart template."
    sed "s/__dt_clm_bldsva__/$dt_clm/" -i $rundir/tsmp_restart.sh >> $log_file 2>> $err_file
  check

 comment "   sed dt_cosmo into restart template."
    sed "s/__dt_cos_bldsva__/$dt_cos/" -i $rundir/tsmp_restart.sh >> $log_file 2>> $err_file
  check

 comment "   sed PARFLOW_DIR into restart template $bindir."
#    sed "/__PARFLOW_DIR__/ \$bindir" -i $rundir/tsmp_restart.sh >> $log_file 2>> $err_file
    sed -i "s|__PARFLOW_DIR__|$bindir|" $rundir/tsmp_restart.sh >> $log_file 2>> $err_file
#    sed "s/__PARFLOW_DIR__/$bindir/" -i $rundir/tsmp_restart.sh >> $log_file 2>> $err_file
  check

}
<|MERGE_RESOLUTION|>--- conflicted
+++ resolved
@@ -561,74 +561,6 @@
   export SCOREP_WRAPPER=off
   cmake ../ $flagsSim >> $log_file 2>> $err_file
   check
-<<<<<<< HEAD
-=======
-
-  fi
-
-  if [[ ${mList[3]} == parflow3_2 || ${mList[3]} == parflow3_0 ]] ; then
-    if [[ $withOAS == "true" ]] ; then 
-      flagsSim+="--with-amps=oas3 --with-oas3 "  
-      flagsTools+="--with-amps=oas3 --with-oas3 "
-    else 
-#DA
-      if [[ $withPDAF == "true" ]] ; then
-        flagsSim+="--with-amps=da " 
-        flagsTools+="--with-amps=da "
-      else
-        flagsSim+="--with-amps=mpi1 " 
-        flagsTools+="--with-amps=mpi1 "
-      fi
-    fi
-
-    flagsSim+="--prefix=$pfldir --with-hypre=$hyprePath --with-silo=$siloPath --with-amps-sequential-io --enable-timing"
-    flagsTools+="--prefix=$pfldir --with-hypre=$hyprePath --with-silo=$siloPath --with-tcl=$tclPath --with-amps-sequential-io"
-
-  comment "    cd to pfsimulator"
-    cd $pfldir/pfsimulator >> $log_file 2>> $err_file
-  check
-
-    if [[ -e "$pfldir/pfsimulator/Makefile" ]] ; then
-      comment "    make pfsimulator very clean"
-        make -f $pfldir/pfsimulator/Makefile veryclean >> $log_file 2>> $err_file
-      check
-    fi 
-
-  comment "    configure pfsimulator"
-    export SCOREP_WRAPPER=off
-    # Add -DFOR2131 for using FOR2131 in parflow3_2
-    if [[ $withICON == "true" ]]; then
-    $pfldir/pfsimulator/configure CC="$pcc" FC="$pfc" F77="$pf77" CXX="$pcxx" $flagsSim --enable-opt="$optComp" FCFLAGS="$fcflagsSim -DCOUP_OAS_ICON" CFLAGS="$cflagsSim -DCOUP_OAS_ICON" >> $log_file 2>> $err_file
-    else
-    $pfldir/pfsimulator/configure CC="$pcc" FC="$pfc" F77="$pf77" CXX="$pcxx" $flagsSim --enable-opt="$optComp" FCFLAGS="$fcflagsSim" CFLAGS="$cflagsSim" >> $log_file 2>> $err_file
-    fi
-  check
-  comment "    patch pfsimulator/parflow_lib/problem_phase_rel_perm.c "
-    sed -i "s@inline double VanGLookupSpline@double VanGLookupSpline@" $pfldir/pfsimulator/parflow_lib/problem_phase_rel_perm.c >> $log_file 2>> $err_file
-    sed -i "s@inline double VanGLookupLinear@double VanGLookupLinear@" $pfldir/pfsimulator/parflow_lib/problem_phase_rel_perm.c >> $log_file 2>> $err_file
-  check
-  comment "    cd to pftools"
-    cd $pfldir/pftools >> $log_file 2>> $err_file
-  check
-
-    if [[ -e "$pfldir/pftools/Makefile" ]] ; then
-      comment "    make pftools very clean"
-        make -f $pfldir/pftools/Makefile veryclean >> $log_file 2>> $err_file
-      check
-    fi
-
-  comment "    configure pftools"
-    $pfldir/pftools/configure $flagsTools >> $log_file 2>> $err_file
-  check
-  export SKIN_MODE=mpi
-
-  comment "    sed libs to /parflow_exe/Makefile"
-    sed -i "s@__libs__@$libsSim@" $pfldir/pfsimulator/parflow_exe/Makefile >> $log_file 2>> $err_file
-  check
-
-  fi
-
->>>>>>> 9ee2686d
 route "${cyellow}<<< c_configure_pfl${cnormal}"
 }
 
@@ -700,50 +632,6 @@
         patch $rootdir/bldsva/intf_DA/pdaf1_1/tsmp/${mList[3]}/da $pfldir/pfsimulator/amps
       check
     fi
-<<<<<<< HEAD
-=======
-  fi
-
-  if [[ ${mList[3]} == parflow3_2 || ${mList[3]} == parflow3_0 ]] ; then
-  comment "    copy oas3 interface to parflow/pfsimulator/amps "
-    patch $rootdir/bldsva/intf_oas3/${mList[3]}/oas3 $pfldir/pfsimulator/amps 
-  check
-
-  comment "    copy fix for hardwired MPI_COMM_WORLD in amps "
-    patch "$rootdir/bldsva/intf_oas3/${mList[3]}/tsmp/amps*" $pfldir/pfsimulator/amps/mpi1
-  check
-    patch "$rootdir/bldsva/intf_oas3/${mList[3]}/tsmp/pf_pfmg*" $pfldir/pfsimulator/parflow_lib 
-  check
-#DA
-  if [[ $withPDAF == "true" ]]; then
-    comment "    sed DA amps into configure"
-      sed "/\"\$with_amps\" in\s*/ a\
-  da\)\\
-    AMPS=da\\
-  ;;
-      " -i $pfldir/pfsimulator/configure $pfldir/pftools/configure >> $log_file 2>> $err_file
-    check
-    comment "    copy fix for PDAF into $pfldir"
-      patch $rootdir/bldsva/intf_DA/pdaf1_1/tsmp/${mList[3]}/parflow_proto.h $pfldir/pfsimulator/parflow_lib 
-    check
-      patch $rootdir/bldsva/intf_DA/pdaf1_1/tsmp/${mList[3]}/solver_richards.c $pfldir/pfsimulator/parflow_lib 
-    check
-      patch $rootdir/bldsva/intf_DA/pdaf1_1/tsmp/${mList[3]}/problem_saturation.c $pfldir/pfsimulator/parflow_lib
-    check
-      patch $rootdir/bldsva/intf_DA/pdaf1_1/tsmp/${mList[3]}/problem_phase_rel_perm.c $pfldir/pfsimulator/parflow_lib
-    check
-      patch $rootdir/bldsva/intf_DA/pdaf1_1/tsmp/${mList[3]}/da $pfldir/pfsimulator/amps
-    check
-      sed "s/MPI_COMM_WORLD/amps_CommWorld/g" -i $pfldir/pfsimulator/parflow_lib/pf_pfmg.c
-    check
-      sed "s/MPI_COMM_WORLD/amps_CommWorld/g" -i $pfldir/pfsimulator/parflow_lib/pf_pfmg_octree.c
-    check
-      sed "s/MPI_COMM_WORLD/amps_CommWorld/g" -i $pfldir/pfsimulator/parflow_lib/pf_smg.c
-    check
-  fi
-
-  fi
->>>>>>> 9ee2686d
 
 route "${cyellow}<<< c_substitutions_pfl${cnormal}"
 }
