#! /bin/ksh

###
# This are the default implementations for the interfaces
# Interface methods are:
#
# - always
# - configure
# - make
# - substitutions



# only platform and version independent stuff should be done here


############################ 
# ICON interface methods
############################


c_configure_icon(){
route "${cyellow}>>> c_configure_icon${cnormal}"
  file=$icondir/Makefile
  cplFlag=""
  cplLib=""
  cplInc=""
  if [[ $withOAS == "true" ]] ; then
    cplLib="$liboas $libpsmile"
    cplInc="$incpsmile"
    comment "    sed OAS flag to Makefile"
    sed -i "s@__withoas__@COUP_OAS_ICON@" $file >> $log_file 2>> $err_file
    check
    comment "    sed make.oas3 to Makefile"
    sed -i "s@__oasismakefile__@\$(oasisdir)/util/make_dir/make.oas3@" $file >> $log_file 2>> $err_file
    check
  else
    comment "    remove make.oas3 from Makefile"
    sed -i "/__oasismakefile__/d" $file >> $log_file 2>> $err_file
    check
  fi
route "${cyellow}<<< c_configure_icon${cnormal}"
}

c_make_icon(){
route "${cyellow}>>> c_make_icon${cnormal}"
  comment "    cd to icon dir"
    cd $icondir >> $log_file 2>> $err_file
  check
  comment "    make icon"
    export SCOREP_WRAPPER=on
    make -j16 -f $icondir/Makefile >> $log_file 2>> $err_file
  check

  comment "    cp icon binary to $bindir"
  cp $icondir/build/x86_64-unknown-linux-gnu/bin/icon $bindir >> $log_file 2>> $err_file
  check

route "${cyellow}<<< c_make_icon${cnormal}"
}


c_substitutions_icon(){
route "${cyellow}>>> c_substitutions_icon${cnormal}"
if [[ $withOAS == "true" ]]; then
  comment "    copy oas3 interface to icon/src "
    cp -R $rootdir/bldsva/intf_oas3/${mList[2]}/oas3 $icondir/src >> $log_file 2>> $err_file
  check
  comment "    replace coupling files in ICON code. Add files to icon/src "
    cp $rootdir/bldsva/intf_oas3/${mList[2]}/tsmp/mo_mpi.f90 $icondir/src/parallel_infrastructure/ >> $log_file 2>> $err_file
    cp $rootdir/bldsva/intf_oas3/${mList[2]}/tsmp/icon.f90 $icondir/src/drivers/ >> $log_file 2>> $err_file
    cp $rootdir/bldsva/intf_oas3/${mList[2]}/tsmp/mo_atmo_model.f90 $icondir/src/drivers/ >> $log_file 2>> $err_file
  check
    cp $rootdir/bldsva/intf_oas3/${mList[2]}/tsmp/mo_nh_stepping.f90 $icondir/src/atm_dyn_iconam/ >> $log_file 2>> $err_file
  check
    cp $rootdir/bldsva/intf_oas3/${mList[2]}/tsmp/mo_nwp_sfc_interface.f90 $icondir/src/lnd_phy_nwp/ >> $log_file 2>> $err_file
  check
    cp $rootdir/bldsva/intf_oas3/${mList[2]}/tsmp/mo_nwp_rad_interface.f90 $icondir/src/atm_phy_nwp/ >> $log_file 2>> $err_file
  check
    cp $rootdir/bldsva/intf_oas3/${mList[2]}/tsmp/mo_nwp_rrtm_interface.f90 $icondir/src/atm_phy_nwp/ >> $log_file 2>> $err_file
  check
    cp $rootdir/bldsva/intf_oas3/${mList[2]}/tsmp/mo_nwp_rg_interface.f90 $icondir/src/atm_phy_nwp/ >> $log_file 2>> $err_file
  check
    cp $rootdir/bldsva/intf_oas3/${mList[2]}/tsmp/mo_nwp_turbtrans_interface.f90 $icondir/src/atm_phy_nwp/ >> $log_file 2>> $err_file
  check
  comment "    replace icon-ccs files in ICON code. Add files to icon/src "
    cp $rootdir/bldsva/intf_oas3/${mList[2]}/tsmp/icon-ccs/mo_nonhydro_types.f90 $icondir/src/atm_dyn_iconam/ >> $log_file 2>> $err_file
  check
    cp $rootdir/bldsva/intf_oas3/${mList[2]}/tsmp/icon-ccs/mo_nonhydro_state.f90 $icondir/src/atm_dyn_iconam/ >> $log_file 2>> $err_file
  check
    cp $rootdir/bldsva/intf_oas3/${mList[2]}/tsmp/icon-ccs/mo_vdfmain.f90 $icondir/src/atm_phy_edmf/ >> $log_file 2>> $err_file
  check
    cp $rootdir/bldsva/intf_oas3/${mList[2]}/tsmp/icon-ccs/mo_les_turb_interface.f90 $icondir/src/atm_phy_les >> $log_file 2>> $err_file
  check
    cp $rootdir/bldsva/intf_oas3/${mList[2]}/tsmp/icon-ccs/mo_sgs_turbulence.f90 $icondir/src/atm_phy_les >> $log_file 2>> $err_file
  check
    cp $rootdir/bldsva/intf_oas3/${mList[2]}/tsmp/icon-ccs/mo_turbulent_diagnostic.f90 $icondir/src/atm_phy_les >> $log_file 2>> $err_file
  check
    cp $rootdir/bldsva/intf_oas3/${mList[2]}/tsmp/icon-ccs/mo_interface_les.f90 $icondir/src/atm_phy_les >> $log_file 2>> $err_file
  check
    cp $rootdir/bldsva/intf_oas3/${mList[2]}/tsmp/icon-ccs/mo_surface_les.f90 $icondir/src/atm_phy_les >> $log_file 2>> $err_file
  check
    cp $rootdir/bldsva/intf_oas3/${mList[2]}/tsmp/icon-ccs/mo_sgs_turbmetric.f90 $icondir/src/atm_phy_les >> $log_file 2>> $err_file
  check
    cp $rootdir/bldsva/intf_oas3/${mList[2]}/tsmp/icon-ccs/mo_nwp_turbtrans_interface.f90 $icondir/src/atm_phy_nwp >> $log_file 2>> $err_file
  check
    cp $rootdir/bldsva/intf_oas3/${mList[2]}/tsmp/icon-ccs/mo_radiation.f90 $icondir/src/atm_phy_schemes >> $log_file 2>> $err_file
  check
    cp $rootdir/bldsva/intf_oas3/${mList[2]}/tsmp/icon-ccs/mo_radiation_config.f90 $icondir/src/configure_model >> $log_file 2>> $err_file
  check
    cp $rootdir/bldsva/intf_oas3/${mList[2]}/tsmp/icon-ccs/mo_les_config.f90 $icondir/src/configure_model >> $log_file 2>> $err_file
  check
    cp $rootdir/bldsva/intf_oas3/${mList[2]}/tsmp/icon-ccs/mo_nwp_lnd_state.f90 $icondir/src/lnd_phy_nwp >> $log_file 2>> $err_file
  check
    cp $rootdir/bldsva/intf_oas3/${mList[2]}/tsmp/icon-ccs/mo_soil_ml.f90 $icondir/src/lnd_phy_schemes >> $log_file 2>> $err_file
  check
    cp $rootdir/bldsva/intf_oas3/${mList[2]}/tsmp/icon-ccs/mo_nwp_soil_init.f90 $icondir/src/lnd_phy_schemes >> $log_file 2>> $err_file
  check
    cp $rootdir/bldsva/intf_oas3/${mList[2]}/tsmp/icon-ccs/mo_nh_testcases_nml.f90 $icondir/src/namelists >> $log_file 2>> $err_file
  check
    cp $rootdir/bldsva/intf_oas3/${mList[2]}/tsmp/icon-ccs/mo_les_nml.f90 $icondir/src/namelists >> $log_file 2>> $err_file
  check
    cp $rootdir/bldsva/intf_oas3/${mList[2]}/tsmp/icon-ccs/mo_radiation_nml.f90 $icondir/src/namelists >> $log_file 2>> $err_file
  check
    cp $rootdir/bldsva/intf_oas3/${mList[2]}/tsmp/icon-ccs/mo_ext_data_init.f90 $icondir/src/shr_horizontal >> $log_file 2>> $err_file
  check
    cp $rootdir/bldsva/intf_oas3/${mList[2]}/tsmp/icon-ccs/mo_nh_torus_exp.f90 $icondir/src/testcases >> $log_file 2>> $err_file
  check
    cp $rootdir/bldsva/intf_oas3/${mList[2]}/tsmp/icon-ccs/mo_nh_testcases.f90 $icondir/src/testcases >> $log_file 2>> $err_file
  check
fi
route "${cyellow}<<< c_substitutions_icon${cnormal}"
}

c_setup_icon(){
route "${cyellow}>>> c_setup_icon${cnormal}"

comment "  cp add_run_routines to rundir"
  cp $rootdir/bldsva/setups/common/add_run_routines $rundir >> $log_file 2>> $err_file
check

comment "  cp namelist to rundir"
  cp ${namelist_icon} $rundir >> $log_file 2>> $err_file
check

comment "  sed dt to namelist"
  sed "s,__dt_icon_bldsva__,$dt_icon," -i $rundir/NAMELIST_icon >> $log_file 2>> $err_file
check

comment "  sed start time to namelist"
  dSD=($defaultStartDate)
  sed "s,__starttime_icon_bldsva__,${dSD[0]}T${dSD[1]}:00:00Z," -i $rundir/icon_master.namelist >> $log_file 2>> $err_file
  sed "s,__starttime_icon_bldsva__,${dSD[0]}T${dSD[1]}:00:00Z," -i $rundir/NAMELIST_icon >> $log_file 2>> $err_file
check

comment "  sed end time to namelist"
  dED=($defaultEndDate)
  sed "s,__endtime_icon_bldsva__,${dED[0]}T${dED[1]}:00:00Z," -i $rundir/icon_master.namelist >> $log_file 2>> $err_file
  sed "s,__endtime_icon_bldsva__,${dED[0]}T${dED[1]}:00:00Z," -i $rundir/NAMELIST_icon >> $log_file 2>> $err_file
check

route "${cyellow}<<< c_setup_icon${cnormal}"
}



############################ 
#Cosmo interface methods
############################


c_configure_cos(){
route "${cyellow}>>> c_configure_cos${cnormal}"
  comment "    cd to cosmo dir"
    cd $cosdir >> $log_file 2>> $err_file
  check
  file=$cosdir/Makefile
  comment "    sed cosmo rootdir to Makefile"
    sed -i "s@__cosmoroot__@$cosdir@" $file >> $log_file 2>> $err_file
  check
  comment "    sed OAS flag to Makefile"
    sed -i "s@__withoas__@$withOAS@" $file >> $log_file 2>> $err_file
  check
  comment "    make clean cosmo"
    make clean >> $log_file 2>> $err_file
  check

    cplFlag=""
    cplLib=""
    cplInc=""
    if [[ $withOAS == "true" ]] ; then
      cplLib="$liboas $libpsmile"
      cplInc="$incpsmile"
    fi
route "${cyellow}<<< c_configure_cos${cnormal}"
}

c_make_cos(){
route "${cyellow}>>> c_make_cos${cnormal}"
  comment "    cd to cosmo dir"
    cd $cosdir >> $log_file 2>> $err_file
  check
  comment "    make cosmo"
    export SCOREP_WRAPPER=on
    make -f $cosdir/Makefile >> $log_file 2>> $err_file
  check

#DA
  if [[ $withPDAF == "true" ]]; then
    comment "    cd to cos build dir"
      cd $cosdir/obj >> $log_file 2>> $err_file
    check
    comment "    ar cos libs"
      ar rc libcosmo.a *.o >> $log_file 2>> $err_file
    check
    comment "    cp libs to $bindir/libs"
      cp $cosdir/obj/libcosmo.a $bindir/libs >> $log_file 2>> $err_file
    check
  else
    comment "    cp cosmo binary to $bindir"
      cp $cosdir/lmparbin_pur $bindir >> $log_file 2>> $err_file
    check
  fi

route "${cyellow}<<< c_make_cos${cnormal}"
}


c_substitutions_cos(){

route "${cyellow}>>> c_substitutions_cos${cnormal}"

  comment "    copy oas3 interface to cosmo/src "
    patch $rootdir/bldsva/intf_oas3/${mList[2]}/oas3 $cosdir/src 
  check

  if [[ ${mList[2]} == cosmo5_1 ]] ; then
    cp  $rootdir/cosmo5_1/LOCAL/TWOMOM/src_twomom_sb* $cosdir/src
    check
  fi

  if [[ ${mList[2]} == cosmo4_21 ]] ; then
    comment "    replace files with coupling. Add files to cosmo/src "
      patch "$rootdir/bldsva/intf_oas3/${mList[2]}/tsmp/*" $cosdir/src 
    check
  fi

  if [[ ${mList[2]} == cosmo5_1 ]] ; then
    comment "	copy the diff files to cosmo src : from $rootdir/bldsva/intf_oas3/${mList[2]}/pfile"
      cp $rootdir/bldsva/intf_oas3/${mList[2]}/pfile/patch* $cosdir/src 
    check
    comment "     apply diff files on the original files using patch command in $cosdir/src "
     /usr/bin/patch  -d $cosdir/src -i patch_src_radiation.f90.diff -o src_radiation1.f90
      cp $cosdir/src/src_radiation1.f90 $cosdir/src/src_radiation.f90
    check
      /usr/bin/patch  -d $cosdir/src -i patch_data_fields.f90.diff -o data_fields1.f90  
      cp $cosdir/src/data_fields1.f90  $cosdir/src/data_fields.f90
    check
    #    patch  -d $cosdir/src -i patch_phillips_nucleation.incf.diff  -o phillips_nucleation1.incf >> $log_pfile 2>> $err_pfile
    #    cp $cosdir/src/phillips_nucleation1.incf $cosdir/src/phillips_nucleation.incf
    check
      /usr/bin/patch  -d $cosdir/src -i patch_lmorg.f90.diff -o lmorg1.f90 
      cp $cosdir/src/lmorg1.f90 $cosdir/src/lmorg.f90
    check
      /usr/bin/patch  -d $cosdir/src -i patch_src_artifdata.f90.diff -o src_artifdata1.f90
      cp $cosdir/src/src_artifdata1.f90 $cosdir/src/src_artifdata.f90
    check
      /usr/bin/patch  -d $cosdir/src -i patch_src_setup_vartab.f90.diff -o src_setup_vartab1.f90
      cp $cosdir/src/src_setup_vartab1.f90 $cosdir/src/src_setup_vartab.f90
    check
      /usr/bin/patch -d $cosdir/src -i patch_src_twomom_sb.f90.diff -o src_twomom_sb1.f90
      cp $cosdir/src/src_twomom_sb1.f90  $cosdir/src/src_twomom_sb.f90
    check
      /usr/bin/patch  -d $cosdir/src -i patch_environment.f90.diff -o environment1.f90
      cp $cosdir/src/environment1.f90 $cosdir/src/environment.f90
    check
      /usr/bin/patch  -d $cosdir/src -i patch_organize_physics.f90.diff -o organize_physics1.f90
      cp $cosdir/src/organize_physics1.f90 $cosdir/src/organize_physics.f90
    check
      /usr/bin/patch  -d $cosdir/src -i patch_src_allocation.f90.diff -o src_allocation1.f90
      cp $cosdir/src/src_allocation1.f90 $cosdir/src/src_allocation.f90
    check
     /usr/bin/patch  -d $cosdir/src -i patch_src_gridpoints.f90.diff -o src_gridpoints1.f90
      cp $cosdir/src/src_gridpoints1.f90 $cosdir/src/src_gridpoints.f90
    check
      /usr/bin/patch -d $cosdir/src -i patch_src_runge_kutta.f90.diff -o src_runge_kutta1.f90
      cp $cosdir/src/src_runge_kutta1.f90 $cosdir/src/src_runge_kutta.f90
    check
     /usr/bin/patch -d $cosdir/src -i patch_src_slow_tendencies_rk.f90.diff -o src_slow_tendencies_rk1.f90
      cp $cosdir/src/src_slow_tendencies_rk1.f90 $cosdir/src/src_slow_tendencies_rk.f90
    check
    #    patch -d $cosdir/src -i patch_src_twomom_sb_interface.f90.diff  -o src_twomom_sb_interface1.f90
    #    cp $cosdir/src/src_twomom_sb_interface1.f90 $cosdir/src/src_twomom_sb_interface.f90
    #  check

      rm -rf $cosdir/src/*1.f90
      rm -rf $cosdir/src/*1.incf
  fi
  # copy the changed file to $rootdir/bldsva/cosmo5_1/tsmp
  comment "    copy the cosmo changed file for coupling to $rootdir/bldsva/intf_oas3/cosmo5_1/tsmp "
   cp $cosdir/src/src_slow_tendencies_rk.f90 $rootdir/bldsva/intf_oas3/cosmo5_1/tsmp
   cp $cosdir/src/src_runge_kutta.f90 $rootdir/bldsva/intf_oas3/cosmo5_1/tsmp
   cp $cosdir/src/src_gridpoints.f90  $rootdir/bldsva/intf_oas3/cosmo5_1/tsmp
   cp $cosdir/src/src_allocation.f90  $rootdir/bldsva/intf_oas3/cosmo5_1/tsmp
   cp $cosdir/src/organize_physics.f90 $rootdir/bldsva/intf_oas3/cosmo5_1/tsmp
   cp $cosdir/src/environment.f90 $rootdir/bldsva/intf_oas3/cosmo5_1/tsmp
   cp $cosdir/src/src_twomom_sb.f90 $rootdir/bldsva/intf_oas3/cosmo5_1/tsmp
   cp $cosdir/src/src_setup_vartab.f90 $rootdir/bldsva/intf_oas3/cosmo5_1/tsmp
   cp $cosdir/src/src_artifdata.f90 $rootdir/bldsva/intf_oas3/cosmo5_1/tsmp
   cp $cosdir/src/lmorg.f90 $rootdir/bldsva/intf_oas3/cosmo5_1/tsmp
   cp $cosdir/src/data_fields.f90 $rootdir/bldsva/intf_oas3/cosmo5_1/tsmp
   cp $cosdir/src/src_radiation.f90 $rootdir/bldsva/intf_oas3/cosmo5_1/tsmp
  check
  #DA
  if [[ $withPDAF == "true" ]]  then
    comment "    sed PDAF fix into cosmo files "  
	patch $rootdir/bldsva/intf_DA/pdaf1_1/tsmp/${mList[2]}/data_parallel.f90 $cosdir/src/ 
    check
        patch $rootdir/bldsva/intf_DA/pdaf1_1/tsmp/${mList[2]}/organize_data.f90 $cosdir/src/ 
    check
        patch $rootdir/bldsva/intf_DA/pdaf1_1/tsmp/${mList[2]}/src_meanvalues.f90 $cosdir/src/ 
    check
        patch $rootdir/bldsva/intf_DA/pdaf1_1/tsmp/${mList[2]}/src_setup.f90 $cosdir/src/ 
    check
  fi
route "${cyellow}<<< c_substitutions_cos${cnormal}"
}

c_setup_cos(){
route "${cyellow}>>> c_setup_cos${cnormal}"

comment "  cp namelist to rundir"
  cp ${namelist_cos} $rundir/lmrun_uc >> $log_file 2>> $err_file
check

nstop_cos=$((  ($runhours*3600 + ($(date -u '+%s' -d "${startDate}") - $(date -u '+%s' -d "${initDate}")) )  /$dt_cos  ))
#if [[ $withCESM == "false" ]] ; then ; nstop_cos=$(($nstop_cos-($cplfreq1/$dt_cos))) ; fi

comment "  sed dt to namelist"
  sed "s,dt_cos_bldsva,$dt_cos," -i $rundir/lmrun_uc >> $log_file 2>> $err_file
check

comment "  sed number of procs to namelist"
  sed "s,nprocx_cos_bldsva,$px_cos," -i $rundir/lmrun_uc >> $log_file 2>> $err_file
check
  sed "s,nprocy_cos_bldsva,$py_cos," -i $rundir/lmrun_uc >> $log_file 2>> $err_file
check

comment "  sed gridpoints to namelist"
  sed "s,ie_tot_bldsva,$gx_cos," -i $rundir/lmrun_uc >> $log_file 2>> $err_file
check
  sed "s,je_tot_bldsva,$gy_cos," -i $rundir/lmrun_uc >> $log_file 2>> $err_file
check

comment "  sed gridpoints to namelist"
  sed "s,nbdl_cos_bldsva,$nbndlines," -i $rundir/lmrun_uc >> $log_file 2>> $err_file
check


comment "  create input dir for cosmo"
  mkdir -p $rundir/cosmo_in >> $log_file 2>> $err_file
check
comment "  fill cosmo input dir with softlinks from cosmo forcing dir"
  ln -sf $forcingdir_cos/* $rundir/cosmo_in >> $log_file 2>> $err_file
check

comment "  sed forcingdir to namelist"
  sed "s,__forcingdir__,$rundir/cosmo_in," -i $rundir/lmrun_uc >> $log_file 2>> $err_file
check
comment "  sed rundir to namelist"
  sed "s,__rundir__,$rundir," -i $rundir/lmrun_uc >> $log_file 2>> $err_file
check
comment "  sed stop time to namelist"
  sed "s/nstop_cos_bldsva/$nstop_cos/" -i $rundir/lmrun_uc >> $log_file 2>> $err_file
check
comment "  sed date to namelist"
  sed "s/init_y_bldsva/$(date '+%Y' -d "$initDate")/" -i $rundir/lmrun_uc >> $log_file 2>> $err_file
check
comment "  sed init_m_bldsva to namelist"  
  sed "s/init_m_bldsva/$(date '+%m' -d "$initDate")/" -i $rundir/lmrun_uc >> $log_file 2>> $err_file
check
  sed "s/init_d_bldsva/$(date '+%d' -d "$initDate")/" -i $rundir/lmrun_uc >> $log_file 2>> $err_file
check
  sed "s/init_h_bldsva/$(date '+%H' -d "$initDate")/" -i $rundir/lmrun_uc >> $log_file 2>> $err_file
check

cnt=$(( ($(date -u '+%s' -d "${startDate}") - $(date -u '+%s' -d "${initDate}"))/3600))
comment "  sed start hour to namelist"
sed "s/__hstart__/$cnt/" -i $rundir/lmrun_uc >> $log_file 2>> $err_file
check
comment "  sed restart interval to namelist"
#sed "s/__nhour_restart_start__/$(($cnt+$runhours))/" -i $rundir/lmrun_uc  >> $log_file 2>> $err_file
sed "s/__nhour_restart_start__/$cnt/" -i $rundir/lmrun_uc  >> $log_file 2>> $err_file
check
sed "s/__nhour_restart_stop__/$(($cnt+$runhours))/" -i $rundir/lmrun_uc  >> $log_file 2>> $err_file
check
sed "s/__nhour_restart_incr__/1/" -i $rundir/lmrun_uc  >> $log_file 2>> $err_file
check

cnts=$(( ( $(date -u '+%s' -d "${startDate}") - $(date -u '+%s' -d "${initDate}")) / ${dt_cos} ))
comment "  sed output interval to namelist"
sed "s/__ncomb_start__/$cnts/" -i $rundir/lmrun_uc  >> $log_file 2>> $err_file
check
sed "s/__dump_cos_interval__/ $(python -c "print ($dump_cos*(3600/$dt_cos))")/" -i $rundir/lmrun_uc  >> $log_file 2>> $err_file
check

if [[ $restfile_cos != "" ]] then
comment "  softlink restart file to input dir"
ln -s $restfile_cos $rundir/cosmo_in  >> $log_file 2>> $err_file
check
fi



comment "  cd to rundir"
  cd $rundir >> $log_file 2>> $err_file
check
comment "  run lmrun_uc clean"
  $rundir/lmrun_uc cleancluma >> $log_file 2>> $err_file
check
comment "  run lmrun_uc exe"
  $rundir/lmrun_uc execluma >> $log_file 2>> $err_file
check

if [[ $withPDAF == "true" ]] ; then
  cp $rundir/INPUT_IO $rundir/INPUT_IO_$(printf "%05d" $(($instance-$startInst)))     
fi

route "${cyellow}<<< c_setup_cos${cnormal}"
}

############################ 
#OASIS interface methods
############################

c_configure_oas(){
route "${cyellow}>>> c_configure_oas${cnormal}"
  comment "    sed oasis rootdir to Makefile"
    sed -i "s@__oasisroot__@$oasdir@" $file >> $log_file 2>> $err_file
  check
  comment "    sed platform to Makefile"
    sed -i "s@__platform__@$platform@" $file >> $log_file 2>> $err_file
  check
  comment "    make clean oasis"
    make -f $oasdir/util/make_dir/TopMakefileOasis3 realclean >> $log_file 2>> $err_file
  check
route "${cyellow}<<< c_configure_oas${cnormal}"
}

c_make_oas(){
route "${cyellow}>>> c_make_oas${cnormal}"
  comment "    make oasis"
    export SCOREP_WRAPPER=on
    make -j16 -f $oasdir/util/make_dir/TopMakefileOasis3 oasis3_psmile >> $log_file 2>> $err_file
  check
#DA
  if [[ $withPDAF == "true" ]]; then
  comment "    cp oas libs to $bindir/libs" 
    cp $libpsmile $bindir/libs >> $log_file 2>> $err_file
  check
  fi
route "${cyellow}<<< c_make_oas${cnormal}"
}


c_substitutions_oas(){
route "${cyellow}>>> c_substitutions_oas${cnormal}"
  comment "    sed absolut include paths to Makefile"
    sed -i "s@include make.inc@include $oasdir/util/make_dir/make.inc@" ${oasdir}/util/make_dir/TopMakefileOasis3 >> $log_file 2>> $err_file
  check
  comment "    sed absolut makefile path to Makefile"
    sed -i "s@ TopMakefileOasis3@ $oasdir/util/make_dir/TopMakefileOasis3@" ${oasdir}/util/make_dir/TopMakefileOasis3 >> $log_file 2>> $err_file
  check
  comment "    sed usermakefile to make.inc"
    sed -i "s@include.*@include $oasdir/util/make_dir/make.oas3@" ${oasdir}/util/make_dir/make.inc >> $log_file 2>> $err_file
  check

#DA
  if [[ $withPDAF == "true" ]] ; then
     comment "    cp PDAF fix to ${oasdir}/lib/psmile/src"
       patch "$rootdir/bldsva/intf_DA/pdaf1_1/tsmp/mod_oasis*"  ${oasdir}/lib/psmile/src
     check
  fi
route "${cyellow}<<< c_substitutions_oas${cnormal}"
}

c_setup_oas(){
route "${cyellow}>>> c_setup_oas${cnormal}"

  comment "   copy cf_name_table to rundir"
    cp $rootdir/bldsva/data_oas3/cf_name_table.txt $rundir >> $log_file 2>> $err_file
  check
  comment "   copy oas namelist to rundir"
    cp $namelist_oas $rundir/namcouple >> $log_file 2>> $err_file
  check
  comment "   sed procs, gridsize & coupling freq into namcouple"

  ncpl_exe1=$nproc_cos
  ncpl_exe2=$nproc_pfl
  ncpl_exe3=1
  if [[ $withCESM == "true" || $withOASMCT == "true" ]] ; then ; ncpl_exe3=$nproc_clm ; fi


  if [[ $withICON == "true" ]] then
    sed "s/ngiconx/$gx_icon/" -i $rundir/namcouple >> $log_file 2>> $err_file
  check
    sed "s/cplfreq1/$cplfreq1/" -i $rundir/namcouple >> $log_file 2>> $err_file
  check

    sed "s/ngclmx/$(($gx_clm*$gy_clm))/" -i $rundir/namcouple >> $log_file 2>> $err_file
  check
    sed "s/ngclmy/1/" -i $rundir/namcouple >> $log_file 2>> $err_file
  check
  fi


  if [[ $withPFL == "true" && $withCOS == "true" ]] then

    sed "s/nproc_exe1/$nproc_cos/" -i $rundir/namcouple >> $log_file 2>> $err_file
  check
    sed "s/ncpl_exe1/$ncpl_exe1/" -i $rundir/namcouple >> $log_file 2>> $err_file
  check
    sed "s/nproc_exe2/$nproc_pfl/" -i $rundir/namcouple >> $log_file 2>> $err_file
  check
    sed "s/ncpl_exe2/$ncpl_exe2/" -i $rundir/namcouple >> $log_file 2>> $err_file
  check
    sed "s/nproc_exe3/$nproc_clm/" -i $rundir/namcouple >> $log_file 2>> $err_file
  check
    sed "s/ncpl_exe3/$ncpl_exe3/" -i $rundir/namcouple >> $log_file 2>> $err_file
  check
    sed "s/cplfreq1/$cplfreq1/" -i $rundir/namcouple >> $log_file 2>> $err_file
  check
    sed "s/cplfreq2/$cplfreq2/" -i $rundir/namcouple >> $log_file 2>> $err_file
  check
    
    sed "s/ngpflx/$gx_pfl/" -i $rundir/namcouple >> $log_file 2>> $err_file
  check
    sed "s/ngpfly/$gy_pfl/" -i $rundir/namcouple >> $log_file 2>> $err_file
  check
    sed "s/ngclmx/$(($gx_clm*$gy_clm))/" -i $rundir/namcouple >> $log_file 2>> $err_file
  check
    sed "s/ngclmy/1/" -i $rundir/namcouple >> $log_file 2>> $err_file
  check
    sed "s/ngcosx/$(($gx_cos-($nbndlines*2)))/" -i $rundir/namcouple >> $log_file 2>> $err_file
  check
    sed "s/ngcosy/$(($gy_cos-($nbndlines*2)))/" -i $rundir/namcouple >> $log_file 2>> $err_file
  check

  fi  
if [[ $withPFL == "true" && $withCOS == "false" ]] then

    sed "s/nproc_exe1/$nproc_pfl/" -i $rundir/namcouple >> $log_file 2>> $err_file
  check
    sed "s/ncpl_exe1/$ncpl_exe2/" -i $rundir/namcouple >> $log_file 2>> $err_file
  check
    sed "s/nproc_exe2/$nproc_clm/" -i $rundir/namcouple >> $log_file 2>> $err_file
  check
    sed "s/ncpl_exe2/$ncpl_exe3/" -i $rundir/namcouple >> $log_file 2>> $err_file
  check
    sed "s/cplfreq2/$cplfreq2/" -i $rundir/namcouple >> $log_file 2>> $err_file
  check

    sed "s/ngpflx/$gx_pfl/" -i $rundir/namcouple >> $log_file 2>> $err_file
  check
    sed "s/ngpfly/$gy_pfl/" -i $rundir/namcouple >> $log_file 2>> $err_file
  check
    sed "s/ngclmx/$gx_clm/" -i $rundir/namcouple >> $log_file 2>> $err_file
  check
    sed "s/ngclmy/$gy_clm/" -i $rundir/namcouple >> $log_file 2>> $err_file
  check
  fi
  if [[ $withPFL == "false" && $withCOS == "true" ]] then
    sed "s/nproc_exe1/$nproc_cos/" -i $rundir/namcouple >> $log_file 2>> $err_file
  check
    sed "s/ncpl_exe1/$ncpl_exe1/" -i $rundir/namcouple >> $log_file 2>> $err_file
  check
    sed "s/nproc_exe2/$nproc_clm/" -i $rundir/namcouple >> $log_file 2>> $err_file
  check
    sed "s/ncpl_exe2/$ncpl_exe3/" -i $rundir/namcouple >> $log_file 2>> $err_file
  check
    sed "s/cplfreq1/$cplfreq1/" -i $rundir/namcouple >> $log_file 2>> $err_file
  check

    sed "s/ngcosx/$(($gx_cos-($nbndlines*2)))/" -i $rundir/namcouple >> $log_file 2>> $err_file
  check
    sed "s/ngcosy/$(($gy_cos-($nbndlines*2)))/" -i $rundir/namcouple >> $log_file 2>> $err_file
  check
    sed "s/ngclmx/$gx_clm/" -i $rundir/namcouple >> $log_file 2>> $err_file
  check
    sed "s/ngclmy/$gy_clm/" -i $rundir/namcouple >> $log_file 2>> $err_file
  check

  fi
  if [[ $withICON == "true" ]]; then
  rtime=$(( ($runhours*3600 + $cplfreq1/10)*10 ))  # with icon in tenths of second
  else
  rtime=$(($runhours*3600 + $cplfreq1))
  fi
  if [[ $withCESM == "true" ]] ; then ; rtime=$(($rtime+$cplfreq1)) ; fi
  comment "   sed sim time into namcouple"
    sed "s/totalruntime/$rtime/" -i $rundir/namcouple >> $log_file 2>> $err_file
  check
  comment "   sed startdate into namcouple"
    sed "s/yyyymmdd/${yyyy}${mm}${dd}/" -i $rundir/namcouple  >> $log_file 2>> $err_file
  check


route "${cyellow}<<< c_setup_oas${cnormal}"
}


############################ 
#CLM interface methods
############################


c_configure_clm(){
route "${cyellow}>>> c_configure_clm${cnormal}"
  comment "    clean clm by removing build dir"
    rm -rf $clmdir/build >> $log_file 2>> $err_file
  check
  comment "    create new build dir"
    mkdir -p $clmdir/build >> $log_file 2>> $err_file
  check
  comment "    copy oas_clm_init.F90 to  $clmdir/src/oas3"
    cp $rootdir/bldsva/intf_oas3/${mList[1]}/oas3/oas_clm_init.F90 $clmdir/src/oas3

    spmd="on"       # settings are [on   | off       ] (default is off)
    maxpft="1"        # settings are 4->17               (default is 4)
    rtm="off"      # settings are [on   | off       ] (default is off) 
    cps_catch="off"       # settings are [on   | off       ] (default is off)
    usr_src="$clmdir/bld/usr.src "
    if [[ $spmd == "on" ]] ; then ; flags+="-spmd " ; fi
    if [[ $spmd == "off" ]] ; then ; flags+="-nospmd " ; fi
    flags+="-maxpft $maxpft -rtm $rtm -usr_src $usr_src "
    if [[ $withCOS == "true" ]] ; then ; flags+="-oas3_cos " ; fi
    if [[ $withICON == "true" ]] ; then ; flags+="-oas3_icon " ; fi
    if [[ $withPFL == "true" ]] ; then ; flags+="-oas3_pfl " ; fi
    if [[ $withPFL == "false" && $withCOS == "false" && $withICON == "false" ]] ; then ; flags+="-cps_catch $cps_catch " ; fi
    flags+="-nc_inc $ncdfPath/include "
    flags+="-nc_lib $ncdfPath/lib "
    flags+="-nc_mod $ncdfPath/include "
    flags+="-mpi_inc $mpiPath/include "
    flags+="-clm_bld $clmdir/build "
    flags+="-clm_exedir $clmdir/build "
    cplInc=""

      comment "adding OAS libs"
    if [[ $withOAS == "true" ]]; then
      comment "adding OAS libs"
      cplLib+="$liboas $libpsmile"
      cplInc=$incpsmile
    fi
      comment " OAS libs cplLib: $cplLib"
      comment " OAS libs cplInc: $cplInc"
      comment " OAS libs cplInc: $incpsmile"
  comment "    cd to clm build"
    cd $clmdir/build >> $log_file 2>> $err_file
  check
  cppdef=""
  if [ $cplscheme == "true" ] && [ $withICON == "false" ] ; then ; cppdef+=" -DCPL_SCHEME_F " ; fi
  comment "    configure clm"
  comment "    $clmdir/bld/configure -fc $cfc -cc $ccc $flags -fflags $cplInc -ldflags $cplLib -fopt $optComp -cppdefs $cppdef"
    export SCOREP_WRAPPER=off
    $clmdir/bld/configure -fc "$cfc" -cc "$ccc" $flags -fflags "$cplInc" -ldflags "$cplLib" -fopt "$optComp" -cppdefs "$cppdef"  >> $log_file 2>> $err_file
  check
route "${cyellow}<<< c_configure_clm${cnormal}"
}

c_make_clm(){
route "${cyellow}>>> c_make_clm${cnormal}"
  comment "    cd to clm build"
    cd $clmdir/build >> $log_file 2>> $err_file
  check
  comment "    make clm"
    export SCOREP_WRAPPER=on
    gmake -j16 -f $clmdir/build/Makefile >> $log_file 2>> $err_file
  check

#DA
  if [[ $withPDAF == "true" ]]; then
    comment "    cd to clm build dir"
      cd $clmdir/build >> $log_file 2>> $err_file
    check
    comment "    ar clm libs"
      ar rc libclm.a *.o >> $log_file 2>> $err_file
    check
    comment "    cp libs to $bindir/libs"
      cp $clmdir/build/libclm.a $bindir/libs >> $log_file 2>> $err_file
    check
  else
    comment "    cp clm binary to $bindir"
      cp $clmdir/build/clm $bindir >> $log_file 2>> $err_file
    check
  fi 
route "${cyellow}<<< c_make_clm${cnormal}"
}


c_substitutions_clm(){
route "${cyellow}>>> c_substitutions_clm${cnormal}"
  comment "    create oas3 dir in $clmdir/src"
    mkdir -p $clmdir/src/oas3 >> $log_file 2>> $err_file
  check
  comment "    copy oas3 interface to clm/src "
    patch $rootdir/bldsva/intf_oas3/${mList[1]}/mct $clmdir/src
  check
  comment "    replace hydrology. Add files to clm/bld/usr.src "
    patch "$rootdir/bldsva/intf_oas3/${mList[1]}/tsmp/*" $clmdir/bld/usr.src 
  check
#DA
  if [[ $withPDAF == "true" ]] ; then
  comment "    copy PDAF fix to ${mList[1]}/bld/usr.src "
    patch $rootdir/bldsva/intf_DA/pdaf1_1/tsmp/clmtype.F90 $clmdir/bld/usr.src
  check
    patch $rootdir/bldsva/intf_DA/pdaf1_1/tsmp/${mList[1]}/clmtypeInitMod.F90 $clmdir/bld/usr.src
  check
    patch $rootdir/bldsva/intf_DA/pdaf1_1/tsmp/${mList[1]}/iniTimeConst.F90 $clmdir/bld/usr.src	
  check
  fi	
route "${cyellow}<<< c_substitutions_clm${cnormal}"
}


c_setup_clm(){
route "${cyellow}>>> c_setup_clm${cnormal}"

comment "  sed rundir to namelist"
  sed "s,__rundir__,$rundir," -i $rundir/lnd.stdin >> $log_file 2>> $err_file
check

comment "  sed starttime to namelist"
  sed "s,__seconds_clm_bldsva__,$seconds_clm," -i $rundir/lnd.stdin >> $log_file 2>> $err_file
check
comment "  sed dt to namelist"
  sed "s,__dt_clm_bldsva__,$dt_clm," -i $rundir/lnd.stdin >> $log_file 2>> $err_file
check
comment "  sed forcingdir to namelist"
  sed "s,__forcingdir__,$forcingdir_clm," -i $rundir/lnd.stdin >> $log_file 2>> $err_file
check
comment "  sed gridsize to namelist"
  sed "s,__gridsize__,$res," -i $rundir/lnd.stdin >> $log_file 2>> $err_file
check
comment "  create rpointer dummy file"
  touch $rpointer >> $log_file 2>> $err_file
check
comment "  sed rpointer path to namelist"
  sed "s,__rundir_rpointerdir__,$rpointer," -i $rundir/lnd.stdin >> $log_file 2>> $err_file
check
comment "  sed date to namelist"
  sed "s,__yyyymmdd_bldsva__,${yyyy}${mm}${dd}," -i $rundir/lnd.stdin >> $log_file 2>> $err_file
check
comment "  sed dump interval namelist"
  sed "s,__dump_clm_interval__,$dump_clm," -i $rundir/lnd.stdin >> $log_file 2>> $err_file
check
comment "  sed runtime to namelist"
  if [[ $withICON == "true" ]]; then
    runstep_clm=$((($runhours*3600 + $cplfreq1/10)/$dt_clm))
  else
    runstep_clm=$((($runhours*3600 + $cplfreq1)/$dt_clm))
  fi
  sed "s,__runstep_clm_bldsva__,$runstep_clm," -i $rundir/lnd.stdin >> $log_file 2>> $err_file
check
comment "  sed restart file path to namelist"
    sed "s,__finidat__,${restfile_clm}," -i $rundir/lnd.stdin >> $log_file 2>> $err_file
check


comment "  add axe rights to clm namelist"
    chmod 755 $rundir/lnd.stdin >> $log_file 2>> $err_file
check
comment "  run clm namelist"
    $rundir/lnd.stdin >> $log_file 2>> $err_file
check

if [[ $withPDAF == "true" ]] ; then
  cp $rundir/lnd.stdin $rundir/lnd.stdin_$(printf "%05d" $(($instance-$startInst)))     
fi

route "${cyellow}<<< c_setup_clm${cnormal}"
}


############################ 
#Parflow interface methods
############################


c_configure_pfl(){
<<<<<<< HEAD


route "${cblue}>>> c_configure_pfl${cnormal}"
    if [[ $withOAS == "true" ]] ; then 
      flagsSim+="--with-amps=oas3 --with-oas3 "  
      flagsTools+="--with-amps=oas3 --with-oas3 "
    else 
#DA
      if [[ $withPDAF == "true" ]] ; then
        flagsSim+="--with-amps=da " 
        flagsTools+="--with-amps=da "
      else
        flagsSim+="--with-amps=mpi1 " 
        flagsTools+="--with-amps=mpi1 "
      fi
    fi

    flagsSim+="--prefix=$pfldir --with-hypre=$hyprePath --with-silo=$siloPath --with-amps-sequential-io --enable-timing"
    flagsTools+="--prefix=$pfldir --with-hypre=$hyprePath --with-silo=$siloPath --with-tcl=$tclPath --with-hdf5=$hdf5path --with-amps-sequential-io"

  comment "    cd to pfsimulator"
    cd $pfldir/pfsimulator >> $log_file 2>> $err_file
  check

    if [[ -e "$pfldir/pfsimulator/Makefile" ]] ; then
      comment "    make pfsimulator very clean"
        make -f $pfldir/pfsimulator/Makefile veryclean >> $log_file 2>> $err_file
      check
    fi 

  comment "    configure pfsimulator"
    export SCOREP_WRAPPER=off
    if [[ $withICON == "true" ]]; then
    $pfldir/pfsimulator/configure CC="$pcc" FC="$pfc" F77="$pf77" CXX="$pcxx" $flagsSim --enable-opt="$optComp" FCFLAGS="$fcflagsSim -DCOUP_OAS_ICON" CFLAGS="$cflagsSim -DCOUP_OAS_ICON" >> $log_file 2>> $err_file
    else
    $pfldir/pfsimulator/configure CC="$pcc" FC="$pfc" F77="$pf77" CXX="$pcxx" $flagsSim --enable-opt="$optComp" FCFLAGS="$fcflagsSim" CFLAGS="$cflagsSim" >> $log_file 2>> $err_file
    fi
  check
  comment "    patch pfsimulator/parflow_lib/problem_phase_rel_perm.c "
    sed -i "s@inline double VanGLookupSpline@double VanGLookupSpline@" $pfldir/pfsimulator/parflow_lib/problem_phase_rel_perm.c >> $log_file 2>> $err_file
    sed -i "s@inline double VanGLookupLinear@double VanGLookupLinear@" $pfldir/pfsimulator/parflow_lib/problem_phase_rel_perm.c >> $log_file 2>> $err_file
  check
  comment "    cd to pftools"
    cd $pfldir/pftools >> $log_file 2>> $err_file
  check

    if [[ -e "$pfldir/pftools/Makefile" ]] ; then
      comment "    make pftools very clean"
        make -f $pfldir/pftools/Makefile veryclean >> $log_file 2>> $err_file
      check
    fi

  comment "    configure pftools"
  check
    $pfldir/pftools/configure $flagsTools >> $log_file 2>> $err_file
  check
  export SKIN_MODE=mpi

  comment "    sed libs to /parflow_exe/Makefile"
    sed -i "s@__libs__@$libsSim@" $pfldir/pfsimulator/parflow_exe/Makefile >> $log_file 2>> $err_file
  check
route "${cblue}<<< c_configure_pfl${cnormal}"
=======
route "${cyellow}>>> c_configure_pfl${cnormal}"
  
  comment "    cd to pfl build directory "
    cd $PARFLOW_BLD >> $log_file 2>> $err_file
  check
  export CC=$pcc 
  export FC=$pfc 
  export F77=$pf77 
  export CXX=$pcxx
  
  comment "    configure pfsimulator and pftools"
  cmake ../ $flagsSim >> $log_file 2>> $err_file
  check
route "${cyellow}<<< c_configure_pfl${cnormal}"
>>>>>>> fad6ac17
}

c_make_pfl(){
route "${cyellow}>>> c_make_pfl${cnormal}"
  comment "    cd to pfl build directory "
  cd $PARFLOW_BLD >> $log_file 2>> $err_file
check
comment "    make pfsimulator and pftools"
  make  >> $log_file 2>> $err_file
check
comment "    make install pfsimulator and pftools"
  make install >> $log_file 2>> $err_file
check
comment "    cp pfl bin to $bindir"
  cp -R $pfldir/bin/bin $bindir >> $log_file 2>> $err_file
check

comment "    cp binary to $bindir"
 cp $pfldir/bin/bin/parflow $bindir >> $log_file 2>> $err_file
check
route "${cyellow}<<< c_make_pfl${cnormal}"
}

c_substitutions_pfl(){
route "${cyellow}>>> c_substitutions_pfl${cnormal}"

route "${cyellow}<<< c_substitutions_pfl${cnormal}"
}

c_setup_pfl(){
route "${cyellow}>>> c_setup_pfl${cnormal}"

  if [ ! -f "$rundir/coup_oas.tcl" ]; then
    comment "  $rundir/coup_oas.tcl does not exist, is copied, see c_setup_pfl()"
    cp $namelist_pfl $rundir/coup_oas.tcl >> $log_file 2>> $err_file
    check
  fi

  comment "   sed nproc x to pfl namelist."
    sed "s/__nprocx_pfl_bldsva__/$px_pfl/" -i $rundir/coup_oas.tcl >> $log_file 2>> $err_file
  check
  comment "   sed nproc y to pfl namelist."
    sed "s/__nprocy_pfl_bldsva__/$py_pfl/" -i $rundir/coup_oas.tcl >> $log_file 2>> $err_file
  check
  comment "   sed gridpoints x to pfl namelist."
    sed "s/__ngpflx_bldsva__/$gx_pfl/" -i $rundir/coup_oas.tcl >> $log_file 2>> $err_file
  check
  comment "   sed gridpoints y to pfl namelist."
    sed "s/__ngpfly_bldsva__/$gy_pfl/" -i $rundir/coup_oas.tcl >> $log_file 2>> $err_file
  check
  comment "   sed forcingdir to pfl namelist."
    sed "s,__forcingdir__,$rundir," -i $rundir/coup_oas.tcl >> $log_file 2>> $err_file
  check
  comment "   sed dt to pfl namelist."
    sed "s/__dt_pfl_bldsva__/$dt_pfl/" -i $rundir/coup_oas.tcl >> $log_file 2>> $err_file
  check
  comment "   sed end time to pfl namelist."
#    sed "s/__stop_pfl_bldsva__/$runstep_clm/" -i $rundir/coup_oas.tcl >> $log_file 2>> $err_file
sed "s/__stop_pfl_bldsva__/$(python -c "print (${runhours} + ${base_pfl})")/" -i $rundir/coup_oas.tcl >> $log_file 2>> $err_file
  check
  comment "   sed dump interval to pfl namelist."
    sed "s/__dump_pfl_interval__/$dump_pfl/" -i $rundir/coup_oas.tcl >> $log_file 2>> $err_file
  check

  comment "   sed timing base to pfl namelist."
    sed "s/__base_pfl__/$base_pfl/" -i $rundir/coup_oas.tcl >> $log_file 2>> $err_file
  check

  comment "   sed start counter to pfl namelist."
      cnt=$(( ($(date -u '+%s' -d "${startDate}") - $(date -u '+%s' -d "${initDate}"))))
      cnt=$(python -c "print ($cnt/($dump_pfl*3600.))")
      sed "s/__start_cnt_pfl__/$cnt/" -i $rundir/coup_oas.tcl >> $log_file 2>> $err_file
  check


    if [[ $restfile_pfl == "" ]] then
  comment "   sed initial condition to pfl namelist."
      sed "s/__pfl_ICPpressureType__/HydroStaticPatch/" -i $rundir/coup_oas.tcl   >> $log_file 2>> $err_file      # HydrostaticPatch > PFBFile
  check
      sed "s/__pfl_ICPpressureValue__/-5.0/" -i $rundir/coup_oas.tcl   >> $log_file 2>> $err_file      # delete this during restart run
  check
  comment "   sed delete restart file name from pfl namelist."
      sed '/__pfl_ICPpressureFileName__/d' -i $rundir/coup_oas.tcl   >> $log_file 2>> $err_file
  check
    else
  comment "   sed delete IC_Pressure value  from pfl namelist." 
      sed '/__pfl_ICPpressureValue__/d' -i $rundir/coup_oas.tcl >> $log_file 2>> $err_file
  check
  comment "   sed initial condition to pfl namelist."
      sed "s/__pfl_ICPpressureType__/PFBFile/" -i $rundir/coup_oas.tcl   >> $log_file 2>> $err_file      # HydrostaticPatch > PFBFile
  check
      sed "s,__pfl_ICPpressureFileName__,$restfile_pfl," -i $rundir/coup_oas.tcl  >> $log_file 2>> $err_file
  check
    fi
  
  export PARFLOW_DIR=$bindir
  comment "   cd to rundir."
    cd $rundir >> $log_file 2>> $err_file
  check

  comment "   create parflow db with tclsh from namelist."
  check
  tclsh $rundir/coup_oas.tcl >> $log_file 2>> $err_file
  check


route "${cyellow}<<< c_setup_pfl${cnormal}"
}


############################ 
#PDAF interface methods
############################


c_setup_pdaf(){
route "${cyellow}>>> c_setup_da${cnormal}"
  comment "   copy pdaf namelist to rundir."
    cp $namelist_da $rundir/enkfpf.par >> $log_file 2>> $err_file
  check 
  comment "   sed num instances into pdaf namelist."
    sed "s/__ninst__/$(($numInst-$startInst))/" -i $rundir/enkfpf.par >> $log_file 2>> $err_file
  check
  comment "   sed pflname into pdaf namelist."
    sed "s/__pflname__/$pflrunname/" -i $rundir/enkfpf.par >> $log_file 2>> $err_file
  check
  comment "   sed pflproc into pdaf namelist."
    sed "s/__pflproc__/$nproc_pfl/" -i $rundir/enkfpf.par >> $log_file 2>> $err_file
  check
  comment "   sed dt into pdaf namelist."
    sed "s/__dt__/$dt_pfl/" -i $rundir/enkfpf.par >> $log_file 2>> $err_file
  check
  comment "   sed endtime into pdaf namelist."
  sed "s/__endtime__/$(python -c "print (${runhours} + ${base_pfl})")/" -i $rundir/enkfpf.par >> $log_file 2>> $err_file
  check
  comment "   sed clmproc into pdaf namelist."
    sed "s/__clmproc__/$nproc_clm/" -i $rundir/enkfpf.par >> $log_file 2>> $err_file
  check
  comment "   sed cosproc into pdaf namelist."
    sed "s/__cosproc__/$nproc_cos/" -i $rundir/enkfpf.par >> $log_file 2>> $err_file
  check 
  comment "   sed dtmult into pdaf namelist."
  sed "s/__dtmult__/$(python -c "print (${dt_pfl} * 3600 / ${dt_cos})")/" -i $rundir/enkfpf.par >> $log_file 2>> $err_file
  check 

route "${cyellow}<<< c_setup_da${cnormal}"
}

c_setup_rst(){

 comment " copy $restart_script to $rundir"
   cp $restart_script $rundir >> $log_file 2>> $err_file
 check

 comment "   sed startDate into restart template."
    sed 's/__startDate_bldsva__/"'"$startDate"'"/' -i $rundir/tsmp_restart.sh >> $log_file 2>> $err_file
  check

 comment "   sed initDate into restart template."
    sed 's/__initDate_bldsva__/"'"$initDate"'"/' -i $rundir/tsmp_restart.sh >> $log_file 2>> $err_file
  check

 comment "   sed dt_clm into restart template."
    sed "s/__dt_clm_bldsva__/$dt_clm/" -i $rundir/tsmp_restart.sh >> $log_file 2>> $err_file
  check

 comment "   sed dt_cosmo into restart template."
    sed "s/__dt_cos_bldsva__/$dt_cos/" -i $rundir/tsmp_restart.sh >> $log_file 2>> $err_file
  check

 comment "   sed PARFLOW_DIR into restart template $bindir."
#    sed "/__PARFLOW_DIR__/ \$bindir" -i $rundir/tsmp_restart.sh >> $log_file 2>> $err_file
    sed -i "s|__PARFLOW_DIR__|$bindir|" $rundir/tsmp_restart.sh >> $log_file 2>> $err_file
#    sed "s/__PARFLOW_DIR__/$bindir/" -i $rundir/tsmp_restart.sh >> $log_file 2>> $err_file
  check

}
<|MERGE_RESOLUTION|>--- conflicted
+++ resolved
@@ -787,70 +787,6 @@
 
 
 c_configure_pfl(){
-<<<<<<< HEAD
-
-
-route "${cblue}>>> c_configure_pfl${cnormal}"
-    if [[ $withOAS == "true" ]] ; then 
-      flagsSim+="--with-amps=oas3 --with-oas3 "  
-      flagsTools+="--with-amps=oas3 --with-oas3 "
-    else 
-#DA
-      if [[ $withPDAF == "true" ]] ; then
-        flagsSim+="--with-amps=da " 
-        flagsTools+="--with-amps=da "
-      else
-        flagsSim+="--with-amps=mpi1 " 
-        flagsTools+="--with-amps=mpi1 "
-      fi
-    fi
-
-    flagsSim+="--prefix=$pfldir --with-hypre=$hyprePath --with-silo=$siloPath --with-amps-sequential-io --enable-timing"
-    flagsTools+="--prefix=$pfldir --with-hypre=$hyprePath --with-silo=$siloPath --with-tcl=$tclPath --with-hdf5=$hdf5path --with-amps-sequential-io"
-
-  comment "    cd to pfsimulator"
-    cd $pfldir/pfsimulator >> $log_file 2>> $err_file
-  check
-
-    if [[ -e "$pfldir/pfsimulator/Makefile" ]] ; then
-      comment "    make pfsimulator very clean"
-        make -f $pfldir/pfsimulator/Makefile veryclean >> $log_file 2>> $err_file
-      check
-    fi 
-
-  comment "    configure pfsimulator"
-    export SCOREP_WRAPPER=off
-    if [[ $withICON == "true" ]]; then
-    $pfldir/pfsimulator/configure CC="$pcc" FC="$pfc" F77="$pf77" CXX="$pcxx" $flagsSim --enable-opt="$optComp" FCFLAGS="$fcflagsSim -DCOUP_OAS_ICON" CFLAGS="$cflagsSim -DCOUP_OAS_ICON" >> $log_file 2>> $err_file
-    else
-    $pfldir/pfsimulator/configure CC="$pcc" FC="$pfc" F77="$pf77" CXX="$pcxx" $flagsSim --enable-opt="$optComp" FCFLAGS="$fcflagsSim" CFLAGS="$cflagsSim" >> $log_file 2>> $err_file
-    fi
-  check
-  comment "    patch pfsimulator/parflow_lib/problem_phase_rel_perm.c "
-    sed -i "s@inline double VanGLookupSpline@double VanGLookupSpline@" $pfldir/pfsimulator/parflow_lib/problem_phase_rel_perm.c >> $log_file 2>> $err_file
-    sed -i "s@inline double VanGLookupLinear@double VanGLookupLinear@" $pfldir/pfsimulator/parflow_lib/problem_phase_rel_perm.c >> $log_file 2>> $err_file
-  check
-  comment "    cd to pftools"
-    cd $pfldir/pftools >> $log_file 2>> $err_file
-  check
-
-    if [[ -e "$pfldir/pftools/Makefile" ]] ; then
-      comment "    make pftools very clean"
-        make -f $pfldir/pftools/Makefile veryclean >> $log_file 2>> $err_file
-      check
-    fi
-
-  comment "    configure pftools"
-  check
-    $pfldir/pftools/configure $flagsTools >> $log_file 2>> $err_file
-  check
-  export SKIN_MODE=mpi
-
-  comment "    sed libs to /parflow_exe/Makefile"
-    sed -i "s@__libs__@$libsSim@" $pfldir/pfsimulator/parflow_exe/Makefile >> $log_file 2>> $err_file
-  check
-route "${cblue}<<< c_configure_pfl${cnormal}"
-=======
 route "${cyellow}>>> c_configure_pfl${cnormal}"
   
   comment "    cd to pfl build directory "
@@ -865,7 +801,6 @@
   cmake ../ $flagsSim >> $log_file 2>> $err_file
   check
 route "${cyellow}<<< c_configure_pfl${cnormal}"
->>>>>>> fad6ac17
 }
 
 c_make_pfl(){
