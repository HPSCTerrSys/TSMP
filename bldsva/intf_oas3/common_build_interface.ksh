--- conflicted
+++ resolved
@@ -558,13 +558,8 @@
   check
 #DA
   if [[ $withPDAF == "true" ]] ; then
-<<<<<<< HEAD
   comment "    copy PDAF fix to ${mList[1]}/bld/usr.src "
     patch $rootdir/bldsva/intf_DA/pdaf1_1/tsmp/clmtype.F90 $clmdir/bld/usr.src
-=======
-  comment "    copy PDAF fix to $clmdir/bld/usr.src "
-    patch $rootdir/bldsva/intf_DA/pdaf1_1/tsmp/${mList[1]}/clmtype.F90 $clmdir/bld/usr.src
->>>>>>> 5e74f4be
   check
     patch $rootdir/bldsva/intf_DA/pdaf1_1/tsmp/${mList[1]}/clmtypeInitMod.F90 $clmdir/bld/usr.src
   check
