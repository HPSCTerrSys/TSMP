--- conflicted
+++ resolved
@@ -80,18 +80,11 @@
 
 substitutions_pfl(){
 route "${cyellow}>> substitutions_pfl${cnormal}"
-<<<<<<< HEAD
 
   comment "   cp amps_init.c and oas3_external.h to amps/oas3 folder, src.$compiler"
     patch $rootdir/bldsva/intf_oas3/${mList[3]}/arch/$platform/src.$compiler/amps_init.c $pfldir/pfsimulator/amps/oas3
   check
     patch $rootdir/bldsva/intf_oas3/${mList[3]}/arch/$platform/src.$compiler/oas3_external.h $pfldir/pfsimulator/amps/oas3
-=======
-  comment "   cp amps_init.c and oas3_external.h to amps/oas3 folder"
-    patch $rootdir/bldsva/intf_oas3/${mList[3]}/arch/$platform/src/amps_init.c $pfldir/pfsimulator/amps/oas3
-  check
-    patch $rootdir/bldsva/intf_oas3/${mList[3]}/arch/$platform/src/oas3_external.h $pfldir/pfsimulator/amps/oas3
->>>>>>> 196e56f0
   check
 
   comment "   cp new pf_pfmg_octree.c to /parflow_lib/"
@@ -113,11 +106,7 @@
     patch $rootdir/bldsva/intf_oas3/${mList[3]}/tsmp/nl_function_eval.c $pfldir/pfsimulator/parflow_lib/nl_function_eval.c 
   check 
   comment "   cp new pf_pfmg_octree.c to /parflow_lib/"
-<<<<<<< HEAD
-    patch $rootdir/bldsva/intf_oas3/${mList[3]}/arch/$platform/src/pf_pfmg_octree.c  $pfldir/pfsimulator/parflow_lib/ 
-=======
     patch $rootdir/bldsva/intf_oas3/${mList[3]}/arch/$platform/src.$compiler/pf_pfmg_octree.c  $pfldir/pfsimulator/parflow_lib/ 
->>>>>>> 196e56f0
   check
 
     if [[ $withOASMCT == "true" ]] ; then 
