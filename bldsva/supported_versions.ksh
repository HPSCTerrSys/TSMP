#! /bin/ksh


# Please edit this lists if you add new versions/platforms to the script
# The keys must not exceed 20 characters !!! 
typeset -A platforms
typeset -A availability
typeset -A versions
typeset -A combinations
typeset -A modelVersion

# list of platforms with descriptions
platforms+=(
        ["AGROCLUSTER"]="IBG3 (FZ-Juelich) - general purpose Linux Cluster"
        ["CCA2"]="ECMWF (Reading, UK) - general purpose Linux Cluster"
        ["CLUMA2"]="MIUB (Uni Bonn) - general purpose Linux Cluster"
        ["GENERIC_X86"]="Generic Linux x86 machine"
        ["JURECA"]="JSC (FZ-Juelich) - general purpose Linux Cluster"
        ["JUWELS"]="JSC (FZ-Juelich) - general purpose Linux Cluster"
        ["DEEP"]="JSC (FZ-Juelich) - general purpose Linux Cluster"
        ["JUSUF"]="JSC (FZ-Juelich) - general purpose Linux Cluster"
        ["MISTRAL"]="DKRZ (Hamburg ) - general purpose Linux Cluster"
)

# list of available versions for a platform
# IMPORTANT: add a leading and trailing " "(space)
availability+=(
        ["JURECA"]=" 1.1.0 1.1.0MCT 1.2.0 1.2.0MCT 2.1.0 2.1.0MCT 2.0.5 2.0.5MCT 3.0.0 3.0.0MCT 3.0.1MCT 3.0.1MCTPDAF 3.1.0 3.1.0MCT 1.1.0MCTPDAF \
                     1.4.0MCT 1.4.1MCT 3.0.0MCTPDAF 4.1.0MCT "
        ["JUWELS"]=" 1.1.0 1.1.0MCT 1.2.0 1.2.0MCT 2.1.0 2.1.0MCT 2.0.5 2.0.5MCT 3.0.0 3.0.0MCT 3.0.1MCT 3.0.1MCTPDAF 3.1.0 3.1.0MCT 1.1.0MCTPDAF 
                     1.4.0MCT 1.4.1MCT 1.5.0MCT 1.6.0MCT 3.0.0MCTPDAF 4.1.0MCT "
        ["DEEP"]=" 1.1.0 1.1.0MCT 1.2.0 1.2.0MCT 2.1.0 2.1.0MCT 2.0.5 2.0.5MCT 3.0.0 3.0.0MCT 3.1.0 3.1.0MCT 1.1.0MCTPDAF 
                     1.4.0MCT 1.4.1MCT 3.0.0MCTPDAF "
        ["JUSUF"]=" 1.1.0 1.1.0MCT 1.2.0 1.2.0MCT 2.1.0 2.1.0MCT 2.0.5 2.0.5MCT 3.0.0 3.0.0MCT 3.0.1MCT 3.0.1MCTPDAF 3.1.0 3.1.0MCT 1.1.0MCTPDAF 
                     1.4.0MCT 1.4.1MCT 3.0.0MCTPDAF "
        ["MISTRAL"]=" 1.1.0MCT 1.2.0 1.2.0MCT 2.1.0 2.1.0MCT 2.0.5 2.0.5MCT 3.0.0 3.0.0MCT 3.0.1MCT 3.0.1MCTPDAF 3.1.0 3.1.0MCT 1.1.0MCTPDAF 4.0.0MCT 4.1.0MCT 3.0.0MCTPDAF "
        ["AGROCLUSTER"]=" 1.1.0 1.1.0MCT 1.2.0 1.2.0MCT 2.1.0 2.1.0MCT 2.0.5 2.0.5MCT 3.0.0 3.0.0MCT 3.0.1MCT 3.0.1MCTPDAF 3.1.0 3.1.0MCT 1.1.0MCTPDAF 3.0.0MCTPDAF "
        ["CCA2"]=" 1.1.0 1.1.0MCT 1.2.0 1.2.0MCT 2.1.0 2.1.0MCT 2.0.5 2.0.5MCT 3.0.0 3.0.0MCT 3.0.1MCT 3.0.1MCTPDAF 3.1.0 3.1.0MCT "
        ["CLUMA2"]=" 1.1.0 1.1.0MCT 1.2.0 1.2.0MCT 2.1.0 2.1.0MCT 2.0.5 2.0.5MCT 3.0.0 3.0.0MCT 3.0.1MCT 3.0.1MCTPDAF 3.1.0 3.1.0MCT "
        ["GENERIC_X86"]=" 1.1.0 1.1.0MCT 1.2.0 1.2.0MCT 2.1.0 2.1.0MCT 2.0.5 2.0.5MCT 3.0.0 3.0.0MCT 3.0.1MCT 3.0.1MCTPDAF 3.1.0 3.1.0MCT 1.1.0MCTPDAF 3.0.0MCTPDAF "
)

# list of versions with descriptions
versions+=(
        ["1.1.0"]="1.1.0 without modifications"
        ["1.1.0MCT"]="1.1.0 with Oasis3-MCT"
        ["1.1.0MCTPDAF"]="1.1.0 with Oasis3-MCT and PDAF Data Assimilation"
        ["1.2.0"]="1.2.0 (Cosmo5.1) without modifications"
        ["1.2.0MCT"]="1.2.0 (Cosmo5.1) with Oasis3-MCT"
        ["2.1.0"]="2.1.0 (Cosmo5.1 & CESM) without modifications"
        ["2.1.0MCT"]="2.1.0 (Cosmo5.1 & CESM) with Oasis3-MCT"
        ["2.0.5"]="2.0.5 (Cosmo4.21 & CESM) without modifications"
        ["2.0.5MCT"]="2.0.5 (Cosmo4.21 & CESM) with Oasis3-MCT"
        ["3.0.0"]="3.0.0 old models (clm3_4 and cosmo4_32) but new Parflow3_2"
        ["3.0.0MCT"]="3.0.0 old models (clm3_4 and cosmo4_32) but new Parflow3_2 and with Oasis3-MCT"
        ["3.0.0MCTPDAF"]="3.0.0 with Oasis3-MCT and PDAF Data Assimilation"
        ["3.0.1MCT"]="3.0.1 old clm3_5 but new cosmo5_1 and Parflow3_2 and with Oasis3-MCT"
        ["3.0.1MCTPDAF"]="3.0.1 with Oasis3-MCT and PDAF Data Assimilation"
 	["3.1.0"]="3.1.0 old clm3_5 but new cosmo5_1 and Parflow3_2"
        ["3.1.0MCT"]="3.1.0 old clm3_5 but new cosmo5_1 and Parflow3_9 and with Oasis3-MCT"
	["1.4.0MCT"]="1.4.0 old clm3_5 and Parflow but new icon-lem with Oasis3-MCT"
	["1.4.1MCT"]="1.4.1 old clm3_5 but new icon-lem and Parflow3_2 with Oasis3-MCT"
	["1.5.0MCT"]="1.5.0 old clm3_5 but new icon version 2.622 and Parflow3_2 with Oasis3-MCT"
	["1.6.0MCT"]="1.6.0 old clm3_5 but new icon version 2.622 and Parflow3_2 with Oasis3-MCT v4.0"
        ["4.1.0MCT"]="4.1.0 clm3_5-icon icon-lem Parflow3_2 Oasis3-MCT"
)


# The model versions that correspond to a release version
# order: Oasis, CLM , COSMO, Parflow !!!
# Important: this order must be fulfilled. If one of it is not supported, leave a "" at its place.
modelVersion+=(
        ["1.1.0"]="oasis3 clm3_5 cosmo4_21 parflow"
        ["1.1.0MCT"]="oasis3-mct clm3_5 cosmo4_21 parflow"
        ["1.1.0MCTPDAF"]="oasis3-mct clm3_5 cosmo4_21 parflow pdaf1_1"
        ["1.2.0"]="oasis3 clm3_5 cosmo5_1 parflow"
        ["1.2.0MCT"]="oasis3-mct clm3_5 cosmo5_1 parflow"
        ["2.0.5"]="oasis3 clm4_0 cosmo4_21 parflow"
        ["2.0.5MCT"]="oasis3-mct clm4_0 cosmo4_21 parflow"
        ["2.1.0"]="oasis3 clm4_0 cosmo5_1 parflow"
        ["2.1.0MCT"]="oasis3-mct clm4_0 cosmo5_1 parflow"
        ["3.0.0MCT"]="oasis3-mct clm3_5 cosmo4_21 parflow3_2"
        ["3.0.0MCTPDAF"]="oasis3-mct clm3_5 cosmo4_21 parflow3_2 pdaf1_1"
        ["3.0.0"]="oasis3 clm3_5 cosmo4_21 parflow3_2"
<<<<<<< HEAD
        ["3.0.1MCT"]="oasis3-mct clm3_5 cosmo5_1 parflow3_2"
        ["3.0.1MCTPDAF"]="oasis3-mct clm3_5 cosmo5_1 parflow3_2 pdaf1_1"
        ["3.1.0MCT"]="oasis3-mct clm3_5 cosmo5_1 parflow3_7"
=======
        ["3.1.0MCT"]="oasis3-mct clm3_5 cosmo5_1 parflow3_9"
>>>>>>> a94be590
        ["3.1.0"]="oasis3 clm3_5 cosmo5_1 parflow3_2"
        ["1.4.0MCT"]="oasis3-mct clm3_5-icon icon2-1 parflow"
        ["1.4.1MCT"]="oasis3-mct clm3_5-icon icon2-1 parflow3_2"
	["1.5.0MCT"]="oasis3-mct clm3_5-icon icon2-622 parflow3_2"
	["1.6.0MCT"]="oasis3-mct4 clm3_5-icon icon2-622 parflow3_2"
        ["4.1.0MCT"]="oasis3-mct clm3_5-icon icon2-1 parflow3_2"
)

# list of model combinations that are available for a version. (first is default) 
# usecase: if a platform does not support a model component, create a new version
# with that model limitation/combination and make it available only for this platform 
# IMPORTANT: add a leading and trailing " "(space)
combinations+=(
        ["1.2.0"]=" clm-cos-pfl clm cos pfl clm-cos clm-pfl "
        ["1.2.0MCT"]=" clm-cos-pfl clm cos pfl clm-cos clm-pfl "
        ["1.1.0"]=" clm-cos-pfl clm cos pfl clm-cos clm-pfl "
        ["1.1.0MCT"]=" clm-cos-pfl clm cos pfl clm-cos clm-pfl "
        ["1.1.0MCTPDAF"]=" clm-cos-pfl clm pfl clm-cos clm-pfl "
        ["2.1.0"]=" clm cos pfl clm-cos "
        ["2.1.0MCT"]=" clm cos pfl clm-cos "
        ["2.0.5"]=" clm cos pfl clm-cos "
        ["2.0.5MCT"]=" clm cos pfl clm-cos "
        ["3.0.0MCT"]=" clm-cos-pfl clm cos pfl clm-cos clm-pfl "
        ["3.0.0MCTPDAF"]=" clm-cos-pfl clm pfl clm-cos clm-pfl " 
        ["3.0.0"]=" clm-cos-pfl clm cos pfl clm-cos clm-pfl "
        ["3.0.1MCT"]=" clm-cos-pfl clm cos pfl clm-cos clm-pfl "
        ["3.0.1MCTPDAF"]=" clm-cos-pfl clm cos pfl clm-cos clm-pfl "
        ["3.1.0MCT"]=" clm-cos-pfl clm cos pfl clm-cos clm-pfl "
        ["3.1.0"]=" clm-cos-pfl clm cos pfl clm-cos clm-pfl "
	["1.4.0MCT"]=" clm-icon-pfl clm icon pfl clm-icon clm-pfl "
	["1.4.1MCT"]=" clm-icon-pfl clm icon pfl clm-icon clm-pfl "
	["1.5.0MCT"]=" clm-icon-pfl clm icon pfl clm-icon clm-pfl "
	["1.6.0MCT"]=" clm-icon-pfl clm icon pfl clm-icon clm-pfl "
        ["4.1.0MCT"]=" clm-icon-pfl clm icon pfl clm-icon clm-pfl "
)

#list of supported testcases for a certain machine.
setups+=(
        ["cordex"]="444x432 (12km res) atmosphere 436x424 (12km res) land domain of Europe and northern Afrika"
	["nrw"]="150x150 (1km res) atmosphere 300x300 (0.5km res) land domain of North-Rhine-Westphalia"
	["ideal300150"]="idealized domain with gridsize scaled to 150x150 (atmosphere) 300x300 (land)"
	["ideal600300"]="idealized domain with gridsize scaled to 300x300 (atmosphere) 600x600 (land)"
	["ideal1200600"]="idealized domain with gridsize scaled to 600x600 (atmosphere) 1200x1200 (land)"
	["ideal24001200"]="idealized domain with gridsize scaled to 1200x1200 (atmosphere) 2400x2400 (land)"
        ["idealRTD"]="idealized domain 20x20 (atmosphere) 16x16 (land) for land-atmosphere-interaction and DA test"
        ["scalingStudy"]="idealized domain with interchangeable size for scaling study"
        ["multi-scale"]="real data simulation over multiple scale Rur subcatchment simulation"
        ["idealLES"]="idealized LES runs"
        ["rur"]="Reanalysis over Rur"
        ["bonnRadar"]="two moment microphysics"
        ["bonn"]="flood area of interest"
	["icon-ccs"]="icon non-hydrostatic convective boundary layer (Anurag et al. 2015)"
)

# list of setups that are available on a machine. (first is default)
# IMPORTANT: add a leading and trailing " "(space)
setupsAvail+=(
	["JUWELS"]=" nrw ideal300150 ideal600300 ideal1200600 ideal24001200 cordex idealRTD multi-scale rur icon-ccs bonnRadar bonn seabreeze smresponse scalingStudy icon-ccs icon-cbl-nwp nrw-icon germany "
        ["JUSUF"]=" nrw ideal300150 ideal600300 ideal1200600 ideal24001200 cordex idealRTD multi-scale rur icon-ccs bonnRadar bonn seabreeze smresponse scalingStudy "
	["JURECA"]=" nrw ideal300150 ideal600300 ideal1200600 ideal24001200 cordex idealRTD multi-scale rur icon-ccs bonnRadar bonn seabreeze smresponse "
        ["MISTRAL"]=" nrw cordex idealRTD  "
        ["DEEP"]=" nrw cordex idealRTD  "
	["CLUMA2"]=" nrw idealRTD multi-scale idealLES "
	["AGROCLUSTER"]=" nrw "
        ["CCA2"]=" nrw cordex "
	["GENERIC_X86"]=" nrw ideal300150 ideal600300 ideal1200600 ideal24001200 cordex idealRTD multi-scale rur bonnRadar bonn "
)
<|MERGE_RESOLUTION|>--- conflicted
+++ resolved
@@ -82,13 +82,9 @@
         ["3.0.0MCT"]="oasis3-mct clm3_5 cosmo4_21 parflow3_2"
         ["3.0.0MCTPDAF"]="oasis3-mct clm3_5 cosmo4_21 parflow3_2 pdaf1_1"
         ["3.0.0"]="oasis3 clm3_5 cosmo4_21 parflow3_2"
-<<<<<<< HEAD
         ["3.0.1MCT"]="oasis3-mct clm3_5 cosmo5_1 parflow3_2"
         ["3.0.1MCTPDAF"]="oasis3-mct clm3_5 cosmo5_1 parflow3_2 pdaf1_1"
-        ["3.1.0MCT"]="oasis3-mct clm3_5 cosmo5_1 parflow3_7"
-=======
         ["3.1.0MCT"]="oasis3-mct clm3_5 cosmo5_1 parflow3_9"
->>>>>>> a94be590
         ["3.1.0"]="oasis3 clm3_5 cosmo5_1 parflow3_2"
         ["1.4.0MCT"]="oasis3-mct clm3_5-icon icon2-1 parflow"
         ["1.4.1MCT"]="oasis3-mct clm3_5-icon icon2-1 parflow3_2"
