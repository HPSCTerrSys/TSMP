--- conflicted
+++ resolved
@@ -99,22 +99,15 @@
         ["idealLES"]="idealized LES runs"
         ["rur"]="Reanalysis over Rur"
         ["bonnRadar"]="two moment microphysics"
-<<<<<<< HEAD
         ["seabreeze"]="sea breeze simulation"
         ["smresponse"]="soil moisture response"
-=======
         ["bonn"]="flood area of interest"
->>>>>>> 100c220c
 )
 
 # list of setups that are available on a machine. (first is default)
 # IMPORTANT: add a leading and trailing " "(space)
 setupsAvail+=(
-<<<<<<< HEAD
-	["JURECA"]=" nrw ideal300150 ideal600300 ideal1200600 ideal24001200 cordex idealRTD multi-scale rur bonnRadar seabreeze smresponse "
-=======
-	["JURECA"]=" nrw ideal300150 ideal600300 ideal1200600 ideal24001200 cordex idealRTD multi-scale rur bonnRadar bonn "
->>>>>>> 100c220c
+	["JURECA"]=" nrw ideal300150 ideal600300 ideal1200600 ideal24001200 cordex idealRTD multi-scale rur bonnRadar bonn seabreeze smresponse "
         ["JUQUEEN"]=" nrw ideal300150 ideal600300 ideal1200600 ideal24001200 cordex idealRTD "
 	["CLUMA2"]=" nrw idealRTD multi-scale idealLES "
 	["AGROCLUSTER"]=" nrw "
