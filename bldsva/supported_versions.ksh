--- conflicted
+++ resolved
@@ -110,13 +110,8 @@
 # list of setups that are available on a machine. (first is default)
 # IMPORTANT: add a leading and trailing " "(space)
 setupsAvail+=(
-<<<<<<< HEAD
-	["JUWELS"]=" nrw ideal300150 ideal600300 ideal1200600 ideal24001200 cordex scalingStudy idealRTD multi-scale rur bonnRadar bonn seabreeze smresponse "
+	["JUWELS"]=" nrw ideal300150 ideal600300 ideal1200600 ideal24001200 cordex idealRTD multi-scale rur bonnRadar bonn seabreeze smresponse scalingStudy "
 	["JURECA"]=" nrw ideal300150 ideal600300 ideal1200600 ideal24001200 cordex idealRTD multi-scale rur bonnRadar bonn seabreeze smresponse "
-=======
-	["JURECA"]=" nrw ideal300150 ideal600300 ideal1200600 ideal24001200 cordex idealRTD multi-scale rur bonnRadar bonn "
-	["JUWELS"]=" nrw ideal300150 ideal600300 ideal1200600 ideal24001200 cordex idealRTD multi-scale rur bonnRadar bonn "
->>>>>>> dbb228bd
         ["JUQUEEN"]=" nrw ideal300150 ideal600300 ideal1200600 ideal24001200 cordex idealRTD "
 	["CLUMA2"]=" nrw idealRTD multi-scale idealLES "
 	["AGROCLUSTER"]=" nrw "
