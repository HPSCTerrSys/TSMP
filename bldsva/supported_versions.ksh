#! /bin/ksh


# Please edit this lists if you add new versions/platforms to the script
# The keys must not exceed 20 characters !!! 
typeset -A platforms
typeset -A availability
typeset -A versions
typeset -A combinations
typeset -A modelVersion

# list of platforms with descriptions
platforms+=(
        ["GENERIC_X86"]="Generic Linux x86 machine"
        ["JURECA"]="JSC (FZ-Juelich) - general purpose Linux Cluster"
        ["JUWELS"]="JSC (FZ-Juelich) - general purpose Linux Cluster"
        ["DEEP"]="JSC (FZ-Juelich) - general purpose Linux Cluster"
        ["JUSUF"]="JSC (FZ-Juelich) - general purpose Linux Cluster"
)

# list of available versions for a platform
# IMPORTANT: add a leading and trailing " "(space)
availability+=(
<<<<<<< HEAD
        ["JURECA"]=" clm3-cos4-pfl clm3-cos4-pfl-pdaf clm3-cos5-pfl clm4-cos4-pfl clm4-cos5-pfl clm3-cos5-pfl-pdaf clm3-icon21-pfl \
                     clm3-icon26-pfl eclm eclm-mct "
        ["JUWELS"]=" clm3-cos4-pfl clm3-cos4-pfl-pdaf clm3-cos5-pfl clm4-cos4-pfl clm4-cos5-pfl clm3-cos5-pfl-pdaf clm3-icon21-pfl \
                     clm3-icon26-pfl eclm eclm-mct "
        ["DEEP"]=" clm3-cos4-pfl clm3-cos4-pfl-pdaf clm3-cos5-pfl clm4-cos4-pfl clm4-cos5-pfl clm3-cos5-pfl-pdaf clm3-icon21-pfl \
                     clm3-icon26-pfl eclm eclm-mct "
        ["JUSUF"]=" clm3-cos4-pfl clm3-cos4-pfl-pdaf clm3-cos5-pfl clm4-cos4-pfl clm4-cos5-pfl clm3-cos5-pfl-pdaf clm3-icon21-pfl \
                     clm3-icon26-pfl eclm eclm-mct "
        ["GENERIC_X86"]=" clm3-cos4-pfl clm3-cos4-pfl-pdaf clm3-cos5-pfl clm4-cos4-pfl clm4-cos5-pfl clm3-cos5-pfl-pdaf clm3-icon21-pfl \
                     clm3-icon26-pfl eclm eclm-mct "
=======
        ["JURECA"]=" 1.1.0 1.1.0MCT 1.2.0 1.2.0MCT 2.1.0 2.1.0MCT 2.0.5 2.0.5MCT 3.0.0 3.0.0MCT 3.0.1MCT 3.0.1MCTPDAF 3.1.0 3.1.0MCT 3.1.0MCTPDAF 1.1.0MCTPDAF \
                     1.4.0MCT 1.4.1MCT 3.0.0MCTPDAF 4.1.0MCT 4.4.0MCT 4.4.0MCTPDAF 5.0.0 5.0.0MCT "
        ["JUWELS"]=" 1.1.0 1.1.0MCT 1.2.0 1.2.0MCT 2.1.0 2.1.0MCT 2.0.5 2.0.5MCT 3.0.0 3.0.0MCT 3.0.1MCT 3.0.1MCTPDAF 3.1.0 3.1.0MCT  3.1.0MCTPDAF 1.1.0MCTPDAF 
                     1.4.0MCT 1.4.1MCT 1.5.0MCT 1.6.0MCT 3.0.0MCTPDAF 4.1.0MCT  4.4.0MCT 4.4.0MCTPDAF 5.0.0 5.0.0MCT "
        ["DEEP"]=" 1.1.0 1.1.0MCT 1.2.0 1.2.0MCT 2.1.0 2.1.0MCT 2.0.5 2.0.5MCT 3.0.0 3.0.0MCT 3.1.0 3.1.0MCT 1.1.0MCTPDAF 
                     1.4.0MCT 1.4.1MCT 3.0.0MCTPDAF "
        ["JUSUF"]=" 1.1.0 1.1.0MCT 1.2.0 1.2.0MCT 2.1.0 2.1.0MCT 2.0.5 2.0.5MCT 3.0.0 3.0.0MCT 3.0.1MCT 3.0.1MCTPDAF 3.1.0 3.1.0MCT 1.1.0MCTPDAF 
                     1.4.0MCT 1.4.1MCT 3.0.0MCTPDAF 5.0.0 5.0.0MCT "
        ["MISTRAL"]=" 1.1.0MCT 1.2.0 1.2.0MCT 2.1.0 2.1.0MCT 2.0.5 2.0.5MCT 3.0.0 3.0.0MCT 3.0.1MCT 3.0.1MCTPDAF 3.1.0 3.1.0MCT 1.1.0MCTPDAF 4.0.0MCT 4.1.0MCT 3.0.0MCTPDAF "
        ["AGROCLUSTER"]=" 1.1.0 1.1.0MCT 1.2.0 1.2.0MCT 2.1.0 2.1.0MCT 2.0.5 2.0.5MCT 3.0.0 3.0.0MCT 3.0.1MCT 3.0.1MCTPDAF 3.1.0 3.1.0MCT 1.1.0MCTPDAF 3.0.0MCTPDAF "
        ["CCA2"]=" 1.1.0 1.1.0MCT 1.2.0 1.2.0MCT 2.1.0 2.1.0MCT 2.0.5 2.0.5MCT 3.0.0 3.0.0MCT 3.0.1MCT 3.0.1MCTPDAF 3.1.0 3.1.0MCT "
        ["CLUMA2"]=" 1.1.0 1.1.0MCT 1.2.0 1.2.0MCT 2.1.0 2.1.0MCT 2.0.5 2.0.5MCT 3.0.0 3.0.0MCT 3.0.1MCT 3.0.1MCTPDAF 3.1.0 3.1.0MCT "
        ["GENERIC_X86"]=" 1.1.0 1.1.0MCT 1.2.0 1.2.0MCT 2.1.0 2.1.0MCT 2.0.5 2.0.5MCT 3.0.0 3.0.0MCT 3.0.1MCT 3.0.1MCTPDAF 3.1.0 3.1.0MCT 1.1.0MCTPDAF 3.0.0MCTPDAF "
>>>>>>> 2e4b40d9
)

# list of versions with descriptions
versions+=(
<<<<<<< HEAD
        ["clm3-cos4-pfl"]=" clm3_5, Cosmo4.21, Oasis3-MCT and Parflow >=3.10"
        ["clm3-cos4-pfl-pdaf"]="with PDAF Data Assimilation"
        ["clm3-cos5-pfl"]="Cosmo5.1 and Parflow >=3.10 with Oasis3-MCT"
        ["clm4-cos4-pfl"]="Cosmo4.21 & CESM and Parflow >=3.10 with Oasis3-MCT"
        ["clm4-cos5-pfl"]="Cosmo5.1 & CESM and Parflow >=3.10 with Oasis3-MCT"
        ["clm3-cos5-pfl-pdaf"]="with PDAF Data Assimilation"
		["clm3-icon21-pfl"]="clm3_5, Parflow >=3.10 and icon2-1 with Oasis3-MCT"
		["clm3-icon26-pfl"]="clm3_5, Parflow >=3.10 and icon2-622 with Oasis3-MCT"
        ["eclm"]="Standalone eCLM"
        ["eclm-mct"]="eCLM with Oasis3-MCT"
=======
        ["1.1.0"]="1.1.0 without modifications"
        ["1.1.0MCT"]="1.1.0 with Oasis3-MCT"
        ["1.1.0MCTPDAF"]="1.1.0 with Oasis3-MCT and PDAF Data Assimilation"
        ["1.2.0"]="1.2.0 (Cosmo5.1) without modifications"
        ["1.2.0MCT"]="1.2.0 (Cosmo5.1) with Oasis3-MCT"
        ["2.1.0"]="2.1.0 (Cosmo5.1 & CESM) without modifications"
        ["2.1.0MCT"]="2.1.0 (Cosmo5.1 & CESM) with Oasis3-MCT"
        ["2.0.5"]="2.0.5 (Cosmo4.21 & CESM) without modifications"
        ["2.0.5MCT"]="2.0.5 (Cosmo4.21 & CESM) with Oasis3-MCT"
        ["3.0.0"]="3.0.0 old models (clm3_5 and cosmo4_32) but new Parflow3_2"
        ["3.0.0MCT"]="3.0.0 old models (clm3_5 and cosmo4_32) but new Parflow3_2 and with Oasis3-MCT"
        ["3.0.0MCTPDAF"]="3.0.0 with Oasis3-MCT and PDAF Data Assimilation"
        ["3.0.1MCT"]="3.0.1 old clm3_5 but new cosmo5_1 and Parflow3_2 and with Oasis3-MCT"
        ["3.0.1MCTPDAF"]="3.0.1 with Oasis3-MCT and PDAF Data Assimilation"
 	["3.1.0"]="3.1.0 old clm3_5 but new cosmo5_1 and Parflow3_2"
        ["3.1.0MCT"]="3.1.0 old clm3_5 but new cosmo5_1 and Parflow >=3.10 and with Oasis3-MCT"
        ["3.1.0MCTPDAF"]="3.1.0 with Oasis3-MCT and PDAF Data Assimilation"
	["1.4.0MCT"]="1.4.0 old clm3_5 and Parflow but new icon-lem with Oasis3-MCT"
	["1.4.1MCT"]="1.4.1 old clm3_5 but new icon-lem and Parflow3_2 with Oasis3-MCT"
	["1.5.0MCT"]="1.5.0 old clm3_5 but new icon version 2.622 and Parflow3_2 with Oasis3-MCT"
	["1.6.0MCT"]="1.6.0 old clm3_5 but new icon version 2.622 and Parflow3_2 with Oasis3-MCT v4.0"
        ["4.1.0MCT"]="4.1.0 clm3_5-icon icon-lem Parflow3_2 Oasis3-MCT"
	["4.4.0MCT"]="3.0.0MCT with new clm5_0 (currently only standalone)"
        ["4.4.0MCTPDAF"]="4.4.0MCT and PDAF Data Assimilation"
        ["5.0.0"]="Standalone eCLM"
        ["5.0.0MCT"]="eCLM with Oasis3-MCT"
>>>>>>> 2e4b40d9
)


# The model versions that correspond to a release version
# order: Oasis, CLM , COSMO, Parflow !!!
# Important: this order must be fulfilled. If one of it is not supported, leave a "" at its place.
modelVersion+=(
<<<<<<< HEAD
        ["clm3-cos4-pfl"]="oasis3-mct clm3_5 cosmo4_21 parflow"
        ["clm3-cos4-pfl-pdaf"]="oasis3-mct clm3_5 cosmo4_21 parflow pdaf"
        ["clm3-cos5-pfl"]="oasis3-mct clm3_5 cosmo5_1 parflow"
        ["clm4-cos4-pfl"]="oasis3-mct clm4_0 cosmo4_21 parflow"
        ["clm4-cos5-pfl"]="oasis3-mct clm4_0 cosmo5_1 parflow"
        ["clm3-cos5-pfl-pdaf"]="oasis3-mct clm3_5 cosmo5_1 parflow pdaf"
        ["clm3-icon21-pfl"]="oasis3-mct clm3_5-icon icon2-1 parflow"
		["clm3-icon26-pfl"]="oasis3-mct clm3_5-icon icon2-622 parflow"
        ["eclm"]=" mct eclm cosmo5_1 parflow"
        ["eclm-mct"]="oasis3-mct eclm cosmo5_1 parflow"
=======
        ["1.1.0"]="oasis3 clm3_5 cosmo4_21 parflow3_0"
        ["1.1.0MCT"]="oasis3-mct clm3_5 cosmo4_21 parflow3_0"
        ["1.1.0MCTPDAF"]="oasis3-mct clm3_5 cosmo4_21 parflow3_0 pdaf1_1"
        ["1.2.0"]="oasis3 clm3_5 cosmo5_1 parflow3_0"
        ["1.2.0MCT"]="oasis3-mct clm3_5 cosmo5_1 parflow3_0"
        ["2.0.5"]="oasis3 clm4_0 cosmo4_21 parflow3_0"
        ["2.0.5MCT"]="oasis3-mct clm4_0 cosmo4_21 parflow3_0"
        ["2.1.0"]="oasis3 clm4_0 cosmo5_1 parflow3_0"
        ["2.1.0MCT"]="oasis3-mct clm4_0 cosmo5_1 parflow3_0"
        ["3.0.0MCT"]="oasis3-mct clm3_5 cosmo4_21 parflow3_2"
        ["3.0.0MCTPDAF"]="oasis3-mct clm3_5 cosmo4_21 parflow3_2 pdaf1_1"
        ["3.0.0"]="oasis3 clm3_5 cosmo4_21 parflow3_2"
        ["3.0.1MCT"]="oasis3-mct clm3_5 cosmo5_1 parflow3_2"
        ["3.0.1MCTPDAF"]="oasis3-mct clm3_5 cosmo5_1 parflow3_2 pdaf1_1"
        ["3.1.0MCT"]="oasis3-mct clm3_5 cosmo5_1 parflow"
        ["3.1.0MCTPDAF"]="oasis3-mct clm3_5 cosmo5_1 parflow pdaf1_1"
        ["3.1.0"]="oasis3 clm3_5 cosmo5_1 parflow3_2"
        ["1.4.0MCT"]="oasis3-mct clm3_5-icon icon2-1 parflow3_0"
        ["1.4.1MCT"]="oasis3-mct clm3_5-icon icon2-1 parflow3_2"
	["1.5.0MCT"]="oasis3-mct clm3_5-icon icon2-622 parflow3_2"
	["1.6.0MCT"]="oasis3-mct4 clm3_5-icon icon2-622 parflow3_2"
        ["4.1.0MCT"]="oasis3-mct clm3_5-icon icon2-1 parflow3_2"
	["4.4.0MCT"]="oasis3-mct clm5_0 cosmo4_21 parflow"
        ["4.4.0MCTPDAF"]="oasis3-mct clm5_0 cosmo4_21 parflow pdaf1_1"
        ["5.0.0"]="mct eclm cosmo5_1 parflow"
        ["5.0.0MCT"]="oasis3-mct eclm cosmo5_1 parflow"
>>>>>>> 2e4b40d9
)

# list of model combinations that are available for a version. (first is default) 
# usecase: if a platform does not support a model component, create a new version
# with that model limitation/combination and make it available only for this platform 
# IMPORTANT: add a leading and trailing " "(space)
combinations+=(
<<<<<<< HEAD
        ["clm3-cos4-pfl"]=" clm-cos-pfl clm cos pfl clm-cos clm-pfl "
        ["clm3-cos4-pfl-pdaf"]=" clm-cos-pfl clm cos pfl clm-cos clm-pfl "
        ["clm3-cos5-pfl"]=" clm-cos-pfl clm pfl clm-cos clm-pfl cos "
        ["clm4-cos4-pfl"]=" clm cos pfl clm-cos "
        ["clm4-cos5-pfl"]=" clm cos pfl clm-cos "
        ["clm3-cos5-pfl-pdaf"]=" clm-cos-pfl clm pfl clm-cos clm-pfl cos "
		["clm3-icon21-pfl"]=" clm-icon-pfl clm icon pfl clm-icon clm-pfl "
		["clm3-icon26-pfl"]=" clm-icon-pfl clm icon pfl clm-icon clm-pfl "
        ["eclm"]=" clm "
        ["eclm-mct"]=" clm "
=======
        ["1.2.0"]=" clm-cos-pfl clm cos pfl clm-cos clm-pfl "
        ["1.2.0MCT"]=" clm-cos-pfl clm cos pfl clm-cos clm-pfl "
        ["1.1.0"]=" clm-cos-pfl clm cos pfl clm-cos clm-pfl "
        ["1.1.0MCT"]=" clm-cos-pfl clm cos pfl clm-cos clm-pfl "
        ["1.1.0MCTPDAF"]=" clm-cos-pfl clm pfl clm-cos clm-pfl "
        ["2.1.0"]=" clm cos pfl clm-cos "
        ["2.1.0MCT"]=" clm cos pfl clm-cos "
        ["2.0.5"]=" clm cos pfl clm-cos "
        ["2.0.5MCT"]=" clm cos pfl clm-cos "
        ["3.0.0MCT"]=" clm-cos-pfl clm cos pfl clm-cos clm-pfl "
        ["3.0.0MCTPDAF"]=" clm-cos-pfl clm pfl clm-cos clm-pfl " 
        ["3.0.0"]=" clm-cos-pfl clm cos pfl clm-cos clm-pfl "
        ["3.0.1MCT"]=" clm-cos-pfl clm cos pfl clm-cos clm-pfl "
        ["3.0.1MCTPDAF"]=" clm-cos-pfl clm cos pfl clm-cos clm-pfl "
        ["3.1.0MCT"]=" clm-cos-pfl clm cos pfl clm-cos clm-pfl "
        ["3.1.0"]=" clm-cos-pfl clm cos pfl clm-cos clm-pfl "
        ["3.1.0MCTPDAF"]=" clm-cos-pfl clm pfl clm-cos clm-pfl "
	["1.4.0MCT"]=" clm-icon-pfl clm icon pfl clm-icon clm-pfl "
	["1.4.1MCT"]=" clm-icon-pfl clm icon pfl clm-icon clm-pfl "
	["1.5.0MCT"]=" clm-icon-pfl clm icon pfl clm-icon clm-pfl "
	["1.6.0MCT"]=" clm-icon-pfl clm icon pfl clm-icon clm-pfl "
        ["4.1.0MCT"]=" clm-icon-pfl clm icon pfl clm-icon clm-pfl "
	["4.4.0MCT"]=" clm "
        ["4.4.0MCTPDAF"]=" clm "
        ["5.0.0"]=" clm "
        ["5.0.0MCT"]=" clm "
>>>>>>> 2e4b40d9
)

#list of supported testcases for a certain machine.
setups+=(
    ["cordex"]="444x432 (12km res) atmosphere 436x424 (12km res) land domain of Europe and northern Afrika"
	["nrw"]="150x150 (1km res) atmosphere 300x300 (0.5km res) land domain of North-Rhine-Westphalia"
	["ideal300150"]="idealized domain with gridsize scaled to 150x150 (atmosphere) 300x300 (land)"
	["ideal600300"]="idealized domain with gridsize scaled to 300x300 (atmosphere) 600x600 (land)"
	["ideal1200600"]="idealized domain with gridsize scaled to 600x600 (atmosphere) 1200x1200 (land)"
	["ideal24001200"]="idealized domain with gridsize scaled to 1200x1200 (atmosphere) 2400x2400 (land)"
    ["idealRTD"]="idealized domain 20x20 (atmosphere) 16x16 (land) for land-atmosphere-interaction and DA test"
    ["idiurnal-cycle"]="icon non-hydrostatic convective boundary layer (Anurag et al. 2015)"
)

# list of setups that are available on a machine. (first is default)
# IMPORTANT: add a leading and trailing " "(space)
setupsAvail+=(
	["JUWELS"]=" nrw ideal300150 ideal600300 ideal1200600 ideal24001200 cordex idealRTD idiurnal-cycle "
    ["JUSUF"]=" nrw ideal300150 ideal600300 ideal1200600 ideal24001200 cordex idealRTD idiurnal-cycle "
	["JURECA"]=" nrw ideal300150 ideal600300 ideal1200600 ideal24001200 cordex idealRTD idiurnal-cycle "
    ["DEEP"]=" nrw ideal300150 ideal600300 ideal1200600 ideal24001200 cordex idealRTD "
	["GENERIC_X86"]=" nrw ideal300150 ideal600300 ideal1200600 ideal24001200 cordex idealRTD "
)
<|MERGE_RESOLUTION|>--- conflicted
+++ resolved
@@ -21,37 +21,20 @@
 # list of available versions for a platform
 # IMPORTANT: add a leading and trailing " "(space)
 availability+=(
-<<<<<<< HEAD
         ["JURECA"]=" clm3-cos4-pfl clm3-cos4-pfl-pdaf clm3-cos5-pfl clm4-cos4-pfl clm4-cos5-pfl clm3-cos5-pfl-pdaf clm3-icon21-pfl \
-                     clm3-icon26-pfl eclm eclm-mct "
+                     clm3-icon26-pfl eclm eclm-mct clm5-pdaf "
         ["JUWELS"]=" clm3-cos4-pfl clm3-cos4-pfl-pdaf clm3-cos5-pfl clm4-cos4-pfl clm4-cos5-pfl clm3-cos5-pfl-pdaf clm3-icon21-pfl \
-                     clm3-icon26-pfl eclm eclm-mct "
+                     clm3-icon26-pfl eclm eclm-mct clm5-pdaf "
         ["DEEP"]=" clm3-cos4-pfl clm3-cos4-pfl-pdaf clm3-cos5-pfl clm4-cos4-pfl clm4-cos5-pfl clm3-cos5-pfl-pdaf clm3-icon21-pfl \
-                     clm3-icon26-pfl eclm eclm-mct "
+                     clm3-icon26-pfl eclm eclm-mct clm5-pdaf "
         ["JUSUF"]=" clm3-cos4-pfl clm3-cos4-pfl-pdaf clm3-cos5-pfl clm4-cos4-pfl clm4-cos5-pfl clm3-cos5-pfl-pdaf clm3-icon21-pfl \
-                     clm3-icon26-pfl eclm eclm-mct "
+                     clm3-icon26-pfl eclm eclm-mct clm5-pdaf "
         ["GENERIC_X86"]=" clm3-cos4-pfl clm3-cos4-pfl-pdaf clm3-cos5-pfl clm4-cos4-pfl clm4-cos5-pfl clm3-cos5-pfl-pdaf clm3-icon21-pfl \
-                     clm3-icon26-pfl eclm eclm-mct "
-=======
-        ["JURECA"]=" 1.1.0 1.1.0MCT 1.2.0 1.2.0MCT 2.1.0 2.1.0MCT 2.0.5 2.0.5MCT 3.0.0 3.0.0MCT 3.0.1MCT 3.0.1MCTPDAF 3.1.0 3.1.0MCT 3.1.0MCTPDAF 1.1.0MCTPDAF \
-                     1.4.0MCT 1.4.1MCT 3.0.0MCTPDAF 4.1.0MCT 4.4.0MCT 4.4.0MCTPDAF 5.0.0 5.0.0MCT "
-        ["JUWELS"]=" 1.1.0 1.1.0MCT 1.2.0 1.2.0MCT 2.1.0 2.1.0MCT 2.0.5 2.0.5MCT 3.0.0 3.0.0MCT 3.0.1MCT 3.0.1MCTPDAF 3.1.0 3.1.0MCT  3.1.0MCTPDAF 1.1.0MCTPDAF 
-                     1.4.0MCT 1.4.1MCT 1.5.0MCT 1.6.0MCT 3.0.0MCTPDAF 4.1.0MCT  4.4.0MCT 4.4.0MCTPDAF 5.0.0 5.0.0MCT "
-        ["DEEP"]=" 1.1.0 1.1.0MCT 1.2.0 1.2.0MCT 2.1.0 2.1.0MCT 2.0.5 2.0.5MCT 3.0.0 3.0.0MCT 3.1.0 3.1.0MCT 1.1.0MCTPDAF 
-                     1.4.0MCT 1.4.1MCT 3.0.0MCTPDAF "
-        ["JUSUF"]=" 1.1.0 1.1.0MCT 1.2.0 1.2.0MCT 2.1.0 2.1.0MCT 2.0.5 2.0.5MCT 3.0.0 3.0.0MCT 3.0.1MCT 3.0.1MCTPDAF 3.1.0 3.1.0MCT 1.1.0MCTPDAF 
-                     1.4.0MCT 1.4.1MCT 3.0.0MCTPDAF 5.0.0 5.0.0MCT "
-        ["MISTRAL"]=" 1.1.0MCT 1.2.0 1.2.0MCT 2.1.0 2.1.0MCT 2.0.5 2.0.5MCT 3.0.0 3.0.0MCT 3.0.1MCT 3.0.1MCTPDAF 3.1.0 3.1.0MCT 1.1.0MCTPDAF 4.0.0MCT 4.1.0MCT 3.0.0MCTPDAF "
-        ["AGROCLUSTER"]=" 1.1.0 1.1.0MCT 1.2.0 1.2.0MCT 2.1.0 2.1.0MCT 2.0.5 2.0.5MCT 3.0.0 3.0.0MCT 3.0.1MCT 3.0.1MCTPDAF 3.1.0 3.1.0MCT 1.1.0MCTPDAF 3.0.0MCTPDAF "
-        ["CCA2"]=" 1.1.0 1.1.0MCT 1.2.0 1.2.0MCT 2.1.0 2.1.0MCT 2.0.5 2.0.5MCT 3.0.0 3.0.0MCT 3.0.1MCT 3.0.1MCTPDAF 3.1.0 3.1.0MCT "
-        ["CLUMA2"]=" 1.1.0 1.1.0MCT 1.2.0 1.2.0MCT 2.1.0 2.1.0MCT 2.0.5 2.0.5MCT 3.0.0 3.0.0MCT 3.0.1MCT 3.0.1MCTPDAF 3.1.0 3.1.0MCT "
-        ["GENERIC_X86"]=" 1.1.0 1.1.0MCT 1.2.0 1.2.0MCT 2.1.0 2.1.0MCT 2.0.5 2.0.5MCT 3.0.0 3.0.0MCT 3.0.1MCT 3.0.1MCTPDAF 3.1.0 3.1.0MCT 1.1.0MCTPDAF 3.0.0MCTPDAF "
->>>>>>> 2e4b40d9
+                     clm3-icon26-pfl eclm eclm-mct clm5-pdaf "
 )
 
 # list of versions with descriptions
 versions+=(
-<<<<<<< HEAD
         ["clm3-cos4-pfl"]=" clm3_5, Cosmo4.21, Oasis3-MCT and Parflow >=3.10"
         ["clm3-cos4-pfl-pdaf"]="with PDAF Data Assimilation"
         ["clm3-cos5-pfl"]="Cosmo5.1 and Parflow >=3.10 with Oasis3-MCT"
@@ -62,34 +45,8 @@
 		["clm3-icon26-pfl"]="clm3_5, Parflow >=3.10 and icon2-622 with Oasis3-MCT"
         ["eclm"]="Standalone eCLM"
         ["eclm-mct"]="eCLM with Oasis3-MCT"
-=======
-        ["1.1.0"]="1.1.0 without modifications"
-        ["1.1.0MCT"]="1.1.0 with Oasis3-MCT"
-        ["1.1.0MCTPDAF"]="1.1.0 with Oasis3-MCT and PDAF Data Assimilation"
-        ["1.2.0"]="1.2.0 (Cosmo5.1) without modifications"
-        ["1.2.0MCT"]="1.2.0 (Cosmo5.1) with Oasis3-MCT"
-        ["2.1.0"]="2.1.0 (Cosmo5.1 & CESM) without modifications"
-        ["2.1.0MCT"]="2.1.0 (Cosmo5.1 & CESM) with Oasis3-MCT"
-        ["2.0.5"]="2.0.5 (Cosmo4.21 & CESM) without modifications"
-        ["2.0.5MCT"]="2.0.5 (Cosmo4.21 & CESM) with Oasis3-MCT"
-        ["3.0.0"]="3.0.0 old models (clm3_5 and cosmo4_32) but new Parflow3_2"
-        ["3.0.0MCT"]="3.0.0 old models (clm3_5 and cosmo4_32) but new Parflow3_2 and with Oasis3-MCT"
-        ["3.0.0MCTPDAF"]="3.0.0 with Oasis3-MCT and PDAF Data Assimilation"
-        ["3.0.1MCT"]="3.0.1 old clm3_5 but new cosmo5_1 and Parflow3_2 and with Oasis3-MCT"
-        ["3.0.1MCTPDAF"]="3.0.1 with Oasis3-MCT and PDAF Data Assimilation"
- 	["3.1.0"]="3.1.0 old clm3_5 but new cosmo5_1 and Parflow3_2"
-        ["3.1.0MCT"]="3.1.0 old clm3_5 but new cosmo5_1 and Parflow >=3.10 and with Oasis3-MCT"
-        ["3.1.0MCTPDAF"]="3.1.0 with Oasis3-MCT and PDAF Data Assimilation"
-	["1.4.0MCT"]="1.4.0 old clm3_5 and Parflow but new icon-lem with Oasis3-MCT"
-	["1.4.1MCT"]="1.4.1 old clm3_5 but new icon-lem and Parflow3_2 with Oasis3-MCT"
-	["1.5.0MCT"]="1.5.0 old clm3_5 but new icon version 2.622 and Parflow3_2 with Oasis3-MCT"
-	["1.6.0MCT"]="1.6.0 old clm3_5 but new icon version 2.622 and Parflow3_2 with Oasis3-MCT v4.0"
-        ["4.1.0MCT"]="4.1.0 clm3_5-icon icon-lem Parflow3_2 Oasis3-MCT"
-	["4.4.0MCT"]="3.0.0MCT with new clm5_0 (currently only standalone)"
-        ["4.4.0MCTPDAF"]="4.4.0MCT and PDAF Data Assimilation"
-        ["5.0.0"]="Standalone eCLM"
-        ["5.0.0MCT"]="eCLM with Oasis3-MCT"
->>>>>>> 2e4b40d9
+	["clm5-cos5-pfl"]="clm5_0 (currently only standalone)"
+	["clm5-cos5-pfl-pdaf"]="clm5_0 (currently only standalone) and PDAF Data Assimilation"
 )
 
 
@@ -97,7 +54,6 @@
 # order: Oasis, CLM , COSMO, Parflow !!!
 # Important: this order must be fulfilled. If one of it is not supported, leave a "" at its place.
 modelVersion+=(
-<<<<<<< HEAD
         ["clm3-cos4-pfl"]="oasis3-mct clm3_5 cosmo4_21 parflow"
         ["clm3-cos4-pfl-pdaf"]="oasis3-mct clm3_5 cosmo4_21 parflow pdaf"
         ["clm3-cos5-pfl"]="oasis3-mct clm3_5 cosmo5_1 parflow"
@@ -108,34 +64,8 @@
 		["clm3-icon26-pfl"]="oasis3-mct clm3_5-icon icon2-622 parflow"
         ["eclm"]=" mct eclm cosmo5_1 parflow"
         ["eclm-mct"]="oasis3-mct eclm cosmo5_1 parflow"
-=======
-        ["1.1.0"]="oasis3 clm3_5 cosmo4_21 parflow3_0"
-        ["1.1.0MCT"]="oasis3-mct clm3_5 cosmo4_21 parflow3_0"
-        ["1.1.0MCTPDAF"]="oasis3-mct clm3_5 cosmo4_21 parflow3_0 pdaf1_1"
-        ["1.2.0"]="oasis3 clm3_5 cosmo5_1 parflow3_0"
-        ["1.2.0MCT"]="oasis3-mct clm3_5 cosmo5_1 parflow3_0"
-        ["2.0.5"]="oasis3 clm4_0 cosmo4_21 parflow3_0"
-        ["2.0.5MCT"]="oasis3-mct clm4_0 cosmo4_21 parflow3_0"
-        ["2.1.0"]="oasis3 clm4_0 cosmo5_1 parflow3_0"
-        ["2.1.0MCT"]="oasis3-mct clm4_0 cosmo5_1 parflow3_0"
-        ["3.0.0MCT"]="oasis3-mct clm3_5 cosmo4_21 parflow3_2"
-        ["3.0.0MCTPDAF"]="oasis3-mct clm3_5 cosmo4_21 parflow3_2 pdaf1_1"
-        ["3.0.0"]="oasis3 clm3_5 cosmo4_21 parflow3_2"
-        ["3.0.1MCT"]="oasis3-mct clm3_5 cosmo5_1 parflow3_2"
-        ["3.0.1MCTPDAF"]="oasis3-mct clm3_5 cosmo5_1 parflow3_2 pdaf1_1"
-        ["3.1.0MCT"]="oasis3-mct clm3_5 cosmo5_1 parflow"
-        ["3.1.0MCTPDAF"]="oasis3-mct clm3_5 cosmo5_1 parflow pdaf1_1"
-        ["3.1.0"]="oasis3 clm3_5 cosmo5_1 parflow3_2"
-        ["1.4.0MCT"]="oasis3-mct clm3_5-icon icon2-1 parflow3_0"
-        ["1.4.1MCT"]="oasis3-mct clm3_5-icon icon2-1 parflow3_2"
-	["1.5.0MCT"]="oasis3-mct clm3_5-icon icon2-622 parflow3_2"
-	["1.6.0MCT"]="oasis3-mct4 clm3_5-icon icon2-622 parflow3_2"
-        ["4.1.0MCT"]="oasis3-mct clm3_5-icon icon2-1 parflow3_2"
-	["4.4.0MCT"]="oasis3-mct clm5_0 cosmo4_21 parflow"
-        ["4.4.0MCTPDAF"]="oasis3-mct clm5_0 cosmo4_21 parflow pdaf1_1"
-        ["5.0.0"]="mct eclm cosmo5_1 parflow"
-        ["5.0.0MCT"]="oasis3-mct eclm cosmo5_1 parflow"
->>>>>>> 2e4b40d9
+        ["clm5-cos5-pfl"]="clm5_0" # oasis3-mct cosmo5_1 parflow
+        ["clm5-cos5-pfl-pdaf"]="clm5_0 pdaf" # oasis3-mct cosmo5_1 parflow
 )
 
 # list of model combinations that are available for a version. (first is default) 
@@ -143,7 +73,6 @@
 # with that model limitation/combination and make it available only for this platform 
 # IMPORTANT: add a leading and trailing " "(space)
 combinations+=(
-<<<<<<< HEAD
         ["clm3-cos4-pfl"]=" clm-cos-pfl clm cos pfl clm-cos clm-pfl "
         ["clm3-cos4-pfl-pdaf"]=" clm-cos-pfl clm cos pfl clm-cos clm-pfl "
         ["clm3-cos5-pfl"]=" clm-cos-pfl clm pfl clm-cos clm-pfl cos "
@@ -154,34 +83,8 @@
 		["clm3-icon26-pfl"]=" clm-icon-pfl clm icon pfl clm-icon clm-pfl "
         ["eclm"]=" clm "
         ["eclm-mct"]=" clm "
-=======
-        ["1.2.0"]=" clm-cos-pfl clm cos pfl clm-cos clm-pfl "
-        ["1.2.0MCT"]=" clm-cos-pfl clm cos pfl clm-cos clm-pfl "
-        ["1.1.0"]=" clm-cos-pfl clm cos pfl clm-cos clm-pfl "
-        ["1.1.0MCT"]=" clm-cos-pfl clm cos pfl clm-cos clm-pfl "
-        ["1.1.0MCTPDAF"]=" clm-cos-pfl clm pfl clm-cos clm-pfl "
-        ["2.1.0"]=" clm cos pfl clm-cos "
-        ["2.1.0MCT"]=" clm cos pfl clm-cos "
-        ["2.0.5"]=" clm cos pfl clm-cos "
-        ["2.0.5MCT"]=" clm cos pfl clm-cos "
-        ["3.0.0MCT"]=" clm-cos-pfl clm cos pfl clm-cos clm-pfl "
-        ["3.0.0MCTPDAF"]=" clm-cos-pfl clm pfl clm-cos clm-pfl " 
-        ["3.0.0"]=" clm-cos-pfl clm cos pfl clm-cos clm-pfl "
-        ["3.0.1MCT"]=" clm-cos-pfl clm cos pfl clm-cos clm-pfl "
-        ["3.0.1MCTPDAF"]=" clm-cos-pfl clm cos pfl clm-cos clm-pfl "
-        ["3.1.0MCT"]=" clm-cos-pfl clm cos pfl clm-cos clm-pfl "
-        ["3.1.0"]=" clm-cos-pfl clm cos pfl clm-cos clm-pfl "
-        ["3.1.0MCTPDAF"]=" clm-cos-pfl clm pfl clm-cos clm-pfl "
-	["1.4.0MCT"]=" clm-icon-pfl clm icon pfl clm-icon clm-pfl "
-	["1.4.1MCT"]=" clm-icon-pfl clm icon pfl clm-icon clm-pfl "
-	["1.5.0MCT"]=" clm-icon-pfl clm icon pfl clm-icon clm-pfl "
-	["1.6.0MCT"]=" clm-icon-pfl clm icon pfl clm-icon clm-pfl "
-        ["4.1.0MCT"]=" clm-icon-pfl clm icon pfl clm-icon clm-pfl "
-	["4.4.0MCT"]=" clm "
-        ["4.4.0MCTPDAF"]=" clm "
-        ["5.0.0"]=" clm "
-        ["5.0.0MCT"]=" clm "
->>>>>>> 2e4b40d9
+	["clm5-cos5-pfl"]=" clm "
+        ["clm5-cos5-pfl-pdaf"]=" clm "
 )
 
 #list of supported testcases for a certain machine.
