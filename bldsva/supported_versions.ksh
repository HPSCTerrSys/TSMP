--- conflicted
+++ resolved
@@ -29,15 +29,10 @@
                      1.4.0MCT 1.4.1MCT 3.0.0MCTPDAF "
         ["JUWELS"]=" 1.1.0 1.1.0MCT 1.2.0 1.2.0MCT 2.1.0 2.1.0MCT 2.0.5 2.0.5MCT 3.0.0 3.0.0MCT 3.0.1MCT 3.1.0 3.1.0MCT 1.1.0MCTPDAF 
                      1.4.0MCT 1.4.1MCT 3.0.0MCTPDAF "
-<<<<<<< HEAD
-        ["JUSUF"]=" 1.1.0 1.1.0MCT 1.2.0 1.2.0MCT 2.1.0 2.1.0MCT 2.0.5 2.0.5MCT 3.0.0 3.0.0MCT 3.0.1MCT 3.1.0 3.1.0MCT 1.1.0MCTPDAF 
-                     1.4.0MCT 1.4.1MCT 3.0.0MCTPDAF "
-=======
         ["DEEP"]=" 1.1.0 1.1.0MCT 1.2.0 1.2.0MCT 2.1.0 2.1.0MCT 2.0.5 2.0.5MCT 3.0.0 3.0.0MCT 3.1.0 3.1.0MCT 1.1.0MCTPDAF 
                      1.4.0MCT 1.4.1MCT 3.0.0MCTPDAF "
         ["JUSUF"]=" 1.1.0 1.1.0MCT 1.2.0 1.2.0MCT 2.1.0 2.1.0MCT 2.0.5 2.0.5MCT 3.0.0 3.0.0MCT 3.0.1MCT 3.1.0 3.1.0MCT 1.1.0MCTPDAF 
                      1.4.0MCT 1.4.1MCT 3.0.0MCTPDAF "
->>>>>>> 4de9704d
         ["MISTRAL"]=" 1.1.0MCT 1.2.0 1.2.0MCT 2.1.0 2.1.0MCT 2.0.5 2.0.5MCT 3.0.0 3.0.0MCT 3.0.1MCT 3.1.0 3.1.0MCT 1.1.0MCTPDAF 4.0.0MCT 4.1.0MCT 3.0.0MCTPDAF "
         ["AGROCLUSTER"]=" 1.1.0 1.1.0MCT 1.2.0 1.2.0MCT 2.1.0 2.1.0MCT 2.0.5 2.0.5MCT 3.0.0 3.0.0MCT 3.0.1MCT 3.1.0 3.1.0MCT 1.1.0MCTPDAF 3.0.0MCTPDAF "
         ["CCA2"]=" 1.1.0 1.1.0MCT 1.2.0 1.2.0MCT 2.1.0 2.1.0MCT 2.0.5 2.0.5MCT 3.0.0 3.0.0MCT 3.0.1MCT 3.1.0 3.1.0MCT "
