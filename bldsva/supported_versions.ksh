#! /bin/ksh


# Please edit this lists if you add new versions/platforms to the script
# The keys must not exceed 20 characters !!! 
typeset -A platforms
typeset -A availability
typeset -A versions
typeset -A combinations
typeset -A modelVersion

# list of platforms with descriptions
platforms+=(
        ["CLUMA2"]="MIUB (Uni Bonn) - general purpose Linux Cluster"
        ["AGROCLUSTER"]="IBG3 (FZ-Juelich) - general purpose Linux Cluster"
        ["CCA2"]="ECMWF (Reading, UK) - general purpose Linux Cluster"
        ["JURECA"]="JSC (FZ-Juelich) - general purpose Linux Cluster"
        ["JUQUEEN"]="JSC (FZ-Juelich) - high scale machine"
)

# list of available versions for a platform
# IMPORTANT: add a leading and trailing " "(space)
availability+=(
<<<<<<< HEAD
        ["JURECA"]=" 1.1.0 1.1.0MCT 1.2.0 1.2.0MCT 2.1.0 2.1.0MCT 2.0.5 2.0.5MCT 1.1.0MCTPDAF "
        ["JUQUEEN"]=" 1.1.0 1.1.0MCT 1.2.0 1.2.0MCT 2.1.0 2.1.0MCT 2.0.5 2.0.5MCT 1.1.0MCTPDAF "
        ["AGROCLUSTER"]=" 1.1.0 1.1.0MCT 1.2.0 1.2.0MCT 2.1.0 2.1.0MCT 2.0.5 2.0.5MCT 1.1.0MCTPDAF "
        ["CCA2"]=" 1.1.0 1.1.0MCT 1.2.0 1.2.0MCT 2.1.0 2.1.0MCT 2.0.5 2.0.5MCT "
        ["CLUMA2"]=" 1.1.0 1.1.0MCT 1.2.0 1.2.0MCT 2.1.0 2.1.0MCT 2.0.5 2.0.5MCT "
=======
        ["JURECA"]=" 1.1.0 1.1.0MCT 1.2.0 1.2.0MCT 2.1.0 2.1.0MCT 2.0.5 2.0.5MCT 3.0.0 3.0.0MCT 3.1.0 3.1.0MCT "
        ["JUQUEEN"]=" 1.1.0 1.1.0MCT 1.2.0 1.2.0MCT 2.1.0 2.1.0MCT 2.0.5 2.0.5MCT 3.0.0 3.0.0MCT 3.1.0 3.1.0MCT "
        ["AGROCLUSTER"]=" 1.1.0 1.1.0MCT 1.2.0 1.2.0MCT 2.1.0 2.1.0MCT 2.0.5 2.0.5MCT 3.0.0 3.0.0MCT 3.1.0 3.1.0MCT "
        ["CCA2"]=" 1.1.0 1.1.0MCT 1.2.0 1.2.0MCT 2.1.0 2.1.0MCT 2.0.5 2.0.5MCT 3.0.0 3.0.0MCT 3.1.0 3.1.0MCT "
        ["CLUMA2"]=" 1.1.0 1.1.0MCT 1.2.0 1.2.0MCT 2.1.0 2.1.0MCT 2.0.5 2.0.5MCT 3.0.0 3.0.0MCT 3.1.0 3.1.0MCT "
>>>>>>> 0cf0b249
)

# list of versions with descriptions
versions+=(
        ["1.2.0"]="1.2.0 (Cosmo5.1) without modifications"
        ["1.2.0MCT"]="1.2.0 (Cosmo5.1) with Oasis3-MCT"
        ["1.1.0"]="1.1.0 without modifications"
        ["1.1.0MCT"]="1.1.0 with Oasis3-MCT"
        ["1.1.0MCTPDAF"]="1.1.0 with Oasis3-MCT and PDAF Data Assimilation"
        ["2.1.0"]="2.1.0 (Cosmo5.1 & CESM) without modifications"
        ["2.1.0MCT"]="2.1.0 (Cosmo5.1 & CESM) with Oasis3-MCT"
        ["2.0.5"]="2.0.5 (Cosmo4.21 & CESM) without modifications"
        ["2.0.5MCT"]="2.0.5 (Cosmo4.21 & CESM) with Oasis3-MCT"
        ["3.0.0MCT"]="3.0.0 old models (clm3_4 and cosmo4_32) but new Parflow3_2 and with Oasis3-MCT"
        ["3.1.0MCT"]="3.1.0 old clm3_5 but new cosmo5_1 and Parflow3_2 and with Oasis3-MCT"
        ["3.0.0"]="3.0.0 old models (clm3_4 and cosmo4_32) but new Parflow3_2"
 	["3.1.0"]="3.1.0 old clm3_5 but new cosmo5_1 and Parflow3_2"
)


# The model versions that correspond to a release version
# order: Oasis, CLM , COSMO, Parflow !!!
# Important: this order must be fulfilled. If one of it is not supported, leave a "" at its place.
modelVersion+=(
        ["1.2.0"]="oasis3 clm3_5 cosmo5_1 parflow"
        ["1.2.0MCT"]="oasis3-mct clm3_5 cosmo5_1 parflow"
        ["1.1.0"]="oasis3 clm3_5 cosmo4_21 parflow"
        ["1.1.0MCT"]="oasis3-mct clm3_5 cosmo4_21 parflow"
        ["1.1.0MCTPDAF"]="oasis3-mct clm3_5 cosmo4_21 parflow pdaf1_1"
        ["2.1.0"]="oasis3 clm4_0 cosmo5_1 parflow"
        ["2.1.0MCT"]="oasis3-mct clm4_0 cosmo5_1 parflow"
        ["2.0.5"]="oasis3 clm4_0 cosmo4_21 parflow"
        ["2.0.5MCT"]="oasis3-mct clm4_0 cosmo4_21 parflow"
        ["3.0.0MCT"]="oasis3-mct clm3_5 cosmo4_21 parflow3_2"
        ["3.0.0"]="oasis3 clm3_5 cosmo4_21 parflow3_2"
        ["3.1.0MCT"]="oasis3-mct clm3_5 cosmo5_1 parflow3_2"
        ["3.1.0"]="oasis3 clm3_5 cosmo5_1 parflow3_2"
)

# list of model combinations that are available for a version. (first is default) 
# usecase: if a platform does not support a model component, create a new version
# with that model limitation/combination and make it available only for this platform 
# IMPORTANT: add a leading and trailing " "(space)
combinations+=(
        ["1.2.0"]=" clm-cos-pfl clm cos pfl clm-cos clm-pfl "
        ["1.2.0MCT"]=" clm-cos-pfl clm cos pfl clm-cos clm-pfl "
        ["1.1.0"]=" clm-cos-pfl clm cos pfl clm-cos clm-pfl "
        ["1.1.0MCT"]=" clm-cos-pfl clm cos pfl clm-cos clm-pfl "
        ["1.1.0MCTPDAF"]=" clm-cos-pfl clm pfl clm-cos clm-pfl "
        ["2.1.0"]=" clm cos pfl clm-cos "
        ["2.1.0MCT"]=" clm cos pfl clm-cos "
        ["2.0.5"]=" clm cos pfl clm-cos "
        ["2.0.5MCT"]=" clm cos pfl clm-cos "
        ["3.0.0MCT"]=" clm-cos-pfl clm cos pfl clm-cos clm-pfl "
        ["3.0.0"]=" clm-cos-pfl clm cos pfl clm-cos clm-pfl "
        ["3.1.0MCT"]=" clm-cos-pfl clm cos pfl clm-cos clm-pfl "
        ["3.1.0"]=" clm-cos-pfl clm cos pfl clm-cos clm-pfl "

)

#list of supported testcases for a certain machine.
setups+=(
        ["cordex"]="444x432 (12km res) atmosphere 436x424 (12km res) land domain of Europe and northern Afrika"
	["nrw"]="150x150 (1km res) atmosphere 300x300 (0.5km res) land domain of North-Rhine-Westphalia"
	["ideal300150"]="idealized domain with gridsize scaled to 150x150 (atmosphere) 300x300 (land)"
	["ideal600300"]="idealized domain with gridsize scaled to 300x300 (atmosphere) 600x600 (land)"
	["ideal1200600"]="idealized domain with gridsize scaled to 600x600 (atmosphere) 1200x1200 (land)"
	["ideal24001200"]="idealized domain with gridsize scaled to 1200x1200 (atmosphere) 2400x2400 (land)"
        ["idealRTD"]="idealized domain 20x20 (atmosphere) 16x16 (land) for land-atmosphere-interaction and DA test"
        ["multi-scale"]="real data simulation over multiple scale Rur subcatchment simulation"
        ["idealLES"]="idealized LES runs"
        ["rur"]="Reanalysis over Rur"
)

# list of setups that are available on a machine. (first is default)
# IMPORTANT: add a leading and trailing " "(space)
setupsAvail+=(
	["JURECA"]=" nrw ideal300150 ideal600300 ideal1200600 ideal24001200 cordex idealRTD multi-scale rur "
        ["JUQUEEN"]=" nrw ideal300150 ideal600300 ideal1200600 ideal24001200 cordex idealRTD "
	["CLUMA2"]=" nrw idealRTD multi-scale idealLES "
	["AGROCLUSTER"]=" nrw "
        ["CCA2"]=" nrw cordex "
)
<|MERGE_RESOLUTION|>--- conflicted
+++ resolved
@@ -21,19 +21,11 @@
 # list of available versions for a platform
 # IMPORTANT: add a leading and trailing " "(space)
 availability+=(
-<<<<<<< HEAD
-        ["JURECA"]=" 1.1.0 1.1.0MCT 1.2.0 1.2.0MCT 2.1.0 2.1.0MCT 2.0.5 2.0.5MCT 1.1.0MCTPDAF "
-        ["JUQUEEN"]=" 1.1.0 1.1.0MCT 1.2.0 1.2.0MCT 2.1.0 2.1.0MCT 2.0.5 2.0.5MCT 1.1.0MCTPDAF "
-        ["AGROCLUSTER"]=" 1.1.0 1.1.0MCT 1.2.0 1.2.0MCT 2.1.0 2.1.0MCT 2.0.5 2.0.5MCT 1.1.0MCTPDAF "
-        ["CCA2"]=" 1.1.0 1.1.0MCT 1.2.0 1.2.0MCT 2.1.0 2.1.0MCT 2.0.5 2.0.5MCT "
-        ["CLUMA2"]=" 1.1.0 1.1.0MCT 1.2.0 1.2.0MCT 2.1.0 2.1.0MCT 2.0.5 2.0.5MCT "
-=======
-        ["JURECA"]=" 1.1.0 1.1.0MCT 1.2.0 1.2.0MCT 2.1.0 2.1.0MCT 2.0.5 2.0.5MCT 3.0.0 3.0.0MCT 3.1.0 3.1.0MCT "
-        ["JUQUEEN"]=" 1.1.0 1.1.0MCT 1.2.0 1.2.0MCT 2.1.0 2.1.0MCT 2.0.5 2.0.5MCT 3.0.0 3.0.0MCT 3.1.0 3.1.0MCT "
-        ["AGROCLUSTER"]=" 1.1.0 1.1.0MCT 1.2.0 1.2.0MCT 2.1.0 2.1.0MCT 2.0.5 2.0.5MCT 3.0.0 3.0.0MCT 3.1.0 3.1.0MCT "
+        ["JURECA"]=" 1.1.0 1.1.0MCT 1.2.0 1.2.0MCT 2.1.0 2.1.0MCT 2.0.5 2.0.5MCT 3.0.0 3.0.0MCT 3.1.0 3.1.0MCT 1.1.0MCTPDAF "
+        ["JUQUEEN"]=" 1.1.0 1.1.0MCT 1.2.0 1.2.0MCT 2.1.0 2.1.0MCT 2.0.5 2.0.5MCT 3.0.0 3.0.0MCT 3.1.0 3.1.0MCT 1.1.0MCTPDAF "
+        ["AGROCLUSTER"]=" 1.1.0 1.1.0MCT 1.2.0 1.2.0MCT 2.1.0 2.1.0MCT 2.0.5 2.0.5MCT 3.0.0 3.0.0MCT 3.1.0 3.1.0MCT 1.1.0MCTPDAF "
         ["CCA2"]=" 1.1.0 1.1.0MCT 1.2.0 1.2.0MCT 2.1.0 2.1.0MCT 2.0.5 2.0.5MCT 3.0.0 3.0.0MCT 3.1.0 3.1.0MCT "
         ["CLUMA2"]=" 1.1.0 1.1.0MCT 1.2.0 1.2.0MCT 2.1.0 2.1.0MCT 2.0.5 2.0.5MCT 3.0.0 3.0.0MCT 3.1.0 3.1.0MCT "
->>>>>>> 0cf0b249
 )
 
 # list of versions with descriptions
