--- conflicted
+++ resolved
@@ -97,15 +97,10 @@
 	["1.5.0MCT"]="oasis3-mct clm3_5-icon icon2-622 parflow3_2"
 	["1.6.0MCT"]="oasis3-mct4 clm3_5-icon icon2-622 parflow3_2"
         ["4.1.0MCT"]="oasis3-mct clm3_5-icon icon2-1 parflow3_2"
-<<<<<<< HEAD
 	["4.4.0MCT"]="oasis3-mct clm5_0 cosmo4_21 parflow"
         ["4.4.0MCTPDAF"]="oasis3-mct clm5_0 cosmo4_21 parflow pdaf1_1"
-        ["5.0.0"]="mct eclm"
-        ["5.0.0MCT"]="oasis3-mct eclm"
-=======
         ["5.0.0"]="mct eclm cosmo5_1 parflow"
         ["5.0.0MCT"]="oasis3-mct eclm cosmo5_1 parflow"
->>>>>>> f85c322b
 )
 
 # list of model combinations that are available for a version. (first is default) 
