#! /bin/ksh


# Please edit this lists if you add new versions/platforms to the script
# The keys must not exceed 20 characters !!! 
typeset -A platforms
typeset -A availability
typeset -A versions
typeset -A combinations
typeset -A modelVersion

# list of platforms with descriptions
platforms+=(
        ["AGROCLUSTER"]="IBG3 (FZ-Juelich) - general purpose Linux Cluster"
        ["CCA2"]="ECMWF (Reading, UK) - general purpose Linux Cluster"
        ["CLUMA2"]="MIUB (Uni Bonn) - general purpose Linux Cluster"
        ["GENERIC_X86"]="Generic Linux x86 machine"
        ["JURECA"]="JSC (FZ-Juelich) - general purpose Linux Cluster"
        ["JUWELS"]="JSC (FZ-Juelich) - general purpose Linux Cluster"
        ["DEEP"]="JSC (FZ-Juelich) - general purpose Linux Cluster"
        ["JUSUF"]="JSC (FZ-Juelich) - general purpose Linux Cluster"
        ["MISTRAL"]="DKRZ (Hamburg ) - general purpose Linux Cluster"
)

# list of available versions for a platform
# IMPORTANT: add a leading and trailing " "(space)
availability+=(
<<<<<<< HEAD
        ["JUWELS"]=" 1.1.0 1.1.0MCT 1.2.0 1.2.0MCT 2.1.0 2.1.0MCT 2.0.5 2.0.5MCT 3.0.0 3.0.0MCT 3.0.0MCTPDAF 3.1.0 3.1.0MCT 1.1.0MCTPDAF "
        ["JURECA"]=" 1.1.0 1.1.0MCT 1.2.0 1.2.0MCT 2.1.0 2.1.0MCT 2.0.5 2.0.5MCT 3.0.0 3.0.0MCT 3.0.0MCTPDAF 3.1.0 3.1.0MCT 1.1.0MCTPDAF "
        ["JUQUEEN"]=" 1.1.0 1.1.0MCT 1.2.0 1.2.0MCT 2.1.0 2.1.0MCT 2.0.5 2.0.5MCT 3.0.0 3.0.0MCT 3.0.0MCTPDAF 3.1.0 3.1.0MCT 1.1.0MCTPDAF "
        ["AGROCLUSTER"]=" 1.1.0 1.1.0MCT 1.1.0MCTPDAF 1.2.0 1.2.0MCT 2.1.0 2.1.0MCT 2.0.5 2.0.5MCT 3.0.0 3.0.0MCT 3.0.0MCTPDAF 3.1.0 3.1.0MCT"
        ["CCA2"]=" 1.1.0 1.1.0MCT 1.2.0 1.2.0MCT 2.1.0 2.1.0MCT 2.0.5 2.0.5MCT 3.0.0 3.0.0MCT 3.1.0 3.1.0MCT "
        ["CLUMA2"]=" 1.1.0 1.1.0MCT 1.2.0 1.2.0MCT 2.1.0 2.1.0MCT 2.0.5 2.0.5MCT 3.0.0 3.0.0MCT 3.1.0 3.1.0MCT "
=======
        ["JURECA"]=" 1.1.0 1.1.0MCT 1.2.0 1.2.0MCT 2.1.0 2.1.0MCT 2.0.5 2.0.5MCT 3.0.0 3.0.0MCT 3.0.1MCT 3.0.1MCTPDAF 3.1.0 3.1.0MCT 1.1.0MCTPDAF \
                     1.4.0MCT 1.4.1MCT 3.0.0MCTPDAF 4.1.0MCT "
        ["JUWELS"]=" 1.1.0 1.1.0MCT 1.2.0 1.2.0MCT 2.1.0 2.1.0MCT 2.0.5 2.0.5MCT 3.0.0 3.0.0MCT 3.0.1MCT 3.0.1MCTPDAF 3.1.0 3.1.0MCT 1.1.0MCTPDAF 
                     1.4.0MCT 1.4.1MCT 1.5.0MCT 1.6.0MCT 3.0.0MCTPDAF 4.1.0MCT "
        ["DEEP"]=" 1.1.0 1.1.0MCT 1.2.0 1.2.0MCT 2.1.0 2.1.0MCT 2.0.5 2.0.5MCT 3.0.0 3.0.0MCT 3.1.0 3.1.0MCT 1.1.0MCTPDAF 
                     1.4.0MCT 1.4.1MCT 3.0.0MCTPDAF "
        ["JUSUF"]=" 1.1.0 1.1.0MCT 1.2.0 1.2.0MCT 2.1.0 2.1.0MCT 2.0.5 2.0.5MCT 3.0.0 3.0.0MCT 3.0.1MCT 3.0.1MCTPDAF 3.1.0 3.1.0MCT 1.1.0MCTPDAF 
                     1.4.0MCT 1.4.1MCT 3.0.0MCTPDAF "
        ["MISTRAL"]=" 1.1.0MCT 1.2.0 1.2.0MCT 2.1.0 2.1.0MCT 2.0.5 2.0.5MCT 3.0.0 3.0.0MCT 3.0.1MCT 3.0.1MCTPDAF 3.1.0 3.1.0MCT 1.1.0MCTPDAF 4.0.0MCT 4.1.0MCT 3.0.0MCTPDAF "
        ["AGROCLUSTER"]=" 1.1.0 1.1.0MCT 1.2.0 1.2.0MCT 2.1.0 2.1.0MCT 2.0.5 2.0.5MCT 3.0.0 3.0.0MCT 3.0.1MCT 3.0.1MCTPDAF 3.1.0 3.1.0MCT 1.1.0MCTPDAF 3.0.0MCTPDAF "
        ["CCA2"]=" 1.1.0 1.1.0MCT 1.2.0 1.2.0MCT 2.1.0 2.1.0MCT 2.0.5 2.0.5MCT 3.0.0 3.0.0MCT 3.0.1MCT 3.0.1MCTPDAF 3.1.0 3.1.0MCT "
        ["CLUMA2"]=" 1.1.0 1.1.0MCT 1.2.0 1.2.0MCT 2.1.0 2.1.0MCT 2.0.5 2.0.5MCT 3.0.0 3.0.0MCT 3.0.1MCT 3.0.1MCTPDAF 3.1.0 3.1.0MCT "
        ["GENERIC_X86"]=" 1.1.0 1.1.0MCT 1.2.0 1.2.0MCT 2.1.0 2.1.0MCT 2.0.5 2.0.5MCT 3.0.0 3.0.0MCT 3.0.1MCT 3.0.1MCTPDAF 3.1.0 3.1.0MCT 1.1.0MCTPDAF 3.0.0MCTPDAF "
>>>>>>> 774bbfbd
)

# list of versions with descriptions
versions+=(
        ["1.1.0"]="1.1.0 without modifications"
        ["1.1.0MCT"]="1.1.0 with Oasis3-MCT"
        ["1.1.0MCTPDAF"]="1.1.0 with Oasis3-MCT and PDAF Data Assimilation"
        ["1.2.0"]="1.2.0 (Cosmo5.1) without modifications"
        ["1.2.0MCT"]="1.2.0 (Cosmo5.1) with Oasis3-MCT"
        ["2.1.0"]="2.1.0 (Cosmo5.1 & CESM) without modifications"
        ["2.1.0MCT"]="2.1.0 (Cosmo5.1 & CESM) with Oasis3-MCT"
        ["2.0.5"]="2.0.5 (Cosmo4.21 & CESM) without modifications"
        ["2.0.5MCT"]="2.0.5 (Cosmo4.21 & CESM) with Oasis3-MCT"
        ["3.0.0"]="3.0.0 old models (clm3_4 and cosmo4_32) but new Parflow3_2"
        ["3.0.0MCT"]="3.0.0 old models (clm3_4 and cosmo4_32) but new Parflow3_2 and with Oasis3-MCT"
        ["3.0.0MCTPDAF"]="3.0.0 with Oasis3-MCT and PDAF Data Assimilation"
        ["3.0.1MCT"]="3.0.1 old clm3_5 but new cosmo5_1 and Parflow3_2 and with Oasis3-MCT"
        ["3.0.1MCTPDAF"]="3.0.1 with Oasis3-MCT and PDAF Data Assimilation"
 	["3.1.0"]="3.1.0 old clm3_5 but new cosmo5_1 and Parflow3_2"
        ["3.1.0MCT"]="3.1.0 old clm3_5 but new cosmo5_1 and Parflow3_7 and with Oasis3-MCT"
	["1.4.0MCT"]="1.4.0 old clm3_5 and Parflow but new icon-lem with Oasis3-MCT"
	["1.4.1MCT"]="1.4.1 old clm3_5 but new icon-lem and Parflow3_2 with Oasis3-MCT"
	["1.5.0MCT"]="1.5.0 old clm3_5 but new icon version 2.622 and Parflow3_2 with Oasis3-MCT"
	["1.6.0MCT"]="1.6.0 old clm3_5 but new icon version 2.622 and Parflow3_2 with Oasis3-MCT v4.0"
        ["4.1.0MCT"]="4.1.0 clm3_5-icon icon-lem Parflow3_2 Oasis3-MCT"
)


# The model versions that correspond to a release version
# order: Oasis, CLM , COSMO, Parflow !!!
# Important: this order must be fulfilled. If one of it is not supported, leave a "" at its place.
modelVersion+=(
        ["1.1.0"]="oasis3 clm3_5 cosmo4_21 parflow"
        ["1.1.0MCT"]="oasis3-mct clm3_5 cosmo4_21 parflow"
        ["1.1.0MCTPDAF"]="oasis3-mct clm3_5 cosmo4_21 parflow pdaf1_1"
        ["1.2.0"]="oasis3 clm3_5 cosmo5_1 parflow"
        ["1.2.0MCT"]="oasis3-mct clm3_5 cosmo5_1 parflow"
        ["2.0.5"]="oasis3 clm4_0 cosmo4_21 parflow"
        ["2.0.5MCT"]="oasis3-mct clm4_0 cosmo4_21 parflow"
        ["2.1.0"]="oasis3 clm4_0 cosmo5_1 parflow"
        ["2.1.0MCT"]="oasis3-mct clm4_0 cosmo5_1 parflow"
        ["3.0.0MCT"]="oasis3-mct clm3_5 cosmo4_21 parflow3_2"
        ["3.0.0MCTPDAF"]="oasis3-mct clm3_5 cosmo4_21 parflow3_2 pdaf1_1"
        ["3.0.0"]="oasis3 clm3_5 cosmo4_21 parflow3_2"
        ["3.0.1MCT"]="oasis3-mct clm3_5 cosmo5_1 parflow3_2"
        ["3.0.1MCTPDAF"]="oasis3-mct clm3_5 cosmo5_1 parflow3_2 pdaf1_1"
        ["3.1.0MCT"]="oasis3-mct clm3_5 cosmo5_1 parflow3_7"
        ["3.1.0"]="oasis3 clm3_5 cosmo5_1 parflow3_2"
        ["1.4.0MCT"]="oasis3-mct clm3_5-icon icon2-1 parflow"
        ["1.4.1MCT"]="oasis3-mct clm3_5-icon icon2-1 parflow3_2"
	["1.5.0MCT"]="oasis3-mct clm3_5-icon icon2-622 parflow3_2"
	["1.6.0MCT"]="oasis3-mct4 clm3_5-icon icon2-622 parflow3_2"
        ["4.1.0MCT"]="oasis3-mct clm3_5-icon icon2-1 parflow3_2"
)

# list of model combinations that are available for a version. (first is default) 
# usecase: if a platform does not support a model component, create a new version
# with that model limitation/combination and make it available only for this platform 
# IMPORTANT: add a leading and trailing " "(space)
combinations+=(
        ["1.2.0"]=" clm-cos-pfl clm cos pfl clm-cos clm-pfl "
        ["1.2.0MCT"]=" clm-cos-pfl clm cos pfl clm-cos clm-pfl "
        ["1.1.0"]=" clm-cos-pfl clm cos pfl clm-cos clm-pfl "
        ["1.1.0MCT"]=" clm-cos-pfl clm cos pfl clm-cos clm-pfl "
        ["1.1.0MCTPDAF"]=" clm-cos-pfl clm cos pfl clm-cos clm-pfl "
        ["2.1.0"]=" clm cos pfl clm-cos "
        ["2.1.0MCT"]=" clm cos pfl clm-cos "
        ["2.0.5"]=" clm cos pfl clm-cos "
        ["2.0.5MCT"]=" clm cos pfl clm-cos "
        ["3.0.0MCT"]=" clm-cos-pfl clm cos pfl clm-cos clm-pfl "
        ["3.0.0MCTPDAF"]=" clm-cos-pfl clm pfl clm-cos clm-pfl " 
        ["3.0.0"]=" clm-cos-pfl clm cos pfl clm-cos clm-pfl "
        ["3.0.1MCT"]=" clm-cos-pfl clm cos pfl clm-cos clm-pfl "
        ["3.0.1MCTPDAF"]=" clm-cos-pfl clm cos pfl clm-cos clm-pfl "
        ["3.1.0MCT"]=" clm-cos-pfl clm cos pfl clm-cos clm-pfl "
        ["3.1.0"]=" clm-cos-pfl clm cos pfl clm-cos clm-pfl "
	["1.4.0MCT"]=" clm-icon-pfl clm icon pfl clm-icon clm-pfl "
	["1.4.1MCT"]=" clm-icon-pfl clm icon pfl clm-icon clm-pfl "
	["1.5.0MCT"]=" clm-icon-pfl clm icon pfl clm-icon clm-pfl "
	["1.6.0MCT"]=" clm-icon-pfl clm icon pfl clm-icon clm-pfl "
        ["4.1.0MCT"]=" clm-icon-pfl clm icon pfl clm-icon clm-pfl "
)

#list of supported testcases for a certain machine.
setups+=(
        ["cordex"]="444x432 (12km res) atmosphere 436x424 (12km res) land domain of Europe and northern Afrika"
	["nrw"]="150x150 (1km res) atmosphere 300x300 (0.5km res) land domain of North-Rhine-Westphalia"
	["ideal300150"]="idealized domain with gridsize scaled to 150x150 (atmosphere) 300x300 (land)"
	["ideal600300"]="idealized domain with gridsize scaled to 300x300 (atmosphere) 600x600 (land)"
	["ideal1200600"]="idealized domain with gridsize scaled to 600x600 (atmosphere) 1200x1200 (land)"
	["ideal24001200"]="idealized domain with gridsize scaled to 1200x1200 (atmosphere) 2400x2400 (land)"
        ["idealRTD"]="idealized domain 20x20 (atmosphere) 16x16 (land) for land-atmosphere-interaction and DA test"
        ["scalingStudy"]="idealized domain with interchangeable size for scaling study"
        ["multi-scale"]="real data simulation over multiple scale Rur subcatchment simulation"
        ["idealLES"]="idealized LES runs"
        ["rur"]="Reanalysis over Rur"
        ["bonnRadar"]="two moment microphysics"
        ["bonn"]="flood area of interest"
<<<<<<< HEAD
        ["icon-ccs"]="icon non-hydrostatic convective boundary layer (Anurag et al. 2015)"
        ["nrw-icon"]="150x150 (1.2km res) atmosphere 300x300 (0.5km res) land domain of North-Rhine-Westphalia"
        ["ENS1"]="Neckar Ensemble part1"
        ["ENS11"]="Neckar Ensemble part2"
        ["VR1"]="Neckar VR version 1"
        ["VR2"]="Neckar VR version 2"
	["idealscale"]="Vincents ideal scaling tests"
        ["S3Mnew"]="Intermediate SM Spinup 2018"
        ["S3Mnewagg"]="Intermediate SM Spinup 2018 coarser grid"
        ["S3MnewaggENS"]="Intermediate SM ENSEMBLE part0"
        ["S3MnewaggENS1"]="Intermediate SM ENSEMBLE part1"
        ["S3MnewaggENS2"]="Intermediate SM ENSEMBLE part2"
        ["S3MnewaggENS3"]="Intermediate SM ENSEMBLE part3"
        ["S3MnewaggENSindi"]="Intermediate SM ENSEMBLE individual runs"
        ["S3MENShomoDA"]="Intermediate SM ENSEMBLE for DA"
        ["S3MENShomoDA1"]="Intermediate SM ENSEMBLE for DA part1"
        ["S3MENShomoDA2"]="Intermediate SM ENSEMBLE for DA part2"
        ["S3MENShomoDA3"]="Intermediate SM ENSEMBLE for DA part3"
        ["S3MENShomoDA4"]="Intermediate SM ENSEMBLE for DA part4"
        ["S3MENShomoDAfull_test"]="Intermediate SM ENSEMBLE for DA just for testing"
        ["S3MENShomoDAsel"]="Intermediate SM ENSEMBLE for DA complete"
        ["testcase_day4"]="Fall school test case"
        ["S3MENShomoDAcorr"]="corrected Intermediate SM ENSEMBLE for DA"
=======
	["icon-ccs"]="icon non-hydrostatic convective boundary layer (Anurag et al. 2015)"
>>>>>>> 774bbfbd
)

# list of setups that are available on a machine. (first is default)
# IMPORTANT: add a leading and trailing " "(space)
setupsAvail+=(
<<<<<<< HEAD
	["JUWELS"]=" nrw ideal300150 ideal600300 ideal1200600 ideal24001200 cordex idealRTD multi-scale rur bonnRadar bonn seabreeze smresponse ENS1 ENS11 VR1 VR2 idealscale S3Mnew S3Mnewagg S3MnewaggENS S3MnewaggENSindi S3MnewaggENS1 S3MnewaggENS2 S3MnewaggENS3 S3MENShomoDA S3MENShomoDA1 S3MENShomoDA2 S3MENShomoDA3 S3MENShomoDA4 S3MENShomoDAfull_test S3MENShomoDAsel testcase_day4 S3MENShomoDAcorr "
	["JURECA"]=" nrw ideal300150 ideal600300 ideal1200600 ideal24001200 cordex idealRTD multi-scale rur bonnRadar bonn seabreeze smresponse "
        ["JUQUEEN"]=" nrw ideal300150 ideal600300 ideal1200600 ideal24001200 cordex idealRTD "
	["CLUMA2"]=" nrw idealRTD multi-scale idealLES ENS1 "
=======
	["JUWELS"]=" nrw ideal300150 ideal600300 ideal1200600 ideal24001200 cordex idealRTD multi-scale rur icon-ccs bonnRadar bonn seabreeze smresponse scalingStudy icon-ccs icon-cbl-nwp nrw-icon germany "
        ["JUSUF"]=" nrw ideal300150 ideal600300 ideal1200600 ideal24001200 cordex idealRTD multi-scale rur icon-ccs bonnRadar bonn seabreeze smresponse scalingStudy "
	["JURECA"]=" nrw ideal300150 ideal600300 ideal1200600 ideal24001200 cordex idealRTD multi-scale rur icon-ccs bonnRadar bonn seabreeze smresponse "
        ["MISTRAL"]=" nrw cordex idealRTD  "
        ["DEEP"]=" nrw cordex idealRTD  "
	["CLUMA2"]=" nrw idealRTD multi-scale idealLES "
>>>>>>> 774bbfbd
	["AGROCLUSTER"]=" nrw "
        ["CCA2"]=" nrw cordex "
	["GENERIC_X86"]=" nrw ideal300150 ideal600300 ideal1200600 ideal24001200 cordex idealRTD multi-scale rur bonnRadar bonn "
)
<|MERGE_RESOLUTION|>--- conflicted
+++ resolved
@@ -25,14 +25,6 @@
 # list of available versions for a platform
 # IMPORTANT: add a leading and trailing " "(space)
 availability+=(
-<<<<<<< HEAD
-        ["JUWELS"]=" 1.1.0 1.1.0MCT 1.2.0 1.2.0MCT 2.1.0 2.1.0MCT 2.0.5 2.0.5MCT 3.0.0 3.0.0MCT 3.0.0MCTPDAF 3.1.0 3.1.0MCT 1.1.0MCTPDAF "
-        ["JURECA"]=" 1.1.0 1.1.0MCT 1.2.0 1.2.0MCT 2.1.0 2.1.0MCT 2.0.5 2.0.5MCT 3.0.0 3.0.0MCT 3.0.0MCTPDAF 3.1.0 3.1.0MCT 1.1.0MCTPDAF "
-        ["JUQUEEN"]=" 1.1.0 1.1.0MCT 1.2.0 1.2.0MCT 2.1.0 2.1.0MCT 2.0.5 2.0.5MCT 3.0.0 3.0.0MCT 3.0.0MCTPDAF 3.1.0 3.1.0MCT 1.1.0MCTPDAF "
-        ["AGROCLUSTER"]=" 1.1.0 1.1.0MCT 1.1.0MCTPDAF 1.2.0 1.2.0MCT 2.1.0 2.1.0MCT 2.0.5 2.0.5MCT 3.0.0 3.0.0MCT 3.0.0MCTPDAF 3.1.0 3.1.0MCT"
-        ["CCA2"]=" 1.1.0 1.1.0MCT 1.2.0 1.2.0MCT 2.1.0 2.1.0MCT 2.0.5 2.0.5MCT 3.0.0 3.0.0MCT 3.1.0 3.1.0MCT "
-        ["CLUMA2"]=" 1.1.0 1.1.0MCT 1.2.0 1.2.0MCT 2.1.0 2.1.0MCT 2.0.5 2.0.5MCT 3.0.0 3.0.0MCT 3.1.0 3.1.0MCT "
-=======
         ["JURECA"]=" 1.1.0 1.1.0MCT 1.2.0 1.2.0MCT 2.1.0 2.1.0MCT 2.0.5 2.0.5MCT 3.0.0 3.0.0MCT 3.0.1MCT 3.0.1MCTPDAF 3.1.0 3.1.0MCT 1.1.0MCTPDAF \
                      1.4.0MCT 1.4.1MCT 3.0.0MCTPDAF 4.1.0MCT "
         ["JUWELS"]=" 1.1.0 1.1.0MCT 1.2.0 1.2.0MCT 2.1.0 2.1.0MCT 2.0.5 2.0.5MCT 3.0.0 3.0.0MCT 3.0.1MCT 3.0.1MCTPDAF 3.1.0 3.1.0MCT 1.1.0MCTPDAF 
@@ -46,7 +38,6 @@
         ["CCA2"]=" 1.1.0 1.1.0MCT 1.2.0 1.2.0MCT 2.1.0 2.1.0MCT 2.0.5 2.0.5MCT 3.0.0 3.0.0MCT 3.0.1MCT 3.0.1MCTPDAF 3.1.0 3.1.0MCT "
         ["CLUMA2"]=" 1.1.0 1.1.0MCT 1.2.0 1.2.0MCT 2.1.0 2.1.0MCT 2.0.5 2.0.5MCT 3.0.0 3.0.0MCT 3.0.1MCT 3.0.1MCTPDAF 3.1.0 3.1.0MCT "
         ["GENERIC_X86"]=" 1.1.0 1.1.0MCT 1.2.0 1.2.0MCT 2.1.0 2.1.0MCT 2.0.5 2.0.5MCT 3.0.0 3.0.0MCT 3.0.1MCT 3.0.1MCTPDAF 3.1.0 3.1.0MCT 1.1.0MCTPDAF 3.0.0MCTPDAF "
->>>>>>> 774bbfbd
 )
 
 # list of versions with descriptions
@@ -145,7 +136,6 @@
         ["rur"]="Reanalysis over Rur"
         ["bonnRadar"]="two moment microphysics"
         ["bonn"]="flood area of interest"
-<<<<<<< HEAD
         ["icon-ccs"]="icon non-hydrostatic convective boundary layer (Anurag et al. 2015)"
         ["nrw-icon"]="150x150 (1.2km res) atmosphere 300x300 (0.5km res) land domain of North-Rhine-Westphalia"
         ["ENS1"]="Neckar Ensemble part1"
@@ -169,27 +159,17 @@
         ["S3MENShomoDAsel"]="Intermediate SM ENSEMBLE for DA complete"
         ["testcase_day4"]="Fall school test case"
         ["S3MENShomoDAcorr"]="corrected Intermediate SM ENSEMBLE for DA"
-=======
-	["icon-ccs"]="icon non-hydrostatic convective boundary layer (Anurag et al. 2015)"
->>>>>>> 774bbfbd
 )
 
 # list of setups that are available on a machine. (first is default)
 # IMPORTANT: add a leading and trailing " "(space)
 setupsAvail+=(
-<<<<<<< HEAD
-	["JUWELS"]=" nrw ideal300150 ideal600300 ideal1200600 ideal24001200 cordex idealRTD multi-scale rur bonnRadar bonn seabreeze smresponse ENS1 ENS11 VR1 VR2 idealscale S3Mnew S3Mnewagg S3MnewaggENS S3MnewaggENSindi S3MnewaggENS1 S3MnewaggENS2 S3MnewaggENS3 S3MENShomoDA S3MENShomoDA1 S3MENShomoDA2 S3MENShomoDA3 S3MENShomoDA4 S3MENShomoDAfull_test S3MENShomoDAsel testcase_day4 S3MENShomoDAcorr "
-	["JURECA"]=" nrw ideal300150 ideal600300 ideal1200600 ideal24001200 cordex idealRTD multi-scale rur bonnRadar bonn seabreeze smresponse "
-        ["JUQUEEN"]=" nrw ideal300150 ideal600300 ideal1200600 ideal24001200 cordex idealRTD "
-	["CLUMA2"]=" nrw idealRTD multi-scale idealLES ENS1 "
-=======
-	["JUWELS"]=" nrw ideal300150 ideal600300 ideal1200600 ideal24001200 cordex idealRTD multi-scale rur icon-ccs bonnRadar bonn seabreeze smresponse scalingStudy icon-ccs icon-cbl-nwp nrw-icon germany "
+	["JUWELS"]=" nrw ideal300150 ideal600300 ideal1200600 ideal24001200 cordex idealRTD multi-scale rur icon-ccs bonnRadar bonn seabreeze smresponse scalingStudy icon-ccs icon-cbl-nwp nrw-icon germany ENS1 ENS11 VR1 VR2 idealscale S3Mnew S3Mnewagg S3MnewaggENS S3MnewaggENSindi S3MnewaggENS1 S3MnewaggENS2 S3MnewaggENS3 S3MENShomoDA S3MENShomoDA1 S3MENShomoDA2 S3MENShomoDA3 S3MENShomoDA4 S3MENShomoDAfull_test S3MENShomoDAsel testcase_day4 S3MENShomoDAcorr "
         ["JUSUF"]=" nrw ideal300150 ideal600300 ideal1200600 ideal24001200 cordex idealRTD multi-scale rur icon-ccs bonnRadar bonn seabreeze smresponse scalingStudy "
 	["JURECA"]=" nrw ideal300150 ideal600300 ideal1200600 ideal24001200 cordex idealRTD multi-scale rur icon-ccs bonnRadar bonn seabreeze smresponse "
         ["MISTRAL"]=" nrw cordex idealRTD  "
         ["DEEP"]=" nrw cordex idealRTD  "
-	["CLUMA2"]=" nrw idealRTD multi-scale idealLES "
->>>>>>> 774bbfbd
+	["CLUMA2"]=" nrw idealRTD multi-scale idealLES ENS1 "
 	["AGROCLUSTER"]=" nrw "
         ["CCA2"]=" nrw cordex "
 	["GENERIC_X86"]=" nrw ideal300150 ideal600300 ideal1200600 ideal24001200 cordex idealRTD multi-scale rur bonnRadar bonn "
