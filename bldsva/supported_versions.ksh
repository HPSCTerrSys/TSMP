#! /bin/ksh


# Please edit this lists if you add new versions/platforms to the script
# The keys must not exceed 20 characters !!! 
typeset -A platforms
typeset -A availability
typeset -A versions
typeset -A combinations
typeset -A modelVersion

# list of platforms with descriptions
platforms+=(
        ["AGROCLUSTER"]="IBG3 (FZ-Juelich) - general purpose Linux Cluster"
        ["CCA2"]="ECMWF (Reading, UK) - general purpose Linux Cluster"
        ["CLUMA2"]="MIUB (Uni Bonn) - general purpose Linux Cluster"
        ["GENERIC_X86"]="Generic Linux x86 machine"
        ["JURECA"]="JSC (FZ-Juelich) - general purpose Linux Cluster"
        ["JUWELS"]="JSC (FZ-Juelich) - general purpose Linux Cluster"
        ["DEEP"]="JSC (FZ-Juelich) - general purpose Linux Cluster"
        ["JUSUF"]="JSC (FZ-Juelich) - general purpose Linux Cluster"
        ["MISTRAL"]="DKRZ (Hamburg ) - general purpose Linux Cluster"
)

# list of available versions for a platform
# IMPORTANT: add a leading and trailing " "(space)
availability+=(
        ["JURECA"]=" 1.1.0 1.1.0MCT 1.2.0 1.2.0MCT 2.1.0 2.1.0MCT 2.0.5 2.0.5MCT 3.0.0 3.0.0MCT 3.1.0 3.1.0MCT 1.1.0MCTPDAF \
                     1.4.0MCT 1.4.1MCT 3.0.0MCTPDAF 4.1.0MCT "
        ["JUWELS"]=" 1.1.0 1.1.0MCT 1.2.0 1.2.0MCT 2.1.0 2.1.0MCT 2.0.5 2.0.5MCT 3.0.0 3.0.0MCT 3.1.0 3.1.0MCT 1.1.0MCTPDAF 
<<<<<<< HEAD
                     1.4.0MCT 1.4.1MCT 1.5.0MCT 1.6.0MCT 3.0.0MCTPDAF 4.1.0MCT "
=======
                     1.4.0MCT 1.4.1MCT 3.0.0MCTPDAF "
        ["DEEP"]=" 1.1.0 1.1.0MCT 1.2.0 1.2.0MCT 2.1.0 2.1.0MCT 2.0.5 2.0.5MCT 3.0.0 3.0.0MCT 3.1.0 3.1.0MCT 1.1.0MCTPDAF 
                     1.4.0MCT 1.4.1MCT 3.0.0MCTPDAF "
        ["JUSUF"]=" 1.1.0 1.1.0MCT 1.2.0 1.2.0MCT 2.1.0 2.1.0MCT 2.0.5 2.0.5MCT 3.0.0 3.0.0MCT 3.1.0 3.1.0MCT 1.1.0MCTPDAF 
                     1.4.0MCT 1.4.1MCT 3.0.0MCTPDAF "
>>>>>>> 3542eacf
        ["MISTRAL"]=" 1.1.0MCT 1.2.0 1.2.0MCT 2.1.0 2.1.0MCT 2.0.5 2.0.5MCT 3.0.0 3.0.0MCT 3.1.0 3.1.0MCT 1.1.0MCTPDAF 4.0.0MCT 4.1.0MCT 3.0.0MCTPDAF "
        ["AGROCLUSTER"]=" 1.1.0 1.1.0MCT 1.2.0 1.2.0MCT 2.1.0 2.1.0MCT 2.0.5 2.0.5MCT 3.0.0 3.0.0MCT 3.1.0 3.1.0MCT 1.1.0MCTPDAF 3.0.0MCTPDAF "
        ["CCA2"]=" 1.1.0 1.1.0MCT 1.2.0 1.2.0MCT 2.1.0 2.1.0MCT 2.0.5 2.0.5MCT 3.0.0 3.0.0MCT 3.1.0 3.1.0MCT "
        ["CLUMA2"]=" 1.1.0 1.1.0MCT 1.2.0 1.2.0MCT 2.1.0 2.1.0MCT 2.0.5 2.0.5MCT 3.0.0 3.0.0MCT 3.1.0 3.1.0MCT "
        ["GENERIC_X86"]=" 1.1.0 1.1.0MCT 1.2.0 1.2.0MCT 2.1.0 2.1.0MCT 2.0.5 2.0.5MCT 3.0.0 3.0.0MCT 3.1.0 3.1.0MCT 1.1.0MCTPDAF 3.0.0MCTPDAF "
)

# list of versions with descriptions
versions+=(
        ["1.1.0"]="1.1.0 without modifications"
        ["1.1.0MCT"]="1.1.0 with Oasis3-MCT"
        ["1.1.0MCTPDAF"]="1.1.0 with Oasis3-MCT and PDAF Data Assimilation"
        ["1.2.0"]="1.2.0 (Cosmo5.1) without modifications"
        ["1.2.0MCT"]="1.2.0 (Cosmo5.1) with Oasis3-MCT"
        ["2.1.0"]="2.1.0 (Cosmo5.1 & CESM) without modifications"
        ["2.1.0MCT"]="2.1.0 (Cosmo5.1 & CESM) with Oasis3-MCT"
        ["2.0.5"]="2.0.5 (Cosmo4.21 & CESM) without modifications"
        ["2.0.5MCT"]="2.0.5 (Cosmo4.21 & CESM) with Oasis3-MCT"
        ["3.0.0"]="3.0.0 old models (clm3_4 and cosmo4_32) but new Parflow3_2"
        ["3.0.0MCT"]="3.0.0 old models (clm3_4 and cosmo4_32) but new Parflow3_2 and with Oasis3-MCT"
        ["3.0.0MCTPDAF"]="3.0.0 with Oasis3-MCT and PDAF Data Assimilation"
 	["3.1.0"]="3.1.0 old clm3_5 but new cosmo5_1 and Parflow3_2"
<<<<<<< HEAD
        ["3.1.0MCT"]="3.1.0 old clm3_5 but new cosmo5_1 and Parflow3_2 and with Oasis3-MCT"
	["1.4.0MCT"]="1.4.0 old clm3_5 and Parflow but new icon-lem with Oasis3-MCT"
	["1.4.1MCT"]="1.4.1 old clm3_5 but new icon-lem and Parflow3_2 with Oasis3-MCT"
	["1.5.0MCT"]="1.5.0 old clm3_5 but new icon version 2.622 and Parflow3_2 with Oasis3-MCT"
	["1.6.0MCT"]="1.6.0 old clm3_5 but new icon version 2.622 and Parflow3_2 with Oasis3-MCT v4.0"
        ["4.1.0MCT"]="4.1.0 clm3_5-icon icon-lem Parflow3_2 Oasis3-MCT"
=======
        ["3.1.0MCT"]="3.1.0 old clm3_5 but new cosmo5_1 and Parflow3_7 and with Oasis3-MCT"
	["1.4.0MCT"]="4.0.0 old clm3_5 and Parflow but new icon-lem with Oasis3-MCT"
	["1.4.1MCT"]="4.0.0 old clm3_5 but new icon-lem and Parflow3_2 with Oasis3-MCT"
>>>>>>> 3542eacf
)


# The model versions that correspond to a release version
# order: Oasis, CLM , COSMO, Parflow !!!
# Important: this order must be fulfilled. If one of it is not supported, leave a "" at its place.
modelVersion+=(
        ["1.1.0"]="oasis3 clm3_5 cosmo4_21 parflow"
        ["1.1.0MCT"]="oasis3-mct clm3_5 cosmo4_21 parflow"
        ["1.1.0MCTPDAF"]="oasis3-mct clm3_5 cosmo4_21 parflow pdaf1_1"
        ["1.2.0"]="oasis3 clm3_5 cosmo5_1 parflow"
        ["1.2.0MCT"]="oasis3-mct clm3_5 cosmo5_1 parflow"
        ["2.0.5"]="oasis3 clm4_0 cosmo4_21 parflow"
        ["2.0.5MCT"]="oasis3-mct clm4_0 cosmo4_21 parflow"
        ["2.1.0"]="oasis3 clm4_0 cosmo5_1 parflow"
        ["2.1.0MCT"]="oasis3-mct clm4_0 cosmo5_1 parflow"
        ["3.0.0MCT"]="oasis3-mct clm3_5 cosmo4_21 parflow3_2"
        ["3.0.0MCTPDAF"]="oasis3-mct clm3_5 cosmo4_21 parflow3_2 pdaf1_1"
        ["3.0.0"]="oasis3 clm3_5 cosmo4_21 parflow3_2"
        ["3.1.0MCT"]="oasis3-mct clm3_5 cosmo5_1 parflow3_7"
        ["3.1.0"]="oasis3 clm3_5 cosmo5_1 parflow3_2"
        ["1.4.0MCT"]="oasis3-mct clm3_5-icon icon2-1 parflow"
        ["1.4.1MCT"]="oasis3-mct clm3_5-icon icon2-1 parflow3_2"
	["1.5.0MCT"]="oasis3-mct clm3_5-icon icon2-622 parflow3_2"
	["1.6.0MCT"]="oasis3-mct4 clm3_5-icon icon2-622 parflow3_2"
        ["4.1.0MCT"]="oasis3-mct clm3_5-icon icon2-1 parflow3_2"
)

# list of model combinations that are available for a version. (first is default) 
# usecase: if a platform does not support a model component, create a new version
# with that model limitation/combination and make it available only for this platform 
# IMPORTANT: add a leading and trailing " "(space)
combinations+=(
        ["1.2.0"]=" clm-cos-pfl clm cos pfl clm-cos clm-pfl "
        ["1.2.0MCT"]=" clm-cos-pfl clm cos pfl clm-cos clm-pfl "
        ["1.1.0"]=" clm-cos-pfl clm cos pfl clm-cos clm-pfl "
        ["1.1.0MCT"]=" clm-cos-pfl clm cos pfl clm-cos clm-pfl "
        ["1.1.0MCTPDAF"]=" clm-cos-pfl clm pfl clm-cos clm-pfl "
        ["2.1.0"]=" clm cos pfl clm-cos "
        ["2.1.0MCT"]=" clm cos pfl clm-cos "
        ["2.0.5"]=" clm cos pfl clm-cos "
        ["2.0.5MCT"]=" clm cos pfl clm-cos "
        ["3.0.0MCT"]=" clm-cos-pfl clm cos pfl clm-cos clm-pfl "
        ["3.0.0MCTPDAF"]=" clm-cos-pfl clm pfl clm-cos clm-pfl " 
        ["3.0.0"]=" clm-cos-pfl clm cos pfl clm-cos clm-pfl "
        ["3.1.0MCT"]=" clm-cos-pfl clm cos pfl clm-cos clm-pfl "
        ["3.1.0"]=" clm-cos-pfl clm cos pfl clm-cos clm-pfl "
	["1.4.0MCT"]=" clm-icon-pfl clm icon pfl clm-icon clm-pfl "
	["1.4.1MCT"]=" clm-icon-pfl clm icon pfl clm-icon clm-pfl "
	["1.5.0MCT"]=" clm-icon-pfl clm icon pfl clm-icon clm-pfl "
	["1.6.0MCT"]=" clm-icon-pfl clm icon pfl clm-icon clm-pfl "
        ["4.1.0MCT"]=" clm-icon-pfl clm icon pfl clm-icon clm-pfl "
)

#list of supported testcases for a certain machine.
setups+=(
        ["cordex"]="444x432 (12km res) atmosphere 436x424 (12km res) land domain of Europe and northern Afrika"
	["nrw"]="150x150 (1km res) atmosphere 300x300 (0.5km res) land domain of North-Rhine-Westphalia"
	["ideal300150"]="idealized domain with gridsize scaled to 150x150 (atmosphere) 300x300 (land)"
	["ideal600300"]="idealized domain with gridsize scaled to 300x300 (atmosphere) 600x600 (land)"
	["ideal1200600"]="idealized domain with gridsize scaled to 600x600 (atmosphere) 1200x1200 (land)"
	["ideal24001200"]="idealized domain with gridsize scaled to 1200x1200 (atmosphere) 2400x2400 (land)"
        ["idealRTD"]="idealized domain 20x20 (atmosphere) 16x16 (land) for land-atmosphere-interaction and DA test"
        ["scalingStudy"]="idealized domain with interchangeable size for scaling study"
        ["multi-scale"]="real data simulation over multiple scale Rur subcatchment simulation"
        ["idealLES"]="idealized LES runs"
        ["rur"]="Reanalysis over Rur"
        ["bonnRadar"]="two moment microphysics"
        ["bonn"]="flood area of interest"
	["icon-ccs"]="icon non-hydrostatic convective boundary layer (Anurag et al. 2015)"
)

# list of setups that are available on a machine. (first is default)
# IMPORTANT: add a leading and trailing " "(space)
setupsAvail+=(
<<<<<<< HEAD
	["JUWELS"]=" nrw ideal300150 ideal600300 ideal1200600 ideal24001200 cordex idealRTD multi-scale rur icon-ccs bonnRadar bonn seabreeze smresponse scalingStudy icon-ccs icon-ccs-s icon-ccs-snwp icon-ccs-nwp icon-cbl-nwp nrw-icon germany "
=======
	["JUWELS"]=" nrw ideal300150 ideal600300 ideal1200600 ideal24001200 cordex idealRTD multi-scale rur icon-ccs bonnRadar bonn seabreeze smresponse scalingStudy "
        ["JUSUF"]=" nrw ideal300150 ideal600300 ideal1200600 ideal24001200 cordex idealRTD multi-scale rur icon-ccs bonnRadar bonn seabreeze smresponse scalingStudy "
>>>>>>> 3542eacf
	["JURECA"]=" nrw ideal300150 ideal600300 ideal1200600 ideal24001200 cordex idealRTD multi-scale rur icon-ccs bonnRadar bonn seabreeze smresponse "
        ["MISTRAL"]=" nrw cordex idealRTD  "
        ["DEEP"]=" nrw cordex idealRTD  "
	["CLUMA2"]=" nrw idealRTD multi-scale idealLES "
	["AGROCLUSTER"]=" nrw "
        ["CCA2"]=" nrw cordex "
	["GENERIC_X86"]=" nrw ideal300150 ideal600300 ideal1200600 ideal24001200 cordex idealRTD multi-scale rur bonnRadar bonn "
)
<|MERGE_RESOLUTION|>--- conflicted
+++ resolved
@@ -28,15 +28,11 @@
         ["JURECA"]=" 1.1.0 1.1.0MCT 1.2.0 1.2.0MCT 2.1.0 2.1.0MCT 2.0.5 2.0.5MCT 3.0.0 3.0.0MCT 3.1.0 3.1.0MCT 1.1.0MCTPDAF \
                      1.4.0MCT 1.4.1MCT 3.0.0MCTPDAF 4.1.0MCT "
         ["JUWELS"]=" 1.1.0 1.1.0MCT 1.2.0 1.2.0MCT 2.1.0 2.1.0MCT 2.0.5 2.0.5MCT 3.0.0 3.0.0MCT 3.1.0 3.1.0MCT 1.1.0MCTPDAF 
-<<<<<<< HEAD
                      1.4.0MCT 1.4.1MCT 1.5.0MCT 1.6.0MCT 3.0.0MCTPDAF 4.1.0MCT "
-=======
-                     1.4.0MCT 1.4.1MCT 3.0.0MCTPDAF "
         ["DEEP"]=" 1.1.0 1.1.0MCT 1.2.0 1.2.0MCT 2.1.0 2.1.0MCT 2.0.5 2.0.5MCT 3.0.0 3.0.0MCT 3.1.0 3.1.0MCT 1.1.0MCTPDAF 
                      1.4.0MCT 1.4.1MCT 3.0.0MCTPDAF "
         ["JUSUF"]=" 1.1.0 1.1.0MCT 1.2.0 1.2.0MCT 2.1.0 2.1.0MCT 2.0.5 2.0.5MCT 3.0.0 3.0.0MCT 3.1.0 3.1.0MCT 1.1.0MCTPDAF 
                      1.4.0MCT 1.4.1MCT 3.0.0MCTPDAF "
->>>>>>> 3542eacf
         ["MISTRAL"]=" 1.1.0MCT 1.2.0 1.2.0MCT 2.1.0 2.1.0MCT 2.0.5 2.0.5MCT 3.0.0 3.0.0MCT 3.1.0 3.1.0MCT 1.1.0MCTPDAF 4.0.0MCT 4.1.0MCT 3.0.0MCTPDAF "
         ["AGROCLUSTER"]=" 1.1.0 1.1.0MCT 1.2.0 1.2.0MCT 2.1.0 2.1.0MCT 2.0.5 2.0.5MCT 3.0.0 3.0.0MCT 3.1.0 3.1.0MCT 1.1.0MCTPDAF 3.0.0MCTPDAF "
         ["CCA2"]=" 1.1.0 1.1.0MCT 1.2.0 1.2.0MCT 2.1.0 2.1.0MCT 2.0.5 2.0.5MCT 3.0.0 3.0.0MCT 3.1.0 3.1.0MCT "
@@ -59,18 +55,12 @@
         ["3.0.0MCT"]="3.0.0 old models (clm3_4 and cosmo4_32) but new Parflow3_2 and with Oasis3-MCT"
         ["3.0.0MCTPDAF"]="3.0.0 with Oasis3-MCT and PDAF Data Assimilation"
  	["3.1.0"]="3.1.0 old clm3_5 but new cosmo5_1 and Parflow3_2"
-<<<<<<< HEAD
-        ["3.1.0MCT"]="3.1.0 old clm3_5 but new cosmo5_1 and Parflow3_2 and with Oasis3-MCT"
+        ["3.1.0MCT"]="3.1.0 old clm3_5 but new cosmo5_1 and Parflow3_7 and with Oasis3-MCT"
 	["1.4.0MCT"]="1.4.0 old clm3_5 and Parflow but new icon-lem with Oasis3-MCT"
 	["1.4.1MCT"]="1.4.1 old clm3_5 but new icon-lem and Parflow3_2 with Oasis3-MCT"
 	["1.5.0MCT"]="1.5.0 old clm3_5 but new icon version 2.622 and Parflow3_2 with Oasis3-MCT"
 	["1.6.0MCT"]="1.6.0 old clm3_5 but new icon version 2.622 and Parflow3_2 with Oasis3-MCT v4.0"
         ["4.1.0MCT"]="4.1.0 clm3_5-icon icon-lem Parflow3_2 Oasis3-MCT"
-=======
-        ["3.1.0MCT"]="3.1.0 old clm3_5 but new cosmo5_1 and Parflow3_7 and with Oasis3-MCT"
-	["1.4.0MCT"]="4.0.0 old clm3_5 and Parflow but new icon-lem with Oasis3-MCT"
-	["1.4.1MCT"]="4.0.0 old clm3_5 but new icon-lem and Parflow3_2 with Oasis3-MCT"
->>>>>>> 3542eacf
 )
 
 
@@ -146,12 +136,8 @@
 # list of setups that are available on a machine. (first is default)
 # IMPORTANT: add a leading and trailing " "(space)
 setupsAvail+=(
-<<<<<<< HEAD
-	["JUWELS"]=" nrw ideal300150 ideal600300 ideal1200600 ideal24001200 cordex idealRTD multi-scale rur icon-ccs bonnRadar bonn seabreeze smresponse scalingStudy icon-ccs icon-ccs-s icon-ccs-snwp icon-ccs-nwp icon-cbl-nwp nrw-icon germany "
-=======
-	["JUWELS"]=" nrw ideal300150 ideal600300 ideal1200600 ideal24001200 cordex idealRTD multi-scale rur icon-ccs bonnRadar bonn seabreeze smresponse scalingStudy "
+	["JUWELS"]=" nrw ideal300150 ideal600300 ideal1200600 ideal24001200 cordex idealRTD multi-scale rur icon-ccs bonnRadar bonn seabreeze smresponse scalingStudy icon-ccs icon-cbl-nwp nrw-icon germany "
         ["JUSUF"]=" nrw ideal300150 ideal600300 ideal1200600 ideal24001200 cordex idealRTD multi-scale rur icon-ccs bonnRadar bonn seabreeze smresponse scalingStudy "
->>>>>>> 3542eacf
 	["JURECA"]=" nrw ideal300150 ideal600300 ideal1200600 ideal24001200 cordex idealRTD multi-scale rur icon-ccs bonnRadar bonn seabreeze smresponse "
         ["MISTRAL"]=" nrw cordex idealRTD  "
         ["DEEP"]=" nrw cordex idealRTD  "
