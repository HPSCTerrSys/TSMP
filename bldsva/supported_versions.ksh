--- conflicted
+++ resolved
@@ -26,17 +26,11 @@
 # IMPORTANT: add a leading and trailing " "(space)
 availability+=(
         ["JURECA"]=" 1.1.0 1.1.0MCT 1.2.0 1.2.0MCT 2.1.0 2.1.0MCT 2.0.5 2.0.5MCT 3.0.0 3.0.0MCT 3.1.0 3.1.0MCT 1.1.0MCTPDAF \
-<<<<<<< HEAD
-                     1.4.0MCT 1.4.1MCT 3.0.0MCTPDAF 5.0.0 5.0.0MCT "
+                     1.4.0MCT 1.4.1MCT 3.0.0MCTPDAF 4.1.0MCT 5.0.0 5.0.0MCT "
         ["JUWELS"]=" 1.1.0 1.1.0MCT 1.2.0 1.2.0MCT 2.1.0 2.1.0MCT 2.0.5 2.0.5MCT 3.0.0 3.0.0MCT 3.1.0 3.1.0MCT 1.1.0MCTPDAF 
-                     1.4.0MCT 1.4.1MCT 3.0.0MCTPDAF 5.0.0 5.0.0MCT "
-=======
-                     1.4.0MCT 1.4.1MCT 3.0.0MCTPDAF 4.1.0MCT "
-        ["JUWELS"]=" 1.1.0 1.1.0MCT 1.2.0 1.2.0MCT 2.1.0 2.1.0MCT 2.0.5 2.0.5MCT 3.0.0 3.0.0MCT 3.1.0 3.1.0MCT 1.1.0MCTPDAF 
-                     1.4.0MCT 1.4.1MCT 1.5.0MCT 1.6.0MCT 3.0.0MCTPDAF 4.1.0MCT "
+                     1.4.0MCT 1.4.1MCT 1.5.0MCT 1.6.0MCT 3.0.0MCTPDAF 4.1.0MCT 5.0.0 5.0.0MCT "
         ["DEEP"]=" 1.1.0 1.1.0MCT 1.2.0 1.2.0MCT 2.1.0 2.1.0MCT 2.0.5 2.0.5MCT 3.0.0 3.0.0MCT 3.1.0 3.1.0MCT 1.1.0MCTPDAF 
                      1.4.0MCT 1.4.1MCT 3.0.0MCTPDAF "
->>>>>>> c0b6ec17
         ["JUSUF"]=" 1.1.0 1.1.0MCT 1.2.0 1.2.0MCT 2.1.0 2.1.0MCT 2.0.5 2.0.5MCT 3.0.0 3.0.0MCT 3.1.0 3.1.0MCT 1.1.0MCTPDAF 
                      1.4.0MCT 1.4.1MCT 3.0.0MCTPDAF 5.0.0 5.0.0MCT "
         ["MISTRAL"]=" 1.1.0MCT 1.2.0 1.2.0MCT 2.1.0 2.1.0MCT 2.0.5 2.0.5MCT 3.0.0 3.0.0MCT 3.1.0 3.1.0MCT 1.1.0MCTPDAF 4.0.0MCT 4.1.0MCT 3.0.0MCTPDAF "
@@ -61,20 +55,14 @@
         ["3.0.0MCT"]="3.0.0 old models (clm3_5 and cosmo4_32) but new Parflow3_2 and with Oasis3-MCT"
         ["3.0.0MCTPDAF"]="3.0.0 with Oasis3-MCT and PDAF Data Assimilation"
  	["3.1.0"]="3.1.0 old clm3_5 but new cosmo5_1 and Parflow3_2"
-<<<<<<< HEAD
-        ["3.1.0MCT"]="3.1.0 old clm3_5 but new cosmo5_1 and Parflow3_7 and with Oasis3-MCT"
-	["1.4.0MCT"]="4.0.0 old clm3_5 and Parflow but new icon-lem with Oasis3-MCT"
-	["1.4.1MCT"]="4.0.0 old clm3_5 but new icon-lem and Parflow3_2 with Oasis3-MCT"
-        ["5.0.0"]="eCLM without modifications"
-        ["5.0.0MCT"]="eCLM with Oasis3-MCT"
-=======
         ["3.1.0MCT"]="3.1.0 old clm3_5 but new cosmo5_1 and Parflow3_9 and with Oasis3-MCT"
 	["1.4.0MCT"]="1.4.0 old clm3_5 and Parflow but new icon-lem with Oasis3-MCT"
 	["1.4.1MCT"]="1.4.1 old clm3_5 but new icon-lem and Parflow3_2 with Oasis3-MCT"
 	["1.5.0MCT"]="1.5.0 old clm3_5 but new icon version 2.622 and Parflow3_2 with Oasis3-MCT"
 	["1.6.0MCT"]="1.6.0 old clm3_5 but new icon version 2.622 and Parflow3_2 with Oasis3-MCT v4.0"
         ["4.1.0MCT"]="4.1.0 clm3_5-icon icon-lem Parflow3_2 Oasis3-MCT"
->>>>>>> c0b6ec17
+        ["5.0.0"]="Standalone eCLM"
+        ["5.0.0MCT"]="eCLM with Oasis3-MCT"
 )
 
 
@@ -96,18 +84,13 @@
         ["3.0.0"]="oasis3 clm3_5 cosmo4_21 parflow3_2"
         ["3.1.0MCT"]="oasis3-mct clm3_5 cosmo5_1 parflow3_9"
         ["3.1.0"]="oasis3 clm3_5 cosmo5_1 parflow3_2"
-<<<<<<< HEAD
-	["1.4.0MCT"]="oasis3-mct clm3_5-icon icon-lem parflow"
-	["1.4.1MCT"]="oasis3-mct clm3_5-icon icon-lem parflow3_2"
-        ["5.0.0"]="mct eclm"
-        ["5.0.0MCT"]="oasis3-mct eclm"
-=======
         ["1.4.0MCT"]="oasis3-mct clm3_5-icon icon2-1 parflow"
         ["1.4.1MCT"]="oasis3-mct clm3_5-icon icon2-1 parflow3_2"
 	["1.5.0MCT"]="oasis3-mct clm3_5-icon icon2-622 parflow3_2"
 	["1.6.0MCT"]="oasis3-mct4 clm3_5-icon icon2-622 parflow3_2"
         ["4.1.0MCT"]="oasis3-mct clm3_5-icon icon2-1 parflow3_2"
->>>>>>> c0b6ec17
+        ["5.0.0"]="mct eclm"
+        ["5.0.0MCT"]="oasis3-mct eclm"
 )
 
 # list of model combinations that are available for a version. (first is default) 
@@ -131,14 +114,11 @@
         ["3.1.0"]=" clm-cos-pfl clm cos pfl clm-cos clm-pfl "
 	["1.4.0MCT"]=" clm-icon-pfl clm icon pfl clm-icon clm-pfl "
 	["1.4.1MCT"]=" clm-icon-pfl clm icon pfl clm-icon clm-pfl "
-<<<<<<< HEAD
-        ["5.0.0"]=" clm "
-        ["5.0.0MCT"]=" clm "
-=======
 	["1.5.0MCT"]=" clm-icon-pfl clm icon pfl clm-icon clm-pfl "
 	["1.6.0MCT"]=" clm-icon-pfl clm icon pfl clm-icon clm-pfl "
         ["4.1.0MCT"]=" clm-icon-pfl clm icon pfl clm-icon clm-pfl "
->>>>>>> c0b6ec17
+        ["5.0.0"]=" clm "
+        ["5.0.0MCT"]=" clm "
 )
 
 #list of supported testcases for a certain machine.
@@ -163,11 +143,7 @@
 # list of setups that are available on a machine. (first is default)
 # IMPORTANT: add a leading and trailing " "(space)
 setupsAvail+=(
-<<<<<<< HEAD
-	["JUWELS"]=" nrw ideal300150 ideal600300 ideal1200600 ideal24001200 cordex idealRTD multi-scale rur icon-ccs bonnRadar bonn seabreeze smresponse scalingStudy wtb1pt "
-=======
-	["JUWELS"]=" nrw ideal300150 ideal600300 ideal1200600 ideal24001200 cordex idealRTD multi-scale rur icon-ccs bonnRadar bonn seabreeze smresponse scalingStudy icon-ccs icon-cbl-nwp nrw-icon germany "
->>>>>>> c0b6ec17
+	["JUWELS"]=" nrw ideal300150 ideal600300 ideal1200600 ideal24001200 cordex idealRTD multi-scale rur icon-ccs bonnRadar bonn seabreeze smresponse scalingStudy icon-ccs icon-cbl-nwp nrw-icon germany wtb1pt "
         ["JUSUF"]=" nrw ideal300150 ideal600300 ideal1200600 ideal24001200 cordex idealRTD multi-scale rur icon-ccs bonnRadar bonn seabreeze smresponse scalingStudy "
 	["JURECA"]=" nrw ideal300150 ideal600300 ideal1200600 ideal24001200 cordex idealRTD multi-scale rur icon-ccs bonnRadar bonn seabreeze smresponse "
         ["MISTRAL"]=" nrw cordex idealRTD  "
