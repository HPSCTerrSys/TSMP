#! /bin/ksh


# Please edit this lists if you add new versions/platforms to the script
# The keys must not exceed 20 characters !!! 
typeset -A platforms
typeset -A availability
typeset -A versions
typeset -A combinations
typeset -A modelVersion

# list of platforms with descriptions
platforms+=(
        ["CLUMA2"]="MIUB (Uni Bonn) - general purpose Linux Cluster"
        ["AGROCLUSTER"]="IBG3 (FZ-Juelich) - general purpose Linux Cluster"
        ["CCA2"]="ECMWF (Reading, UK) - general purpose Linux Cluster"
        ["JURECA"]="JSC (FZ-Juelich) - general purpose Linux Cluster"
        ["GENERIC_X86"]="Generic Linux x86 machine"
        ["JUWELS"]="JSC (FZ-Juelich) - general purpose Linux Cluster"
)

# list of available versions for a platform
# IMPORTANT: add a leading and trailing " "(space)
availability+=(
<<<<<<< HEAD
        ["JURECA"]=" 1.1.0 1.1.0MCT 1.2.0 1.2.0MCT 2.1.0 2.1.0MCT 2.0.5 2.0.5MCT 3.0.0 3.0.0MCT 3.1.0 3.1.0MCT 1.1.0MCTPDAF 3.0.0MCTPDAF "
        ["JUWELS"]=" 1.1.0 1.1.0MCT 1.2.0 1.2.0MCT 2.1.0 2.1.0MCT 2.0.5 2.0.5MCT 3.0.0 3.0.0MCT 3.1.0 3.1.0MCT 1.1.0MCTPDAF 3.0.0MCTPDAF "
        ["JUQUEEN"]=" 1.1.0 1.1.0MCT 1.2.0 1.2.0MCT 2.1.0 2.1.0MCT 2.0.5 2.0.5MCT 3.0.0 3.0.0MCT 3.1.0 3.1.0MCT 1.1.0MCTPDAF 3.0.0MCTPDAF "
        ["AGROCLUSTER"]=" 1.1.0 1.1.0MCT 1.2.0 1.2.0MCT 2.1.0 2.1.0MCT 2.0.5 2.0.5MCT 3.0.0 3.0.0MCT 3.1.0 3.1.0MCT 1.1.0MCTPDAF 3.0.0MCTPDAF "
=======
        ["JURECA"]=" 1.1.0 1.1.0MCT 1.2.0 1.2.0MCT 2.1.0 2.1.0MCT 2.0.5 2.0.5MCT 3.0.0 3.0.0MCT 3.1.0 3.1.0MCT 1.1.0MCTPDAF 4.0.0MCT 4.1.0MCT "
        ["JUWELS"]=" 1.1.0 1.1.0MCT 1.2.0 1.2.0MCT 2.1.0 2.1.0MCT 2.0.5 2.0.5MCT 3.0.0 3.0.0MCT 3.1.0 3.1.0MCT 1.1.0MCTPDAF 4.0.0MCT 4.1.0MCT "
        ["AGROCLUSTER"]=" 1.1.0 1.1.0MCT 1.2.0 1.2.0MCT 2.1.0 2.1.0MCT 2.0.5 2.0.5MCT 3.0.0 3.0.0MCT 3.1.0 3.1.0MCT 1.1.0MCTPDAF "
>>>>>>> 5a5a8194
        ["CCA2"]=" 1.1.0 1.1.0MCT 1.2.0 1.2.0MCT 2.1.0 2.1.0MCT 2.0.5 2.0.5MCT 3.0.0 3.0.0MCT 3.1.0 3.1.0MCT "
        ["CLUMA2"]=" 1.1.0 1.1.0MCT 1.2.0 1.2.0MCT 2.1.0 2.1.0MCT 2.0.5 2.0.5MCT 3.0.0 3.0.0MCT 3.1.0 3.1.0MCT "
        ["GENERIC_X86"]=" 1.1.0 1.1.0MCT 1.2.0 1.2.0MCT 2.1.0 2.1.0MCT 2.0.5 2.0.5MCT 3.0.0 3.0.0MCT 3.1.0 3.1.0MCT 1.1.0MCTPDAF 3.0.0MCTPDAF "
)

# list of versions with descriptions
versions+=(
        ["1.2.0"]="1.2.0 (Cosmo5.1) without modifications"
        ["1.2.0MCT"]="1.2.0 (Cosmo5.1) with Oasis3-MCT"
        ["1.1.0"]="1.1.0 without modifications"
        ["1.1.0MCT"]="1.1.0 with Oasis3-MCT"
        ["1.1.0MCTPDAF"]="1.1.0 with Oasis3-MCT and PDAF Data Assimilation"
        ["2.1.0"]="2.1.0 (Cosmo5.1 & CESM) without modifications"
        ["2.1.0MCT"]="2.1.0 (Cosmo5.1 & CESM) with Oasis3-MCT"
        ["2.0.5"]="2.0.5 (Cosmo4.21 & CESM) without modifications"
        ["2.0.5MCT"]="2.0.5 (Cosmo4.21 & CESM) with Oasis3-MCT"
        ["3.0.0MCT"]="3.0.0 old models (clm3_4 and cosmo4_32) but new Parflow3_2 and with Oasis3-MCT"
        ["3.0.0MCTPDAF"]="3.0.0 with Oasis3-MCT and PDAF Data Assimilation"
        ["3.1.0MCT"]="3.1.0 old clm3_5 but new cosmo5_1 and Parflow3_2 and with Oasis3-MCT"
        ["3.0.0"]="3.0.0 old models (clm3_4 and cosmo4_32) but new Parflow3_2"
 	["3.1.0"]="3.1.0 old clm3_5 but new cosmo5_1 and Parflow3_2"
	["4.0.0MCT"]="4.0.0 clm3_5-icon icon-lem Parflow3_2 Oasis3-MCT"
	["4.1.0MCT"]="4.1.0 clm3_5-icon icon-lem Parflow3_2 Oasis3-MCT"
)


# The model versions that correspond to a release version
# order: Oasis, CLM , COSMO, Parflow !!!
# Important: this order must be fulfilled. If one of it is not supported, leave a "" at its place.
modelVersion+=(
        ["1.2.0"]="oasis3 clm3_5 cosmo5_1 parflow"
        ["1.2.0MCT"]="oasis3-mct clm3_5 cosmo5_1 parflow"
        ["1.1.0"]="oasis3 clm3_5 cosmo4_21 parflow"
        ["1.1.0MCT"]="oasis3-mct clm3_5 cosmo4_21 parflow"
        ["1.1.0MCTPDAF"]="oasis3-mct clm3_5 cosmo4_21 parflow pdaf1_1"
        ["2.1.0"]="oasis3 clm4_0 cosmo5_1 parflow"
        ["2.1.0MCT"]="oasis3-mct clm4_0 cosmo5_1 parflow"
        ["2.0.5"]="oasis3 clm4_0 cosmo4_21 parflow"
        ["2.0.5MCT"]="oasis3-mct clm4_0 cosmo4_21 parflow"
        ["3.0.0MCT"]="oasis3-mct clm3_5 cosmo4_21 parflow3_2"
        ["3.0.0MCTPDAF"]="oasis3-mct clm3_5 cosmo4_21 parflow3_2 pdaf1_1"
        ["3.0.0"]="oasis3 clm3_5 cosmo4_21 parflow3_2"
        ["3.1.0MCT"]="oasis3-mct clm3_5 cosmo5_1 parflow3_2"
        ["3.1.0"]="oasis3 clm3_5 cosmo5_1 parflow3_2"
	["4.0.0MCT"]="oasis3-mct clm3_5-icon icon-lem parflow"
	["4.1.0MCT"]="oasis3-mct clm3_5-icon icon-lem parflow3_2"
)

# list of model combinations that are available for a version. (first is default) 
# usecase: if a platform does not support a model component, create a new version
# with that model limitation/combination and make it available only for this platform 
# IMPORTANT: add a leading and trailing " "(space)
combinations+=(
        ["1.2.0"]=" clm-cos-pfl clm cos pfl clm-cos clm-pfl "
        ["1.2.0MCT"]=" clm-cos-pfl clm cos pfl clm-cos clm-pfl "
        ["1.1.0"]=" clm-cos-pfl clm cos pfl clm-cos clm-pfl "
        ["1.1.0MCT"]=" clm-cos-pfl clm cos pfl clm-cos clm-pfl "
        ["1.1.0MCTPDAF"]=" clm-cos-pfl clm pfl clm-cos clm-pfl "
        ["2.1.0"]=" clm cos pfl clm-cos "
        ["2.1.0MCT"]=" clm cos pfl clm-cos "
        ["2.0.5"]=" clm cos pfl clm-cos "
        ["2.0.5MCT"]=" clm cos pfl clm-cos "
        ["3.0.0MCT"]=" clm-cos-pfl clm cos pfl clm-cos clm-pfl "
        ["3.0.0MCTPDAF"]=" clm-cos-pfl clm pfl clm-cos clm-pfl " 
        ["3.0.0"]=" clm-cos-pfl clm cos pfl clm-cos clm-pfl "
        ["3.1.0MCT"]=" clm-cos-pfl clm cos pfl clm-cos clm-pfl "
        ["3.1.0"]=" clm-cos-pfl clm cos pfl clm-cos clm-pfl "
	["4.0.0MCT"]=" clm-icon-pfl clm icon pfl clm-icon clm-pfl "
	["4.1.0MCT"]=" clm-icon-pfl clm icon pfl clm-icon clm-pfl "
)

#list of supported testcases for a certain machine.
setups+=(
        ["cordex"]="444x432 (12km res) atmosphere 436x424 (12km res) land domain of Europe and northern Afrika"
	["nrw"]="150x150 (1km res) atmosphere 300x300 (0.5km res) land domain of North-Rhine-Westphalia"
	["ideal300150"]="idealized domain with gridsize scaled to 150x150 (atmosphere) 300x300 (land)"
	["ideal600300"]="idealized domain with gridsize scaled to 300x300 (atmosphere) 600x600 (land)"
	["ideal1200600"]="idealized domain with gridsize scaled to 600x600 (atmosphere) 1200x1200 (land)"
	["ideal24001200"]="idealized domain with gridsize scaled to 1200x1200 (atmosphere) 2400x2400 (land)"
        ["idealRTD"]="idealized domain 20x20 (atmosphere) 16x16 (land) for land-atmosphere-interaction and DA test"
        ["scalingStudy"]="idealized domain with interchangeable size for scaling study"
        ["multi-scale"]="real data simulation over multiple scale Rur subcatchment simulation"
        ["idealLES"]="idealized LES runs"
        ["rur"]="Reanalysis over Rur"
        ["bonnRadar"]="two moment microphysics"
        ["bonn"]="flood area of interest"
	["icon-ccs"]="icon non-hydrostatic convective boundary layer (Anurag et al. 2015)"
)

# list of setups that are available on a machine. (first is default)
# IMPORTANT: add a leading and trailing " "(space)
setupsAvail+=(
	["JUWELS"]=" nrw ideal300150 ideal600300 ideal1200600 ideal24001200 cordex idealRTD multi-scale rur icon-ccs bonnRadar bonn seabreeze smresponse scalingStudy "
	["JURECA"]=" nrw ideal300150 ideal600300 ideal1200600 ideal24001200 cordex idealRTD multi-scale rur icon-ccs bonnRadar bonn seabreeze smresponse "
	["CLUMA2"]=" nrw idealRTD multi-scale idealLES "
	["AGROCLUSTER"]=" nrw "
        ["CCA2"]=" nrw cordex "
	["GENERIC_X86"]=" nrw ideal300150 ideal600300 ideal1200600 ideal24001200 cordex idealRTD multi-scale rur bonnRadar bonn "
)
<|MERGE_RESOLUTION|>--- conflicted
+++ resolved
@@ -22,16 +22,9 @@
 # list of available versions for a platform
 # IMPORTANT: add a leading and trailing " "(space)
 availability+=(
-<<<<<<< HEAD
-        ["JURECA"]=" 1.1.0 1.1.0MCT 1.2.0 1.2.0MCT 2.1.0 2.1.0MCT 2.0.5 2.0.5MCT 3.0.0 3.0.0MCT 3.1.0 3.1.0MCT 1.1.0MCTPDAF 3.0.0MCTPDAF "
-        ["JUWELS"]=" 1.1.0 1.1.0MCT 1.2.0 1.2.0MCT 2.1.0 2.1.0MCT 2.0.5 2.0.5MCT 3.0.0 3.0.0MCT 3.1.0 3.1.0MCT 1.1.0MCTPDAF 3.0.0MCTPDAF "
-        ["JUQUEEN"]=" 1.1.0 1.1.0MCT 1.2.0 1.2.0MCT 2.1.0 2.1.0MCT 2.0.5 2.0.5MCT 3.0.0 3.0.0MCT 3.1.0 3.1.0MCT 1.1.0MCTPDAF 3.0.0MCTPDAF "
+        ["JURECA"]=" 1.1.0 1.1.0MCT 1.2.0 1.2.0MCT 2.1.0 2.1.0MCT 2.0.5 2.0.5MCT 3.0.0 3.0.0MCT 3.1.0 3.1.0MCT 1.1.0MCTPDAF 4.0.0MCT 4.1.0MCT 3.0.0MCTPDAF "
+        ["JUWELS"]=" 1.1.0 1.1.0MCT 1.2.0 1.2.0MCT 2.1.0 2.1.0MCT 2.0.5 2.0.5MCT 3.0.0 3.0.0MCT 3.1.0 3.1.0MCT 1.1.0MCTPDAF 4.0.0MCT 4.1.0MCT 3.0.0MCTPDAF "
         ["AGROCLUSTER"]=" 1.1.0 1.1.0MCT 1.2.0 1.2.0MCT 2.1.0 2.1.0MCT 2.0.5 2.0.5MCT 3.0.0 3.0.0MCT 3.1.0 3.1.0MCT 1.1.0MCTPDAF 3.0.0MCTPDAF "
-=======
-        ["JURECA"]=" 1.1.0 1.1.0MCT 1.2.0 1.2.0MCT 2.1.0 2.1.0MCT 2.0.5 2.0.5MCT 3.0.0 3.0.0MCT 3.1.0 3.1.0MCT 1.1.0MCTPDAF 4.0.0MCT 4.1.0MCT "
-        ["JUWELS"]=" 1.1.0 1.1.0MCT 1.2.0 1.2.0MCT 2.1.0 2.1.0MCT 2.0.5 2.0.5MCT 3.0.0 3.0.0MCT 3.1.0 3.1.0MCT 1.1.0MCTPDAF 4.0.0MCT 4.1.0MCT "
-        ["AGROCLUSTER"]=" 1.1.0 1.1.0MCT 1.2.0 1.2.0MCT 2.1.0 2.1.0MCT 2.0.5 2.0.5MCT 3.0.0 3.0.0MCT 3.1.0 3.1.0MCT 1.1.0MCTPDAF "
->>>>>>> 5a5a8194
         ["CCA2"]=" 1.1.0 1.1.0MCT 1.2.0 1.2.0MCT 2.1.0 2.1.0MCT 2.0.5 2.0.5MCT 3.0.0 3.0.0MCT 3.1.0 3.1.0MCT "
         ["CLUMA2"]=" 1.1.0 1.1.0MCT 1.2.0 1.2.0MCT 2.1.0 2.1.0MCT 2.0.5 2.0.5MCT 3.0.0 3.0.0MCT 3.1.0 3.1.0MCT "
         ["GENERIC_X86"]=" 1.1.0 1.1.0MCT 1.2.0 1.2.0MCT 2.1.0 2.1.0MCT 2.0.5 2.0.5MCT 3.0.0 3.0.0MCT 3.1.0 3.1.0MCT 1.1.0MCTPDAF 3.0.0MCTPDAF "
