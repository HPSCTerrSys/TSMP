#include <misc.h>
#include <preproc.h>

!-----------------------------------------------------------------------
!BOP
!
! !ROUTINE: iniTimeConst
!
! !INTERFACE:
subroutine iniTimeConst
!
! !DESCRIPTION:
! Initialize time invariant clm variables
! 1) removed references to shallow lake - since it is not used
! 2) ***Make c%z, c%zi and c%dz allocatable depending on if you
!    have lake or soil
! 3) rootfr only initialized for soil points
!
! !USES:
  use shr_kind_mod, only : r8 => shr_kind_r8
  use nanMod
  use clmtype
  use decompMod   , only : get_proc_bounds, get_proc_global
  use decompMod   , only : gsMap_lnd_gdc2glo, perm_lnd_gdc2glo
  use clm_atmlnd  , only : clm_a2l
  use clm_varpar  , only : nlevsoi, nlevlak, lsmlon, lsmlat, numpft, numrad
  use clm_varcon  , only : istice, istdlak, istwet, isturb, &
                           zlak, dzlak, zsoi, dzsoi, zisoi, spval, &
                           albsat, albdry
  use clm_varctl  , only : nsrest, fsurdat,scmlon,scmlat,single_column
  use pftvarcon   , only : ncorn, nwheat, noveg, ntree, roota_par, rootb_par,  &
                           smpso, smpsc, fnitr, &
                           z0mr, displar, dleaf, rhol, rhos, taul, taus, xl, &
                           qe25, vcmx25, mp, c3psn, slatop, dsladlai, leafcn, flnr, woody, &
                           lflitcn, frootcn, livewdcn, deadwdcn, froot_leaf, stem_leaf, croot_stem, &
                           flivewd, fcur, lf_flab, lf_fcel, lf_flig, fr_flab, fr_fcel, fr_flig, &
                           dw_fcel, dw_flig, leaf_long, evergreen, stress_decid, season_decid, &
                           resist, &
                           pftpar , tree   , summergreen, raingreen  , sla     , &
                           lm_sapl, sm_sapl, hm_sapl    , rm_sapl    , latosa  , &
                           allom1 , allom2 , allom3     , reinickerp , wooddens
  use clm_time_manager, only : get_step_size
  use abortutils  , only : endrun
  use fileutils   , only : getfil
  use ndepFileMod , only : ndeprd
  use pftvarcon   , only : pftconrd
  use ncdio
  use spmdMod
!
! !ARGUMENTS:
  implicit none
!
! !CALLED FROM:
! subroutine initialize in module initializeMod.
!
! !REVISION HISTORY:
! Created by Gordon Bonan.
! Updated to clm2.1 data structrues by Mariana Vertenstein
! 4/26/05, Peter Thornton: Eliminated exponential decrease in saturated hydraulic
!   conductivity (hksat) with depth. 
!
! !LOCAL VARIABLES:
!
! local pointers to implicit in arguments
!
  integer , pointer :: ivt(:)             !  vegetation type index
  integer , pointer :: pcolumn(:)         ! column index of corresponding pft
  integer , pointer :: pgridcell(:)       ! gridcell index of corresponding pft
  integer , pointer :: clandunit(:)       ! landunit index of column
  integer , pointer :: cgridcell(:)       ! gridcell index of column
  integer , pointer :: ltype(:)           ! landunit type index
!
! local pointers to implicit out arguments
!
  real(r8), pointer :: z(:,:)             ! layer depth (m)
  real(r8), pointer :: zi(:,:)            ! interface level below a "z" level (m)
  real(r8), pointer :: dz(:,:)            ! layer thickness depth (m)
  real(r8), pointer :: rootfr(:,:)        ! fraction of roots in each soil layer
  real(r8), pointer :: rresis(:,:)        !root resistance by layer (0-1)  (nlevsoi)	
  real(r8), pointer :: dewmx(:)           ! maximum allowed dew [mm]
  real(r8), pointer :: bsw(:,:)           ! Clapp and Hornberger "b" (nlevsoi)  
  real(r8), pointer :: bsw2(:,:)          ! Clapp and Hornberger "b" for CN code
  real(r8), pointer :: psisat(:,:)        ! soil water potential at saturation for CN code (MPa)
  real(r8), pointer :: vwcsat(:,:)        ! volumetric water content at saturation for CN code (m3/m3)
  real(r8), pointer :: watsat(:,:)        ! volumetric soil water at saturation (porosity) (nlevsoi) 
  real(r8), pointer :: watdry(:,:)        ! btran parameter for btran=0
  real(r8), pointer :: watopt(:,:)        ! btran parameter for btran = 1
  real(r8), pointer :: hksat(:,:)         ! hydraulic conductivity at saturation (mm H2O /s) (nlevsoi) 
  real(r8), pointer :: sucsat(:,:)        ! minimum soil suction (mm) (nlevsoi) 
  real(r8), pointer :: csol(:,:)          ! heat capacity, soil solids (J/m**3/Kelvin) (nlevsoi) 
  real(r8), pointer :: tkmg(:,:)          ! thermal conductivity, soil minerals  [W/m-K] (new) (nlevsoi) 
  real(r8), pointer :: tkdry(:,:)         ! thermal conductivity, dry soil (W/m/Kelvin) (nlevsoi) 
  real(r8), pointer :: tksatu(:,:)        ! thermal conductivity, saturated soil [W/m-K] (new) (nlevsoi) 
  real(r8), pointer :: wtfact(:)          ! maximum saturated fraction for a gridcell
  real(r8), pointer :: smpmin(:)          ! restriction for min of soil potential (mm) (new)
  real(r8), pointer :: hkdepth(:)         ! decay factor (m)
  integer , pointer :: isoicol(:)         ! soil color class
  real(r8), pointer :: gwc_thr(:)         ! threshold soil moisture based on clay content
  real(r8), pointer :: mss_frc_cly_vld(:) ! [frc] Mass fraction clay limited to 0.20
  real(r8), pointer :: forc_ndep(:)       ! nitrogen deposition rate (gN/m2/s)
#if (defined CASA)
  real(r8), pointer :: sandfrac(:)
  real(r8), pointer :: clayfrac(:)
#endif
<<<<<<< HEAD
=======
!!>>TSMP-PDAF addition beginning
  !kuw: texture variables
  real(r8), pointer :: psand(:,:)          ! percentage sand 
  real(r8), pointer :: pclay(:,:)          ! percentage clay 
  !kuw: end
!!<<TSMP-PDAF addition end
>>>>>>> 53b5ac0d
!
!EOP
!
! !OTHER LOCAL VARIABLES:
  integer  :: ncid             ! netCDF file id 
  integer  :: n,i,j,ib,lev,bottom      ! indices
  integer  :: g,l,c,p          ! indices
  integer  :: m                ! vegetation type index
  real(r8) :: bd               ! bulk density of dry soil material [kg/m^3]
  real(r8) :: tkm              ! mineral conductivity
  real(r8) :: xksat            ! maximum hydraulic conductivity of soil [mm/s]
  real(r8) :: scalez = 0.025_r8   ! Soil layer thickness discretization (m)
  real(r8) :: clay,sand        ! temporaries
  real(r8) :: slope,intercept        ! temporary, for rooting distribution
  integer  :: begp, endp       ! per-proc beginning and ending pft indices
  integer  :: begc, endc       ! per-proc beginning and ending column indices
  integer  :: begl, endl       ! per-proc beginning and ending landunit indices
  integer  :: begg, endg       ! per-proc gridcell ending gridcell indices
  integer  :: numg             ! total number of gridcells across all processors
  integer  :: numl             ! total number of landunits across all processors
  integer  :: numc             ! total number of columns across all processors
  integer  :: nump             ! total number of pfts across all processors
  real(r8),pointer :: arrayl(:)   ! generic global array
  integer ,pointer :: irrayg(:)   ! generic global array
  integer ,pointer :: soic2d(:)   ! read in - soil color
  real(r8),pointer :: sand3d(:,:) ! read in - soil texture: percent sand
  real(r8),pointer :: clay3d(:,:) ! read in - soil texture: percent clay
  real(r8),pointer :: watsat3d(:,:) ! read in - porosity
  real(r8),pointer :: ndep(:)     ! read in - annual nitrogen deposition rate (gN/m2/yr)
  real(r8),pointer :: gti(:)      ! read in - fmax
  integer  :: start(3),count(3)   ! netcdf start/count arrays
  integer  :: dimid,varid      ! netCDF id's
  integer  :: ret, time_index
  real(r8) :: nlevsoidata(nlevsoi)
  integer  :: ier                                ! error status
  character(len=256) :: locfn                    ! local filename
  character(len= 32) :: subname = 'iniTimeConst' ! subroutine name
  integer :: mxsoil_color                        ! maximum number of soil color classes

  integer :: closelatidx,closelonidx
  real(r8):: closelat,closelon

!------------------------------------------------------------------------

  if (masterproc) write (6,*) 'Attempting to initialize time invariant variables'

  call get_proc_bounds(begg, endg, begl, endl, begc, endc, begp, endp)
  call get_proc_global(numg, numl, numc, nump)

  allocate(soic2d(begg:endg),ndep(begg:endg), gti(begg:endg))
  allocate(sand3d(begg:endg,nlevsoi),clay3d(begg:endg,nlevsoi))
  allocate(watsat3d(begg:endg,nlevsoi))

  ! Assign local pointers to derived subtypes components (landunit-level)

  ltype           => clm3%g%l%itype

  ! Assign local pointers to derived subtypes components (column-level)

  clandunit       => clm3%g%l%c%landunit
  cgridcell       => clm3%g%l%c%gridcell
  z               => clm3%g%l%c%cps%z
  dz              => clm3%g%l%c%cps%dz
  zi              => clm3%g%l%c%cps%zi
  bsw             => clm3%g%l%c%cps%bsw
  bsw2            => clm3%g%l%c%cps%bsw2
  psisat          => clm3%g%l%c%cps%psisat
  vwcsat          => clm3%g%l%c%cps%vwcsat
  watsat          => clm3%g%l%c%cps%watsat
  watdry          => clm3%g%l%c%cps%watdry  
  watopt          => clm3%g%l%c%cps%watopt  
  hksat           => clm3%g%l%c%cps%hksat
  sucsat          => clm3%g%l%c%cps%sucsat
  tkmg            => clm3%g%l%c%cps%tkmg
  tksatu          => clm3%g%l%c%cps%tksatu
  tkdry           => clm3%g%l%c%cps%tkdry
  csol            => clm3%g%l%c%cps%csol
  smpmin          => clm3%g%l%c%cps%smpmin
  hkdepth         => clm3%g%l%c%cps%hkdepth
  wtfact          => clm3%g%l%c%cps%wtfact
  isoicol         => clm3%g%l%c%cps%isoicol
  gwc_thr         => clm3%g%l%c%cps%gwc_thr
  mss_frc_cly_vld => clm3%g%l%c%cps%mss_frc_cly_vld
  forc_ndep       => clm_a2l%forc_ndep
<<<<<<< HEAD
=======
!!>>TSMP-PDAF addition beginning
  !kuw: texture variables
  psand            => clm3%g%l%c%cps%psand
  pclay            => clm3%g%l%c%cps%pclay
  !kuw end
!!<<TSMP-PDAF addition end
>>>>>>> 53b5ac0d

  ! Assign local pointers to derived subtypes components (pft-level)

  ivt             => clm3%g%l%c%p%itype
  pgridcell       => clm3%g%l%c%p%gridcell
  pcolumn         => clm3%g%l%c%p%column
  dewmx           => clm3%g%l%c%p%pps%dewmx
  rootfr          => clm3%g%l%c%p%pps%rootfr
  rresis          => clm3%g%l%c%p%pps%rresis
#if (defined CASA)
  sandfrac        => clm3%g%l%c%p%pps%sandfrac
  clayfrac        => clm3%g%l%c%p%pps%clayfrac
#endif

!  ! Determine necessary subgrid bounds
!
!  call get_proc_bounds(begg, endg, begl, endl, begc, endc, begp, endp)
!  call get_proc_global(numg, numl, numc, nump)

  ! --------------------------------------------------------------------
  ! Read soil color, sand and clay from surface dataset 
  ! --------------------------------------------------------------------

  if (masterproc) then
     write (6,*) 'Attempting to read soil color, sand and clay boundary data .....'
     call getfil (fsurdat, locfn, 0)
     call check_ret(nf_open(locfn, 0, ncid), subname)

     ! Determine number of soil color classes - if number of soil color classes is not
     ! on input dataset set it to 8

     ier = nf_inq_varid(ncid, 'mxsoil_color', varid)
     if (ier == NF_NOERR) then
        call check_ret(nf_inq_varid(ncid, 'mxsoil_color', varid), subname)
        call check_ret(nf_get_var_int(ncid, varid, mxsoil_color), subname)
     else
        mxsoil_color = 8  
     end if
  endif
  call mpi_bcast( mxsoil_color,        1  , MPI_INTEGER, 0, mpicom, ier )
  count(1) = lsmlon
  count(2) = lsmlat
  if (single_column) then
     call scam_setlatlonidx(ncid,scmlat,scmlon,closelat,closelon,closelatidx,closelonidx)
     start(1) = closelonidx
     start(2) = closelatidx
  else
     start(1) = 1
     start(2) = 1
  end if
  start(3) = 1
  count(3) = 1

  ! Read fmax
  call ncd_iolocal(ncid, 'FMAX', 'read', gti, begg, endg, gsMap_lnd_gdc2glo, perm_lnd_gdc2glo,start(:2),count(:2))

  ! Read in soil color, sand and clay fraction

  call ncd_iolocal(ncid, 'SOIL_COLOR', 'read', soic2d, begg, endg, gsMap_lnd_gdc2glo, perm_lnd_gdc2glo,start(:2),count(:2))

  allocate(arrayl(begg:endg))
  do n = 1,nlevsoi
     start(3) = n
     call ncd_iolocal(ncid,'PCT_SAND','read',arrayl,begg,endg,gsMap_lnd_gdc2glo,perm_lnd_gdc2glo,start,count)
     sand3d(begg:endg,n) = arrayl(begg:endg)
     call ncd_iolocal(ncid,'PCT_CLAY','read',arrayl,begg,endg,gsMap_lnd_gdc2glo,perm_lnd_gdc2glo,start,count)
     clay3d(begg:endg,n) = arrayl(begg:endg)
     call ncd_iolocal(ncid,'WATSAT','read',arrayl,begg,endg,gsMap_lnd_gdc2glo,perm_lnd_gdc2glo,start,count)
     watsat3d(begg:endg,n) = arrayl(begg:endg)  
  enddo
  deallocate(arrayl)

  if (masterproc) then
     call check_ret(nf_close(ncid), subname)
     write (6,*) 'Successfully read fmax, soil color, sand and clay boundary data'
     write (6,*)
  endif
  ! Determine saturated and dry soil albedos for n color classes and 
  ! numrad wavebands (1=vis, 2=nir)

  allocate(albsat(mxsoil_color,numrad), albdry(mxsoil_color,numrad), stat=ier)
  if (ier /= 0) then
     write (6,*)'iniTimeConst: allocation error for albsat, albdry'
     call endrun()
  end if

  if (mxsoil_color == 8) then
     albsat(1:8,1) = (/0.12_r8,0.11_r8,0.10_r8,0.09_r8,0.08_r8,0.07_r8,0.06_r8,0.05_r8/)
     albsat(1:8,2) = (/0.24_r8,0.22_r8,0.20_r8,0.18_r8,0.16_r8,0.14_r8,0.12_r8,0.10_r8/)
     albdry(1:8,1) = (/0.24_r8,0.22_r8,0.20_r8,0.18_r8,0.16_r8,0.14_r8,0.12_r8,0.10_r8/)
     albdry(1:8,2) = (/0.48_r8,0.44_r8,0.40_r8,0.36_r8,0.32_r8,0.28_r8,0.24_r8,0.20_r8/)
  else if (mxsoil_color == 20) then
     albsat(1:20,1) = (/0.25_r8,0.23_r8,0.21_r8,0.20_r8,0.19_r8,0.18_r8,0.17_r8,0.16_r8,&
                        0.15_r8,0.14_r8,0.13_r8,0.12_r8,0.11_r8,0.10_r8,0.09_r8,0.08_r8,0.07_r8,0.06_r8,0.05_r8,0.04_r8/)
     albsat(1:20,2) = (/0.50_r8,0.46_r8,0.42_r8,0.40_r8,0.38_r8,0.36_r8,0.34_r8,0.32_r8,&
                        0.30_r8,0.28_r8,0.26_r8,0.24_r8,0.22_r8,0.20_r8,0.18_r8,0.16_r8,0.14_r8,0.12_r8,0.10_r8,0.08_r8/)
     albdry(1:20,1) = (/0.36_r8,0.34_r8,0.32_r8,0.31_r8,0.30_r8,0.29_r8,0.28_r8,0.27_r8,&
                        0.26_r8,0.25_r8,0.24_r8,0.23_r8,0.22_r8,0.20_r8,0.18_r8,0.16_r8,0.14_r8,0.12_r8,0.10_r8,0.08_r8/)
     albdry(1:20,2) = (/0.61_r8,0.57_r8,0.53_r8,0.51_r8,0.49_r8,0.48_r8,0.45_r8,0.43_r8,&
                        0.41_r8,0.39_r8,0.37_r8,0.35_r8,0.33_r8,0.31_r8,0.29_r8,0.27_r8,0.25_r8,0.23_r8,0.21_r8,0.16_r8/)
  else
     write(6,*)'maximum color class = ',mxsoil_color,' is not supported'
     call endrun
  end if
  
#if (defined CASA)
!dir$ concurrent
!cdir nodep
  do p = begp,endp
     g = pgridcell(p)
     sandfrac(p) = sand3d(g,1)/100.0_r8
     clayfrac(p) = clay3d(g,1)/100.0_r8
  end do
#endif

  ! --------------------------------------------------------------------
  ! Read list of PFTs and their corresponding parameter values
  ! This is independent of the model resolution
  ! --------------------------------------------------------------------

  call pftconrd()

  ! --------------------------------------------------------------------
  ! If a nitrogen deposition dataset has been specified, read it
  ! --------------------------------------------------------------------
  
  call ndeprd(ndep)

  ! --------------------------------------------------------------------
  ! Initialize time constant arrays of ecophysiological constants and
  ! arrays of dgvm ecophysiological constants
  ! --------------------------------------------------------------------

!dir$ concurrent
!cdir nodep
   do m = 0,numpft
      pftcon%ncorn(m) = ncorn
      pftcon%nwheat(m) = nwheat
      pftcon%noveg(m) = noveg
      pftcon%ntree(m) = ntree
      pftcon%z0mr(m) = z0mr(m)
      pftcon%displar(m) = displar(m)
      pftcon%dleaf(m) = dleaf(m)
      pftcon%xl(m) = xl(m)
      do ib = 1,numrad
         pftcon%rhol(m,ib) = rhol(m,ib)
         pftcon%rhos(m,ib) = rhos(m,ib)
         pftcon%taul(m,ib) = taul(m,ib)
         pftcon%taus(m,ib) = taus(m,ib)
      end do
      pftcon%qe25(m) = qe25(m)
      pftcon%vcmx25(m) = vcmx25(m)
      pftcon%mp(m) = mp(m)
      pftcon%c3psn(m) = c3psn(m)
      pftcon%sla(m) = sla(m)
      pftcon%slatop(m) = slatop(m)
      pftcon%dsladlai(m) = dsladlai(m)
      pftcon%leafcn(m) = leafcn(m)
      pftcon%flnr(m) = flnr(m)
      pftcon%smpso(m) = smpso(m)
      pftcon%smpsc(m) = smpsc(m)
      pftcon%fnitr(m) = fnitr(m)
      pftcon%woody(m) = woody(m)
      pftcon%lflitcn(m) = lflitcn(m)
      pftcon%frootcn(m) = frootcn(m)
      pftcon%livewdcn(m) = livewdcn(m)
      pftcon%deadwdcn(m) = deadwdcn(m)
      pftcon%froot_leaf(m) = froot_leaf(m)
      pftcon%stem_leaf(m) = stem_leaf(m)
      pftcon%croot_stem(m) = croot_stem(m)
      pftcon%flivewd(m) = flivewd(m)
      pftcon%fcur(m) = fcur(m)
      pftcon%lf_flab(m) = lf_flab(m)
      pftcon%lf_fcel(m) = lf_fcel(m)
      pftcon%lf_flig(m) = lf_flig(m)
      pftcon%fr_flab(m) = fr_flab(m)
      pftcon%fr_fcel(m) = fr_fcel(m)
      pftcon%fr_flig(m) = fr_flig(m)
      pftcon%dw_fcel(m) = dw_fcel(m)
      pftcon%dw_flig(m) = dw_flig(m)
      pftcon%leaf_long(m) = leaf_long(m)
      pftcon%evergreen(m) = evergreen(m)
      pftcon%stress_decid(m) = stress_decid(m)
      pftcon%season_decid(m) = season_decid(m)
      pftcon%resist(m) = resist(m)
   end do

!dir$ concurrent
!cdir nodep
   do m = 0,numpft
      dgv_pftcon%respcoeff(m) = pftpar(m,5)
      dgv_pftcon%flam(m) = pftpar(m,6)
      dgv_pftcon%resist(m) = pftpar(m,8)
      dgv_pftcon%l_turn(m) = pftpar(m,9)
      dgv_pftcon%l_long(m) = pftpar(m,10)
      dgv_pftcon%s_turn(m) = pftpar(m,11)
      dgv_pftcon%r_turn(m) = pftpar(m,12)
      dgv_pftcon%l_cton(m) = pftpar(m,13)
      dgv_pftcon%s_cton(m) = pftpar(m,14)
      dgv_pftcon%r_cton(m) = pftpar(m,15)
      dgv_pftcon%l_morph(m) = pftpar(m,16)
      dgv_pftcon%l_phen(m) = pftpar(m,17)
      dgv_pftcon%lmtorm(m) = pftpar(m,18)
      dgv_pftcon%crownarea_max(m) = pftpar(m,20)
      dgv_pftcon%init_lai(m) = pftpar(m,21)
      dgv_pftcon%x(m) = pftpar(m,22)
      dgv_pftcon%tcmin(m) = pftpar(m,28)
      dgv_pftcon%tcmax(m) = pftpar(m,29)
      dgv_pftcon%gddmin(m) = pftpar(m,30)
      dgv_pftcon%twmax(m) = pftpar(m,31)
      dgv_pftcon%lm_sapl(m) = lm_sapl(m)
      dgv_pftcon%sm_sapl(m) = sm_sapl(m)
      dgv_pftcon%hm_sapl(m) = hm_sapl(m)
      dgv_pftcon%rm_sapl(m) = rm_sapl(m)
      dgv_pftcon%tree(m) = tree(m)
      dgv_pftcon%summergreen(m) = summergreen(m)
      dgv_pftcon%raingreen(m) = raingreen(m)
      dgv_pftcon%reinickerp(m) = reinickerp
      dgv_pftcon%wooddens(m) = wooddens
      dgv_pftcon%latosa(m) = latosa
      dgv_pftcon%allom1(m) = allom1
      dgv_pftcon%allom2(m) = allom2
      dgv_pftcon%allom3(m) = allom3
   end do

   ! --------------------------------------------------------------------
   ! Define layer structure for soil and lakes
   ! Vertical profile of snow is initialized in routine iniTimeVar
   ! --------------------------------------------------------------------

   ! check that lake and soil levels are the same for now

   if (nlevlak /= nlevsoi) then
      write(6,*)'number of soil levels and number of lake levels must be the same'
      write(6,*)'nlevsoi= ',nlevsoi,' nlevlak= ',nlevlak
      call endrun
   endif

   ! Lake layers (assumed same for all lake patches)

   dzlak(1) = 0.1_r8
   dzlak(2) = 1._r8
   dzlak(3) = 2._r8
   dzlak(4) = 3._r8
   dzlak(5) = 4._r8
   dzlak(6) = 5._r8
   dzlak(7) = 7._r8
   dzlak(8) = 7._r8
   dzlak(9) = 10.45_r8
   dzlak(10)= 10.45_r8

   zlak(1) =  0.05_r8
   zlak(2) =  0.6_r8
   zlak(3) =  2.1_r8
   zlak(4) =  4.6_r8
   zlak(5) =  8.1_r8
   zlak(6) = 12.6_r8
   zlak(7) = 18.6_r8
   zlak(8) = 25.6_r8
   zlak(9) = 34.325_r8
   zlak(10)= 44.775_r8

   ! Soil layers and interfaces (assumed same for all non-lake patches)
   ! "0" refers to soil surface and "nlevsoi" refers to the bottom of model soil

!!>>TSMP-PDAF addition beginning
#if defined COUP_OAS_PFL
! Configuration for fixed depth, check root percentage distribution
    dzsoi(:) = 0.25_r8

! Configuration for variable dz
   dzsoi(1) = 0.02_r8
   dzsoi(2) = 0.03_r8
   dzsoi(3) = 0.05_r8
   dzsoi(4) = 0.07_r8
   dzsoi(5) = 0.13_r8
   dzsoi(6) = 0.20_r8
   dzsoi(7) = 0.30_r8
   dzsoi(8) = 0.50_r8
   dzsoi(9) = 0.70_r8
   dzsoi(10)= 1.00_r8

   zsoi(1) = 0.5_r8*(dzsoi(1))
   do j = 2, nlevsoi
     zsoi(j) = zsoi(j-1) + 0.5_r8*(dzsoi(j-1) + dzsoi(j))
   end do

#else
!!<<TSMP-PDAF addition end
   do j = 1, nlevsoi
      zsoi(j) = scalez*(exp(0.5_r8*(j-0.5_r8))-1._r8)    !node depths
   enddo

   dzsoi(1) = 0.5_r8*(zsoi(1)+zsoi(2))             !thickness b/n two interfaces
   do j = 2,nlevsoi-1
      dzsoi(j)= 0.5_r8*(zsoi(j+1)-zsoi(j-1))
   enddo
   dzsoi(nlevsoi) = zsoi(nlevsoi)-zsoi(nlevsoi-1)

!!>>TSMP-PDAF addition beginning
#endif

!!<<TSMP-PDAF addition end
   zisoi(0) = 0._r8
   do j = 1, nlevsoi-1
      zisoi(j) = 0.5_r8*(zsoi(j)+zsoi(j+1))         !interface depths
   enddo
   zisoi(nlevsoi) = zsoi(nlevsoi) + 0.5_r8*dzsoi(nlevsoi)

   ! --------------------------------------------------------------------
   ! Initialize nitrogen deposition values 
   ! for now these are constants by gridcell, eventually they
   ! will be variables from the atmosphere, and at some point in between
   ! they will be specified time varying fields.
   ! --------------------------------------------------------------------

   ! Grid level initialization
   do g = begg, endg

      ! nitrogen deposition (forcing flux from atmosphere)
      ! convert rate from 1/yr -> 1/s
      
      forc_ndep(g) = ndep(g)/(86400._r8 * 365._r8)
      
   end do

   ! --------------------------------------------------------------------
   ! Initialize soil and lake levels
   ! Initialize soil color, thermal and hydraulic properties
   ! --------------------------------------------------------------------

   ! Column level initialization
!dir$ concurrent
!cdir nodep
   do c = begc, endc

      ! Set gridcell and landunit indices
      g = cgridcell(c)
      l = clandunit(c)

      ! Initialize restriction for min of soil potential (mm)
      smpmin(c) = -1.e8_r8

      ! Decay factor (m)
!!>>TSMP-PDAF addition beginning
#if (defined CATCHMENT)
      hkdepth(c) = 1._r8/0.5_r8  ! CPS Lawrence et al. 2011
#else
!!<<TSMP-PDAF addition end
      hkdepth(c) = 1._r8/2.5_r8
!!>>TSMP-PDAF addition beginning
#endif
!!<<TSMP-PDAF addition end
      ! Maximum saturated fraction
      wtfact(c) = gti(g)

      ! Soil color
      isoicol(c) = soic2d(g)

      ! Soil hydraulic and thermal properties
      if (ltype(l)==istdlak .or. ltype(l)==istwet .or. &
          ltype(l)==istice .or. ltype(l)==isturb ) then
         do lev = 1,nlevsoi
            bsw(c,lev) = spval
            bsw2(c,lev) = spval
            psisat(c,lev) = spval
            vwcsat(c,lev) = spval
            watsat(c,lev) = spval
            hksat(c,lev) = spval
            sucsat(c,lev) = spval
            tkmg(c,lev) = spval
            tksatu(c,lev) = spval
            tkdry(c,lev) = spval
            csol(c,lev) = spval
            watdry(c,lev) = spval 
            watopt(c,lev) = spval 
<<<<<<< HEAD
=======
!!>>TSMP-PDAF addition beginning
            !kuw: texture variables
            psand(c,lev) = spval
            pclay(c,lev) = spval
            !kuw end
!!<<TSMP-PDAF addition end
>>>>>>> 53b5ac0d
         end do
      else
         do lev = 1,nlevsoi
            clay = clay3d(g,lev)
            sand = sand3d(g,lev)
            watsat(c,lev) = watsat3d(g,lev)
            bd = (1._r8-watsat(c,lev))*2.7e3_r8
            xksat = 0.0070556_r8 *( 10._r8**(-0.884_r8+0.0153_r8*sand) ) ! mm/s
            tkm = (8.80_r8*sand+2.92_r8*clay)/(sand+clay)          ! W/(m K)

            bsw(c,lev) = 2.91_r8 + 0.159_r8*clay
            bsw2(c,lev) = -(3.10_r8 + 0.157_r8*clay - 0.003_r8*sand)
            psisat(c,lev) = -(exp((1.54_r8 - 0.0095_r8*sand + 0.0063_r8*(100.0_r8-sand-clay))*log(10.0_r8))*9.8e-5_r8)
            vwcsat(c,lev) = (50.5_r8 - 0.142_r8*sand - 0.037_r8*clay)/100.0_r8
            hksat(c,lev) = xksat
            sucsat(c,lev) = 10._r8 * ( 10._r8**(1.88_r8-0.0131_r8*sand) )
            tkmg(c,lev) = tkm ** (1._r8- watsat(c,lev))
            tksatu(c,lev) = tkmg(c,lev)*0.57_r8**watsat(c,lev)
            tkdry(c,lev) = (0.135_r8*bd + 64.7_r8) / (2.7e3_r8 - 0.947_r8*bd)
            csol(c,lev) = (2.128_r8*sand+2.385_r8*clay) / (sand+clay)*1.e6_r8  ! J/(m3 K)
            watdry(c,lev) = watsat(c,lev) * (316230._r8/sucsat(c,lev)) ** (-1._r8/bsw(c,lev)) 
            watopt(c,lev) = watsat(c,lev) * (158490._r8/sucsat(c,lev)) ** (-1._r8/bsw(c,lev)) 
<<<<<<< HEAD
=======
!!>>TSMP-PDAF addition beginning
            !kuw: texture variables
            psand(c,lev) = sand
            pclay(c,lev) = clay
            !kuw end
!!<<TSMP-PDAF addition end
>>>>>>> 53b5ac0d
         end do
      endif

      ! Define lake or non-lake levels layers
      if (ltype(l) == istdlak) then
         z(c,1:nlevlak) = zlak(1:nlevlak)
         dz(c,1:nlevlak) = dzlak(1:nlevlak)
      else
         z(c,1:nlevsoi) = zsoi(1:nlevsoi)
         zi(c,0:nlevsoi) = zisoi(0:nlevsoi)
         dz(c,1:nlevsoi) = dzsoi(1:nlevsoi)
      end if

      ! Initialize terms needed for dust model
      clay = clay3d(g,1)
      gwc_thr(c) = 0.17_r8 + 0.14_r8*clay*0.01_r8
      mss_frc_cly_vld(c) = min(clay*0.01_r8, 0.20_r8)

   end do

   ! pft level initialization
!dir$ concurrent
!cdir nodep
   do p = begp, endp

      ! Initialize maximum allowed dew

      dewmx(p)  = 0.1_r8

      ! Initialize root fraction (computing from surface, d is depth in meter):
      ! Y = 1 -1/2 (exp(-ad)+exp(-bd) under the constraint that
      ! Y(d =0.1m) = 1-beta^(10 cm) and Y(d=d_obs)=0.99 with
      ! beta & d_obs given in Zeng et al. (1998).

      c = pcolumn(p)
      if (ivt(p) /= noveg) then
         do lev = 1, nlevsoi-1
            rootfr(p,lev) = .5_r8*( exp(-roota_par(ivt(p)) * zi(c,lev-1))  &
                               + exp(-rootb_par(ivt(p)) * zi(c,lev-1))  &
                               - exp(-roota_par(ivt(p)) * zi(c,lev  ))  &
                               - exp(-rootb_par(ivt(p)) * zi(c,lev  )) )
         end do
         rootfr(p,nlevsoi) = .5_r8*( exp(-roota_par(ivt(p)) * zi(c,nlevsoi-1))  &
          
                                + exp(-rootb_par(ivt(p)) * zi(c,nlevsoi-1)) )

#if (defined CN)
         ! replacing the exponential rooting distribution
         ! with a linear decrease, going to zero at the bottom of the lowest
         ! soil layer for woody pfts, but going to zero at the bottom of
         ! layer 8 for non-woody pfts.  This corresponds to 3.43 m for woody
         ! bottom, vs 1.38 m for non-woody bottom.
         if (woody(ivt(p)) == 1) then
            bottom = nlevsoi
            slope = -2._r8/(zi(c,bottom)*zi(c,bottom))
            intercept   = 2._r8/zi(c,bottom)
            do lev = 1, bottom
               rootfr(p,lev) = dz(c,lev) * 0.5_r8 * ((intercept+slope*zi(c,lev-1)) + (intercept+slope*zi(c,lev)))
            end do
            if (bottom < nlevsoi) then
               do lev=bottom+1,nlevsoi
                  rootfr(p,lev) = 0._r8
               end do
            end if
         else
            bottom = 8
            slope = -2._r8/(zi(c,bottom)*zi(c,bottom))
            intercept   = 2._r8/zi(c,bottom)
            do lev=1,bottom
               rootfr(p,lev) = dz(c,lev) * 0.5_r8 * ((intercept+slope*zi(c,lev-1)) + (intercept+slope*zi(c,lev)))
            end do
            if (bottom < nlevsoi) then
               do lev=bottom+1,nlevsoi
                  rootfr(p,lev) = 0._r8
               end do
            end if
         end if
#endif
      else
         rootfr(p,1:nlevsoi) = 0._r8
      endif
      
      ! initialize rresis, for use in ecosystemdyn
      do lev = 1,nlevsoi
         rresis(p,lev) = 0._r8
      end do

   end do ! end pft level initialization
   
#if (defined CN)
   ! initialize the CN variables for special landunits, including lake points
   call CNiniSpecial()
#endif

   deallocate(soic2d,ndep,sand3d,clay3d,watsat3d,gti)

   if (masterproc) write (6,*) 'Successfully initialized time invariant variables'

end subroutine iniTimeConst<|MERGE_RESOLUTION|>--- conflicted
+++ resolved
@@ -102,15 +102,12 @@
   real(r8), pointer :: sandfrac(:)
   real(r8), pointer :: clayfrac(:)
 #endif
-<<<<<<< HEAD
-=======
 !!>>TSMP-PDAF addition beginning
   !kuw: texture variables
   real(r8), pointer :: psand(:,:)          ! percentage sand 
   real(r8), pointer :: pclay(:,:)          ! percentage clay 
   !kuw: end
 !!<<TSMP-PDAF addition end
->>>>>>> 53b5ac0d
 !
 !EOP
 !
@@ -195,15 +192,12 @@
   gwc_thr         => clm3%g%l%c%cps%gwc_thr
   mss_frc_cly_vld => clm3%g%l%c%cps%mss_frc_cly_vld
   forc_ndep       => clm_a2l%forc_ndep
-<<<<<<< HEAD
-=======
 !!>>TSMP-PDAF addition beginning
   !kuw: texture variables
   psand            => clm3%g%l%c%cps%psand
   pclay            => clm3%g%l%c%cps%pclay
   !kuw end
 !!<<TSMP-PDAF addition end
->>>>>>> 53b5ac0d
 
   ! Assign local pointers to derived subtypes components (pft-level)
 
@@ -580,15 +574,12 @@
             csol(c,lev) = spval
             watdry(c,lev) = spval 
             watopt(c,lev) = spval 
-<<<<<<< HEAD
-=======
 !!>>TSMP-PDAF addition beginning
             !kuw: texture variables
             psand(c,lev) = spval
             pclay(c,lev) = spval
             !kuw end
 !!<<TSMP-PDAF addition end
->>>>>>> 53b5ac0d
          end do
       else
          do lev = 1,nlevsoi
@@ -611,15 +602,12 @@
             csol(c,lev) = (2.128_r8*sand+2.385_r8*clay) / (sand+clay)*1.e6_r8  ! J/(m3 K)
             watdry(c,lev) = watsat(c,lev) * (316230._r8/sucsat(c,lev)) ** (-1._r8/bsw(c,lev)) 
             watopt(c,lev) = watsat(c,lev) * (158490._r8/sucsat(c,lev)) ** (-1._r8/bsw(c,lev)) 
-<<<<<<< HEAD
-=======
 !!>>TSMP-PDAF addition beginning
             !kuw: texture variables
             psand(c,lev) = sand
             pclay(c,lev) = clay
             !kuw end
 !!<<TSMP-PDAF addition end
->>>>>>> 53b5ac0d
          end do
       endif
 
