!-------------------------------------------------------------------------------------------
!Copyright (c) 2013-2016 by Wolfgang Kurtz and Guowei He (Forschungszentrum Juelich GmbH)
!
!This file is part of TerrSysMP-PDAF
!
!TerrSysMP-PDAF is free software: you can redistribute it and/or modify
!it under the terms of the GNU Lesser General Public License as published by
!the Free Software Foundation, either version 3 of the License, or
!(at your option) any later version.
!
!TerrSysMP-PDAF is distributed in the hope that it will be useful,
!but WITHOUT ANY WARRANTY; without even the implied warranty of
!MERCHANTABILITY or FITNESS FOR A PARTICULAR PURPOSE.  See the
!GNU LesserGeneral Public License for more details.
!
!You should have received a copy of the GNU Lesser General Public License
!along with TerrSysMP-PDAF.  If not, see <http://www.gnu.org/licenses/>.
!-------------------------------------------------------------------------------------------
!
!
!-------------------------------------------------------------------------------------------
!obs_op_pdaf.F90: TerrSysMP-PDAF implementation of routine
!                 'obs_op_pdaf' (PDAF online coupling)
!-------------------------------------------------------------------------------------------

!$Id: obs_op_pdaf.F90 1441 2013-10-04 10:33:42Z lnerger $
!BOP
!
! !ROUTINE: obs_op_pdaf --- Implementation of observation operator
!
! !INTERFACE:
SUBROUTINE obs_op_pdaf(step, dim_p, dim_obs_p, state_p, m_state_p)

! !DESCRIPTION:
! User-supplied routine for PDAF.
! Used in the filters: SEEK/SEIK/EnKF/ETKF/ESTKF
!
! The routine is called during the analysis step.
! It has to perform the operation of the
! observation operator acting on a state vector.
! For domain decomposition, the action is on the
! PE-local sub-domain of the state and has to
! provide the observed sub-state for the PE-local
! domain.
!
! !REVISION HISTORY:
! 2013-02 - Lars Nerger - Initial code
! Later revisions - see svn log
!
! !USES:
   USE mod_assimilation, &
        ONLY: obs_index_p, &
#ifndef CLMSA
#ifndef OBS_ONLY_CLM
        depth_obs_p, & !obs_p
        sc_p, &
#endif
#endif
        obs_interp_indices_p, &
<<<<<<< HEAD
        obs_interp_weights_p, &
        obs_index_p_TB,&
        ens_TB,member_TB, sc_p, &
        depth_obs_p

   use mod_read_obs, ONLY: crns_flag !clm_obs
        
   use mod_tsmp, &
       only: obs_interp_switch, &
       nprocpf,nprocclm,lcmem,nx_local,ny_local,nz_local, & !SPo add lcmem
       soilay, soilay_fortran, nz_glob 

   USE, INTRINSIC :: iso_c_binding, &
       only: C_F_POINTER

   ! LSN: module load for the implementation of CMEM model
   USE mod_parallel_pdaf, &     ! Parallelization variables fro assimilation
        ONLY:n_modeltasks,task_id,COMM_filter,mype_filter,npes_filter,&
            MPI_DOUBLE_PRECISION,MPI_INTEGER,filterpe,&
            MPI_SUCCESS,mype_couple         
   USE spmdMod      , only: masterproc,iam,mpicom,npes
=======
        obs_interp_weights_p
   USE mod_read_obs, ONLY: crns_flag !clm_obs
   use mod_tsmp, &
       only: obs_interp_switch, &
       soilay, &
       soilay_fortran, &
       nz_glob

   USE, INTRINSIC :: iso_c_binding
!   USE mod_parallel_model, ONLY: tcycle 
#if defined CLMSA
   USE enkf_clm_mod, & 
        ONLY : clm_varsize, clm_paramarr, clmupdate_swc, clmupdate_T
#endif
  IMPLICIT NONE
>>>>>>> 2e4b40d9

#if defined CLMSA
   USE enkf_clm_mod, & 
        ONLY : clm_varsize, clm_paramarr, clmupdate_swc, clmupdate_T
#endif

   IMPLICIT NONE
! !ARGUMENTS:
  INTEGER, INTENT(in) :: step               ! Currrent time step
  INTEGER, INTENT(in) :: dim_p              ! PE-local dimension of state
  INTEGER, INTENT(in) :: dim_obs_p          ! Dimension of observed state
  REAL, INTENT(in)    :: state_p(dim_p)     ! PE-local model state
  REAL, INTENT(out) :: m_state_p(dim_obs_p) ! PE-local observed state
<<<<<<< HEAD
  integer :: i,j,k,nerror,nproc
  integer :: icorner
  logical :: lpointobs       !No specialty, just point observation
  ! character*200         :: inparam_fname 
  REAL,DIMENSION(1)     :: TB(dim_obs)
  REAL,ALLOCATABLE      :: ens_TB_tmp(:,:)
  CHARACTER (len = 110) :: OBSFILE
  !REAL,ALLOCATABLE      :: ens_TB(:)
  !common /coeff/ ens_TB
=======
  integer :: i, j, k
  integer :: icorner
  logical :: lpointobs       !If true: no special observation; use point observation
>>>>>>> 2e4b40d9
! !CALLING SEQUENCE:
! Called by: PDAF_seek_analysis   (as U_obs_op)
! Called by: PDAF_seik_analysis, PDAF_seik_analysis_newT
! Called by: PDAF_enkf_analysis_rlm, PDAF_enkf_analysis_rsm
! EOP

! *** local variables ***

! hcp test with hardcoding variable declaration
real(8), dimension(:), allocatable :: soide !soil depth
!real(8), dimension(0:12), parameter :: &
! soide=(/0.d0,  0.02d0,  0.05d0,  0.1d0,  0.17d0, 0.3d0,  0.5d0, &
!                0.8d0,   1.3d0,   2.d0,  3.d0, 5.d0,  12.d0/) !soil depth

real(8) :: tot, avesm
integer :: nsc
! end of hcp 


! *********************************************
! *** Perform application of measurement    ***
! *** operator H on vector or matrix column ***
! *********************************************
 !SPo add switch for cmem 
 IF (lcmem) THEN

   lpointobs = .false.

   CALL MPI_Barrier(COMM_filter, nerror)
   ! if (model == tag_model_clm) then

      if(.not.allocated(ens_TB_tmp)) ALLOCATE(ens_TB_tmp(dim_obs,n_modeltasks))
      if(.not.allocated(ens_TB)) ALLOCATE(ens_TB(dim_obs,n_modeltasks))
      if(.not.allocated(member_TB)) then
         ALLOCATE(member_TB(nprocpf+nprocclm))
         do i = 1, nprocpf+nprocclm
            member_TB(i) = 1
         end do
      end if 
     
      ! LSN: Broadcasts brightness temperature ensemble (ens_TB) from 
      ! the master process to all other processes of COMM_filter   
      CALL MPI_Bcast(ens_TB, dim_obs*n_modeltasks, MPI_DOUBLE_PRECISION, nprocpf, COMM_filter, nerror)
      IF (mype_filter == nprocpf.AND.member_TB(mype_filter+1)==1) THEN 
         write(*,*) 'obs_op_pdaf: ens_TB is', ens_TB
      END IF 

      DO i = 1, dim_obs
         DO j = 1, n_modeltasks
            ens_TB_tmp(i,j) = ens_TB(i,j)
         END DO
      END DO      
    
      DO i = 1, dim_obs
         TB(i) = ens_TB_tmp(i,member_TB(mype_filter+1))
      END DO   
      
      ! LSN: member_TB is a set of counter for member loop
      IF (member_TB(mype_filter+1) == n_modeltasks) THEN
         member_TB(mype_filter+1) = 1
      ELSE 
         member_TB(mype_filter+1) = member_TB(mype_filter+1)+1
      END IF

      ! LSN: assign ens_TB instead of state_p to m_state_p
      DO i = 1, dim_obs_p
         m_state_p(i) = TB(obs_index_p_TB(i))
         ! WRITE(*,*) 'obs_op_pdaf: member_TB is', member_TB(mype_filter+1)-1
         WRITE(*,*) 'obs_op_pdaf: obs_index_p_TB(i) is ',obs_index_p_TB(i)
         WRITE(*,*) 'obs_op_pdaf: TB(obs_index_p_TB(i)) is ',TB(obs_index_p_TB(i))
      END DO
   
  
      IF (ALLOCATED(ens_TB_tmp)) DEALLOCATE(ens_TB_tmp)
      !LSN: the end of the implementation of CMEM model here
   CALL MPI_Barrier(COMM_filter, nerror)
   ! end if  
 END IF

#if defined CLMSA
if (clmupdate_T.EQ.1) then

<<<<<<< HEAD
=======
! If no special observation operator is compiled, use point observations
lpointobs = .true.

#if defined CLMSA
if (clmupdate_T.EQ.1) then

>>>>>>> 2e4b40d9
  lpointobs = .false.

  DO i = 1, dim_obs_p
     m_state_p(i) &
    = (exp(-0.5*clm_paramarr(obs_index_p(i))) &
                     *state_p(obs_index_p(i))**4 & 
       +(1.-exp(-0.5*clm_paramarr(obs_index_p(i)))) &
                     *state_p(clm_varsize+obs_index_p(i))**4)**0.25
  END DO
!  write(*,*) 'now is cycle ', tcycle
!  write(*,*) 'obs_p =', obs_p(:)
!  write(*,*) 'model LST', m_state_p(:)
!  write(*,*) 'TG', state_p(obs_index_p(:))
!  write(*,*) 'TV', state_p(clm_varsize+obs_index_p(:))
endif
#endif


#ifndef CLMSA
<<<<<<< HEAD
if (crns_flag.EQ.1) then
=======
#ifndef OBS_ONLY_CLM
 if (crns_flag.EQ.1) then
>>>>>>> 2e4b40d9

    lpointobs = .false.

     call C_F_POINTER(soilay,soilay_fortran,[nz_glob])
     Allocate(soide(0:nz_glob))
     soide(0)=0.d0
     do i=1,nz_glob
       soide(i)=soide(i-1)+soilay_fortran(nz_glob-i+1) 
     enddo
     do i = 1, dim_obs_p
       nsc= size(sc_p(i)%scol_obs_in(:))
       avesm=0.d0
       do j=1, nsc-1
           avesm=avesm+(1.d0-0.5d0*(soide(j)+soide(j-1))/depth_obs_p(i))*(soide(j)-soide(j-1)) &
                 *state_p(sc_p(i)%scol_obs_in(j))/depth_obs_p(i)
       enddo
       avesm=avesm+(1.d0-0.5d0*(depth_obs_p(i)+soide(nsc-1))/depth_obs_p(i))*(depth_obs_p(i)-soide(nsc-1)) &
             *state_p(sc_p(i)%scol_obs_in(nsc))/depth_obs_p(i)
       tot=0.d0
       do j=1, nsc-1
           tot=tot+(1.d0-0.5d0*(soide(j)+soide(j-1))/depth_obs_p(i))*(soide(j)-soide(j-1)) &
               /depth_obs_p(i)
       enddo
       tot=tot+(1.d0-0.5d0*(depth_obs_p(i)+soide(nsc-1))/depth_obs_p(i))*(depth_obs_p(i)-soide(nsc-1)) &
          /depth_obs_p(i)

       avesm=avesm/tot
       m_state_p(i)=avesm
     enddo
     deallocate(soide)
<<<<<<< HEAD
 endif
=======
 end if
#endif
>>>>>>> 2e4b40d9
#endif

 if(obs_interp_switch == 1) then

      lpointobs = .false.

      do i = 1, dim_obs_p

          m_state_p(i) = 0
          do icorner = 1, 4
              m_state_p(i) = m_state_p(i) + state_p(obs_interp_indices_p(i,icorner)) * obs_interp_weights_p(i,icorner)
          enddo

      enddo

  end if

  if(lpointobs) then

  DO i = 1, dim_obs_p
     m_state_p(i) = state_p(obs_index_p(i))
  END DO
      
  end if

END SUBROUTINE obs_op_pdaf<|MERGE_RESOLUTION|>--- conflicted
+++ resolved
@@ -56,22 +56,25 @@
         sc_p, &
 #endif
 #endif
+        obs_index_p_TB,&
+        ens_TB,member_TB, &
         obs_interp_indices_p, &
-<<<<<<< HEAD
-        obs_interp_weights_p, &
-        obs_index_p_TB,&
-        ens_TB,member_TB, sc_p, &
-        depth_obs_p
-
+        obs_interp_weights_p
    use mod_read_obs, ONLY: crns_flag !clm_obs
-        
    use mod_tsmp, &
        only: obs_interp_switch, &
        nprocpf,nprocclm,lcmem,nx_local,ny_local,nz_local, & !SPo add lcmem
-       soilay, soilay_fortran, nz_glob 
-
-   USE, INTRINSIC :: iso_c_binding, &
-       only: C_F_POINTER
+       soilay, &
+       soilay_fortran, &
+       nz_glob
+
+   USE, INTRINSIC :: iso_c_binding, only: C_F_POINTER
+!   USE mod_parallel_model, ONLY: tcycle 
+#if defined CLMSA
+   USE enkf_clm_mod, & 
+        ONLY : clm_varsize, clm_paramarr, clmupdate_swc, clmupdate_T
+#endif
+  IMPLICIT NONE
 
    ! LSN: module load for the implementation of CMEM model
    USE mod_parallel_pdaf, &     ! Parallelization variables fro assimilation
@@ -79,23 +82,6 @@
             MPI_DOUBLE_PRECISION,MPI_INTEGER,filterpe,&
             MPI_SUCCESS,mype_couple         
    USE spmdMod      , only: masterproc,iam,mpicom,npes
-=======
-        obs_interp_weights_p
-   USE mod_read_obs, ONLY: crns_flag !clm_obs
-   use mod_tsmp, &
-       only: obs_interp_switch, &
-       soilay, &
-       soilay_fortran, &
-       nz_glob
-
-   USE, INTRINSIC :: iso_c_binding
-!   USE mod_parallel_model, ONLY: tcycle 
-#if defined CLMSA
-   USE enkf_clm_mod, & 
-        ONLY : clm_varsize, clm_paramarr, clmupdate_swc, clmupdate_T
-#endif
-  IMPLICIT NONE
->>>>>>> 2e4b40d9
 
 #if defined CLMSA
    USE enkf_clm_mod, & 
@@ -109,21 +95,16 @@
   INTEGER, INTENT(in) :: dim_obs_p          ! Dimension of observed state
   REAL, INTENT(in)    :: state_p(dim_p)     ! PE-local model state
   REAL, INTENT(out) :: m_state_p(dim_obs_p) ! PE-local observed state
-<<<<<<< HEAD
-  integer :: i,j,k,nerror,nproc
+  integer :: nerror, nproc
+  integer :: i, j, k
   integer :: icorner
-  logical :: lpointobs       !No specialty, just point observation
+  logical :: lpointobs       !If true: no special observation; use point observation
   ! character*200         :: inparam_fname 
   REAL,DIMENSION(1)     :: TB(dim_obs)
   REAL,ALLOCATABLE      :: ens_TB_tmp(:,:)
   CHARACTER (len = 110) :: OBSFILE
   !REAL,ALLOCATABLE      :: ens_TB(:)
   !common /coeff/ ens_TB
-=======
-  integer :: i, j, k
-  integer :: icorner
-  logical :: lpointobs       !If true: no special observation; use point observation
->>>>>>> 2e4b40d9
 ! !CALLING SEQUENCE:
 ! Called by: PDAF_seek_analysis   (as U_obs_op)
 ! Called by: PDAF_seik_analysis, PDAF_seik_analysis_newT
@@ -147,7 +128,11 @@
 ! *** Perform application of measurement    ***
 ! *** operator H on vector or matrix column ***
 ! *********************************************
- !SPo add switch for cmem 
+
+! If no special observation operator is compiled, use point observations
+lpointobs = .true.
+
+!SPo add switch for cmem 
  IF (lcmem) THEN
 
    lpointobs = .false.
@@ -206,15 +191,6 @@
 #if defined CLMSA
 if (clmupdate_T.EQ.1) then
 
-<<<<<<< HEAD
-=======
-! If no special observation operator is compiled, use point observations
-lpointobs = .true.
-
-#if defined CLMSA
-if (clmupdate_T.EQ.1) then
-
->>>>>>> 2e4b40d9
   lpointobs = .false.
 
   DO i = 1, dim_obs_p
@@ -234,12 +210,8 @@
 
 
 #ifndef CLMSA
-<<<<<<< HEAD
-if (crns_flag.EQ.1) then
-=======
 #ifndef OBS_ONLY_CLM
  if (crns_flag.EQ.1) then
->>>>>>> 2e4b40d9
 
     lpointobs = .false.
 
@@ -270,12 +242,8 @@
        m_state_p(i)=avesm
      enddo
      deallocate(soide)
-<<<<<<< HEAD
- endif
-=======
  end if
 #endif
->>>>>>> 2e4b40d9
 #endif
 
  if(obs_interp_switch == 1) then
