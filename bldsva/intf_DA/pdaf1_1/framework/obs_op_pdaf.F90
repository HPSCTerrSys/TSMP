--- conflicted
+++ resolved
@@ -49,14 +49,18 @@
 !
 ! !USES:
    USE mod_assimilation, &
-<<<<<<< HEAD
         ONLY: obs_index_p, dim_obs,obs_filename,obs_index_p_TB,&
-              ens_TB,member_TB
+              ens_TB,member_TB, sc_p, &
+        depth_obs_p !, obs_p
+   USE mod_read_obs, ONLY: crns_flag !clm_obs
    use mod_parallel_model, &
         only: model,mype_model,npes_model,mype_world,npes_world,COMM_model
    use mod_tsmp, &
         only: tag_model_clm,tag_model_parflow, &
-            nprocpf,nprocclm,lcmem,nx_local,ny_local,nz_local !SPo add lcmem
+              nprocpf,nprocclm,lcmem,nx_local,ny_local,nz_local, & !SPo add lcmem
+              soilay, soilay_fortran, nz_glob 
+   USE, INTRINSIC :: iso_c_binding
+!   USE mod_parallel_model, ONLY: tcycle 
 
    ! LSN: module load for the implementation of CMEM model
    USE mod_parallel_pdaf, &     ! Parallelization variables fro assimilation
@@ -64,23 +68,14 @@
             MPI_DOUBLE_PRECISION,MPI_INTEGER,filterpe,&
             MPI_SUCCESS,mype_couple         
    USE spmdMod      , only: masterproc,iam,mpicom,npes
-=======
-        ONLY: obs_index_p, sc_p, &
-        depth_obs_p !, obs_p
-   USE mod_read_obs, ONLY: crns_flag !clm_obs
-   use mod_tsmp, only: soilay, soilay_fortran, nz_glob 
-   USE, INTRINSIC :: iso_c_binding
-!   USE mod_parallel_model, ONLY: tcycle 
+
 #if defined CLMSA
    USE enkf_clm_mod, & 
         ONLY : clm_varsize, clm_paramarr, clmupdate_swc, clmupdate_T
 #endif
-  IMPLICIT NONE
->>>>>>> b3dc2516
 
    IMPLICIT NONE
 ! !ARGUMENTS:
-<<<<<<< HEAD
   INTEGER, INTENT(in)   :: step               ! Currrent time step
   INTEGER, INTENT(in)   :: dim_p              ! PE-local dimension of state
   INTEGER, INTENT(in)   :: dim_obs_p          ! Dimension of observed state
@@ -90,21 +85,12 @@
   character*200         :: inparam_fname 
   REAL,DIMENSION(1)     :: TB(dim_obs)
   REAL,ALLOCATABLE      :: ens_TB_tmp(:,:)
-  INTEGER               :: i,j, nerror,nproc
+  INTEGER               :: i,j,k,nerror,nproc
   CHARACTER (len = 110) :: OBSFILE
   !REAL,ALLOCATABLE      :: ens_TB(:)
   !common /coeff/ ens_TB
  
 ! CALLING SEQUENCE:
-=======
-  INTEGER, INTENT(in) :: step               ! Currrent time step
-  INTEGER, INTENT(in) :: dim_p              ! PE-local dimension of state
-  INTEGER, INTENT(in) :: dim_obs_p          ! Dimension of observed state
-  REAL, INTENT(in)    :: state_p(dim_p)     ! PE-local model state
-  REAL, INTENT(out) :: m_state_p(dim_obs_p) ! PE-local observed state
-  integer :: i, j, k
-! !CALLING SEQUENCE:
->>>>>>> b3dc2516
 ! Called by: PDAF_seek_analysis   (as U_obs_op)
 ! Called by: PDAF_seik_analysis, PDAF_seik_analysis_newT
 ! Called by: PDAF_enkf_analysis_rlm, PDAF_enkf_analysis_rsm
@@ -166,7 +152,6 @@
          member_TB(mype_filter+1) = member_TB(mype_filter+1)+1
       END IF
 
-<<<<<<< HEAD
       ! LSN: assign ens_TB instead of state_p to m_state_p
       DO i = 1, dim_obs_p
          m_state_p(i) = TB(obs_index_p_TB(i))
@@ -187,7 +172,7 @@
       m_state_p(i) = state_p(obs_index_p(i))
    END DO
  END IF
-=======
+
 #if defined CLMSA
 if (clmupdate_swc.NE.0) then
   DO i = 1, dim_obs_p
@@ -243,6 +228,5 @@
   END DO
  endif
 #endif
->>>>>>> b3dc2516
 
 END SUBROUTINE obs_op_pdaf