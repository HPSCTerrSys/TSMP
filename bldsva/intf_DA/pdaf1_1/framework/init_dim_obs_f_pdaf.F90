!-------------------------------------------------------------------------------------------
!Copyright (c) 2013-2016 by Wolfgang Kurtz, Guowei He and Mukund Pondkule (Forschungszentrum Juelich GmbH)
!
!This file is part of TerrSysMP-PDAF
!
!TerrSysMP-PDAF is free software: you can redistribute it and/or modify
!it under the terms of the GNU Lesser General Public License as published by
!the Free Software Foundation, either version 3 of the License, or
!(at your option) any later version.
!
!TerrSysMP-PDAF is distributed in the hope that it will be useful,
!but WITHOUT ANY WARRANTY; without even the implied warranty of
!MERCHANTABILITY or FITNESS FOR A PARTICULAR PURPOSE.  See the
!GNU LesserGeneral Public License for more details.
!
!You should have received a copy of the GNU Lesser General Public License
!along with TerrSysMP-PDAF.  If not, see <http://www.gnu.org/licenses/>.
!-------------------------------------------------------------------------------------------
!
!
!-------------------------------------------------------------------------------------------
!init_dim_obs_f_pdaf.F90: TerrSysMP-PDAF implementation of routine
!                        'init_dim_obs_f_pdaf' (PDAF online coupling)
!-------------------------------------------------------------------------------------------

!$Id: init_dim_obs_f_pdaf.F90 1441 2013-10-04 10:33:42Z lnerger $
!BOP
!
! !ROUTINE: init_dim_obs_f_pdaf --- Set full dimension of observations
!
! !INTERFACE:
SUBROUTINE init_dim_obs_f_pdaf(step, dim_obs_f)

  ! !DESCRIPTION:
  ! User-supplied routine for PDAF.
  ! Used in the filters: LSEIK/LETKF/LESTKF
  !
  ! The routine is called in PDAF\_lseik\_update 
  ! at the beginning of the analysis step before 
  ! the loop through all local analysis domains. 
  ! It has to determine the dimension of the 
  ! observation vector according to the current 
  ! time step for all observations required for 
  ! the analyses in the loop over all local 
  ! analysis domains on the PE-local state domain.
  !
  ! !REVISION HISTORY:
  ! 2013-02 - Lars Nerger - Initial code
  ! Later revisions - see svn log
  !
  ! !USES:
  !   USE mod_assimilation, &
  !        ONLY : nx, ny, local_dims, obs_p, obs_index_p, &
  !        coords_obs, local_dims_obs
  !   USE mod_parallel_pdaf, &
  !        ONLY: mype_filter, npes_filter, COMM_filter, MPI_INTEGER, &
  !        MPIerr, MPIstatus
  USE mod_parallel_pdaf, &
       ONLY: mype_filter, comm_filter, npes_filter
  use mod_parallel_model, &
       only: mpi_integer, model, mpi_double_precision, mpi_in_place, mpi_sum, &
       mype_world
  USE mod_assimilation, &
       ONLY: obs_p, obs_index_p, dim_obs, obs_filename, &
       obs, &
       pressure_obserr_p, clm_obserr_p, &
<<<<<<< HEAD
       ! obs_nc2pdaf, &
       local_dims_obs, dim_obs_p, obs_id_p, &
=======
       obs_nc2pdaf, &
       local_dims_obs, &
       dim_obs_p, &
       ! dim_obs_f, &
       obs_id_p, &
>>>>>>> 871489cb
#ifndef PARFLOW_STAND_ALONE
#ifndef OBS_ONLY_PARFLOW
!hcp 
!CLMSA needs the physical  coordinates of the elements of state vector 
!and observation array.        
       longxy, latixy, longxy_obs, latixy_obs, &
!hcp end
#endif
#endif
       var_id_obs, maxlon, minlon, maxlat, &
       minlat, maxix, minix, maxiy, miniy, lon_var_id, ix_var_id, lat_var_id, iy_var_id, &
       screen
  Use mod_read_obs, &
       only: idx_obs_nc, pressure_obs, pressure_obserr, multierr, &
       read_obs_nc, clean_obs_nc, x_idx_obs_nc, y_idx_obs_nc, &
       z_idx_obs_nc, clm_obs, &
       var_id_obs_nc, dim_nx, dim_ny, &
       clmobs_lon, clmobs_lat, clmobs_layer, clmobs_dr, clm_obserr
  use mod_tsmp, &
      only: idx_map_subvec2state_fortran, tag_model_parflow, enkf_subvecsize, &
#ifndef CLMSA
#ifndef OBS_ONLY_CLM
      xcoord, ycoord, zcoord, xcoord_fortran, ycoord_fortran, &
      zcoord_fortran, &
#endif
#endif
      tag_model_clm, point_obs

#ifndef PARFLOW_STAND_ALONE
#ifndef OBS_ONLY_PARFLOW
  !kuw
  use shr_kind_mod, only: r8 => shr_kind_r8
<<<<<<< HEAD
  ! USE clmtype,                  ONLY : clm3
=======
  USE clmtype,                  ONLY : clm3
>>>>>>> 871489cb
  use decompMod , only : get_proc_bounds, get_proc_global
  !kuw end
  !hcp
  !use the subroutine written by Mukund "domain_def_clm" to evaluate longxy,
  !latixy, longxy_obs, latixy_obs
  USE enkf_clm_mod, only: domain_def_clm
  !hcp end
#endif
#endif

  USE, INTRINSIC :: iso_c_binding

  IMPLICIT NONE
  ! !ARGUMENTS:
  INTEGER, INTENT(in)  :: step      ! Current time step
  INTEGER, INTENT(out) :: dim_obs_f ! Dimension of full observation vector

  ! !CALLING SEQUENCE:
  ! Called by: PDAF_lseik_update   (as U_init_dim_obs)
  ! Called by: PDAF_lestkf_update  (as U_init_dim_obs)
  ! Called by: PDAF_letkf_update   (as U_init_dim_obs)
  !EOP

  ! *** Local variables
  integer :: ierror
  INTEGER :: max_var_id
  INTEGER :: tmp_dim_obs_f
  INTEGER :: i,j,k,count  ! Counters
  INTEGER :: m,l          ! Counters
  logical :: is_multi_observation_files
  character (len = 110) :: current_observation_filename
<<<<<<< HEAD
  ! integer,allocatable :: local_dis(:),local_dim(:)

#ifndef PARFLOW_STAND_ALONE
#ifndef OBS_ONLY_PARFLOW
  ! real(r8), pointer :: lon(:)
  ! real(r8), pointer :: lat(:)
=======
  integer,allocatable :: local_dis(:),local_dim(:)

#ifndef PARFLOW_STAND_ALONE
#ifndef OBS_ONLY_PARFLOW
  real(r8), pointer :: lon(:)
  real(r8), pointer :: lat(:)
>>>>>>> 871489cb
  ! pft: "plant functional type"
  integer :: begp, endp   ! per-proc beginning and ending pft indices
  integer :: begc, endc   ! per-proc beginning and ending column indices
  integer :: begl, endl   ! per-proc beginning and ending landunit indices
  integer :: begg, endg   ! per-proc gridcell ending gridcell indices
  integer :: numg         ! total number of gridcells across all processors
  integer :: numl         ! total number of landunits across all processors
  integer :: numc         ! total number of columns across all processors
  integer :: nump         ! total number of pfts across all processors
  real    :: deltax, deltay
  !real    :: deltaxy, y1 , x1, z1, x2, y2, z2, R, dist, deltaxy_max
<<<<<<< HEAD
#endif
#endif

  ! *********************************************
  ! *** Initialize full observation dimension ***
  ! *********************************************
=======
  logical :: is_use_dr
#endif
#endif

  ! ****************************************
  ! *** Initialize observation dimension ***
  ! ****************************************

  ! Read observation file
  ! ---------------------
>>>>>>> 871489cb

  ! Read observation file
  ! ---------------------

  !  if I'm root in filter, read the nc file
  is_multi_observation_files = .true.
  if (is_multi_observation_files) then
      ! Set name of current NetCDF observation file
      write(current_observation_filename, '(a, i5.5)') trim(obs_filename)//'.', step
  else
      ! Single NetCDF observation file (currently NOT used)
      write(current_observation_filename, '(a, i5.5)') trim(obs_filename)
  end if

  if (mype_filter .eq. 0) then
      ! Read current NetCDF observation file
      call read_obs_nc(current_observation_filename)
  end if

  ! Broadcast first variables
  ! -------------------------
  ! Dimension of observation vector
  call mpi_bcast(dim_obs, 1, MPI_INTEGER, 0, comm_filter, ierror)
  ! Switch for vector of observation errors
  call mpi_bcast(multierr, 1, MPI_INTEGER, 0, comm_filter, ierror)
  ! broadcast dim_ny and dim_nx
  if(point_obs.eq.0) then
     call mpi_bcast(dim_nx, 1, MPI_INTEGER, 0, comm_filter, ierror)
     call mpi_bcast(dim_ny, 1, MPI_INTEGER, 0, comm_filter, ierror)
  endif

  ! Allocate observation arrays for non-root procs
  ! ----------------------------------------------
  if (mype_filter .ne. 0) then ! for all non-master proc
#ifndef CLMSA
#ifndef OBS_ONLY_CLM
      ! if exist ParFlow-type obs
     !if(model == tag_model_parflow) then
        if(allocated(pressure_obs)) deallocate(pressure_obs)
        allocate(pressure_obs(dim_obs))
        if (multierr.eq.1) then
             if (allocated(pressure_obserr)) deallocate(pressure_obserr)
             allocate(pressure_obserr(dim_obs))
        endif
        if(allocated(idx_obs_nc)) deallocate(idx_obs_nc)
        allocate(idx_obs_nc(dim_obs))
        if(allocated(x_idx_obs_nc))deallocate(x_idx_obs_nc)
        allocate(x_idx_obs_nc(dim_obs))
        if(allocated(y_idx_obs_nc))deallocate(y_idx_obs_nc)
        allocate(y_idx_obs_nc(dim_obs))
        if(allocated(z_idx_obs_nc))deallocate(z_idx_obs_nc)
        allocate(z_idx_obs_nc(dim_obs))
        if(point_obs.eq.0) then
           if(allocated(var_id_obs_nc))deallocate(var_id_obs_nc)
           allocate(var_id_obs_nc(dim_ny, dim_nx))
        endif
     !end if
#endif
#endif

#ifndef PARFLOW_STAND_ALONE
#ifndef OBS_ONLY_PARFLOW
      ! if exist CLM-type obs
!     if(model == tag_model_clm) then
        if(allocated(clm_obs)) deallocate(clm_obs)
        allocate(clm_obs(dim_obs))
        if(allocated(clmobs_lon)) deallocate(clmobs_lon)
        allocate(clmobs_lon(dim_obs))
        if(allocated(clmobs_lat)) deallocate(clmobs_lat)
        allocate(clmobs_lat(dim_obs))
        if(allocated(clmobs_dr)) deallocate(clmobs_dr)
        allocate(clmobs_dr(2))
        if(allocated(clmobs_layer)) deallocate(clmobs_layer)
        allocate(clmobs_layer(dim_obs))
        if(point_obs.eq.0) then
            if(allocated(var_id_obs_nc)) deallocate(var_id_obs_nc)
            allocate(var_id_obs_nc(dim_ny, dim_nx))
        endif
        if(multierr.eq.1) then 
            if(allocated(clm_obserr)) deallocate(clm_obserr)
            allocate(clm_obserr(dim_obs))
        end if
!     end if
#endif
#endif
  end if

  ! Broadcast the idx and pressure
  ! ------------------------------
#ifndef CLMSA
#ifndef OBS_ONLY_CLM
  !if(model == tag_model_parflow) then
      ! if exist ParFlow-type obs
     call mpi_bcast(pressure_obs, dim_obs, MPI_DOUBLE_PRECISION, 0, comm_filter, ierror)
     if(multierr.eq.1) call mpi_bcast(pressure_obserr, dim_obs, MPI_DOUBLE_PRECISION, 0, comm_filter, ierror)
     call mpi_bcast(idx_obs_nc, dim_obs, MPI_INTEGER, 0, comm_filter, ierror)
     ! broadcast xyz indices
     call mpi_bcast(x_idx_obs_nc, dim_obs, MPI_INTEGER, 0, comm_filter, ierror)
     call mpi_bcast(y_idx_obs_nc, dim_obs, MPI_INTEGER, 0, comm_filter, ierror)
     call mpi_bcast(z_idx_obs_nc, dim_obs, MPI_INTEGER, 0, comm_filter, ierror)
     if(point_obs.eq.0) call mpi_bcast(var_id_obs_nc, dim_obs, MPI_INTEGER, 0, comm_filter, ierror)
  !end if
#endif
#endif

#ifndef PARFLOW_STAND_ALONE
#ifndef OBS_ONLY_PARFLOW
  !if(model == tag_model_clm) then
      ! if exist CLM-type obs
     call mpi_bcast(clm_obs, dim_obs, MPI_DOUBLE_PRECISION, 0, comm_filter, ierror)
     if(multierr.eq.1) call mpi_bcast(clm_obserr, dim_obs, MPI_DOUBLE_PRECISION, 0, comm_filter, ierror)
     call mpi_bcast(clmobs_lon, dim_obs, MPI_DOUBLE_PRECISION, 0, comm_filter, ierror)
     call mpi_bcast(clmobs_lat, dim_obs, MPI_DOUBLE_PRECISION, 0, comm_filter, ierror)
     call mpi_bcast(clmobs_dr,  2, MPI_DOUBLE_PRECISION, 0, comm_filter, ierror)
     call mpi_bcast(clmobs_layer, dim_obs, MPI_INTEGER, 0, comm_filter, ierror)
     if(point_obs.eq.0) call mpi_bcast(var_id_obs_nc, dim_obs, MPI_INTEGER, 0, comm_filter, ierror)
  !end if
#endif
#endif

  ! CLM grid information
  ! --------------------
  ! Results used only in `localize_covar_pdaf` for LEnKF
  ! Calling could be restricted to LEnKF
!hcp
!use the subroutine written by Mukund "domain_def_clm" to evaluate longxy,
!latixy, longxy_obs, latixy_obs
! Index arrays of longitudes and latitudes
#ifndef PARFLOW_STAND_ALONE
#ifndef OBS_ONLY_PARFLOW
     ! if exist CLM-type obs
  if(model .eq. tag_model_clm) then
      ! Generate CLM index arrays from lon/lat values
      call domain_def_clm(clmobs_lon, clmobs_lat, dim_obs, longxy, latixy, longxy_obs, latixy_obs)

      ! Obtain general CLM index information
<<<<<<< HEAD
      !lon   => clm3%g%londeg
      !lat   => clm3%g%latdeg
=======
      lon   => clm3%g%londeg
      lat   => clm3%g%latdeg
>>>>>>> 871489cb
      call get_proc_bounds(begg, endg, begl, endl, begc, endc, begp, endp)
      call get_proc_global(numg, numl, numc, nump)
  end if
#endif
#endif
!hcp end

  ! Number of observations in process-local domain
  ! ----------------------------------------------
  ! Additionally `obs_id_p` is set (the NetCDF index of the
  ! observation corresponding to the state index in the local domain)
  dim_obs_p = 0

#ifndef CLMSA
#ifndef OBS_ONLY_CLM
  if (model .eq. tag_model_parflow) then

     if(allocated(obs_id_p)) deallocate(obs_id_p)
     allocate(obs_id_p(enkf_subvecsize))
     obs_id_p(:) = 0

     do i = 1, dim_obs
        do j = 1, enkf_subvecsize
           if (idx_obs_nc(i) .eq. idx_map_subvec2state_fortran(j)) then
              dim_obs_p = dim_obs_p + 1
              obs_id_p(j) = i
           end if
        end do
     end do
  end if
#endif
#endif

#ifndef PARFLOW_STAND_ALONE
#ifndef OBS_ONLY_PARFLOW
<<<<<<< HEAD
=======
  ! Switch for how to check index of CLM observations
  ! True: Use snapping distance between long/lat on CLM grid
  ! False: Use index arrays from `domain_def_clm`
  is_use_dr = .false.
  
>>>>>>> 871489cb
  if(model .eq. tag_model_clm) then

     if(allocated(obs_id_p)) deallocate(obs_id_p)
     allocate(obs_id_p(endg-begg+1))
     obs_id_p(:) = 0

     do i = 1, dim_obs
        count = 1
        do j = begg, endg
            if(is_use_dr) then
                deltax = abs(lon(j)-clmobs_lon(i))
                deltay = abs(lat(j)-clmobs_lat(i))
            end if
            if(((is_use_dr).and.(deltax.le.clmobs_dr(1)).and.(deltay.le.clmobs_dr(2)))
                .or.((.not. is_use_dr).and.(longxy_obs(i) == longxy(count)) .and. (latixy_obs(i) == latixy(count)))) then
                dim_obs_p = dim_obs_p + 1
                obs_id_p(count) = i
                ! One observation can be associated with multiple grid
                ! points If it is clear that each observation is only
                ! associated to a single grid point, then the
                ! following line can be uncommented
                ! exit
            end if
            count = count + 1
        end do
<<<<<<< HEAD
     end do
  end if
#endif
#endif
=======
    end do
  end if
#endif
#endif

  if (screen > 2) then
      print *, "TSMP-PDAF mype(w)=", mype_world, ": init_dim_obs_pdaf: dim_obs_p=", dim_obs_p
  end if
>>>>>>> 871489cb

  ! add and broadcast size of local observation dimensions using mpi_allreduce 
  call mpi_allreduce(dim_obs_p, tmp_dim_obs_f, 1, MPI_INTEGER, MPI_SUM, &
       comm_filter, ierror) 
  ! Set dimension of full observation vector
  dim_obs_f = tmp_dim_obs_f

  if (screen > 2) then
<<<<<<< HEAD
      print *, "TSMP-PDAF mype(w)=" , mype_world, ": init_dim_obs_f_pdaf: dim_obs_p=", dim_obs_p
      if (mype_filter==0) then
          print *, "TSMP-PDAF mype(w)=", mype_world, ": init_dim_obs_f_pdaf: dim_obs_f=", dim_obs_f
          print *, "TSMP-PDAF mype(w)=", mype_world, ": init_dim_obs_f_pdaf: dim_obs  =", dim_obs
      end if
  end if

  ! allocate(local_dis(npes_filter))
  ! allocate(local_dim(npes_filter))
  ! call mpi_allgather(dim_obs_p, 1, MPI_INTEGER, local_dim, 1, MPI_INTEGER, comm_filter, ierror)
  ! local_dis(1) = 0
  ! do i = 2, npes_filter
  !    local_dis(i) = local_dis(i-1) + local_dim(i-1)
  ! end do
  ! deallocate(local_dim)

  ! if (mype_filter==0 .and. screen > 2) then
  !     print *, "TSMP-PDAF mype(w)=", mype_world, ": init_dim_obs_pdaf: local_dis=", local_dis
  ! end if

  ! Write process-local observation arrays
  ! --------------------------------------
=======
      if (mype_filter==0) then
          print *, "TSMP-PDAF mype(w)=", mype_world, ": init_dim_obs_f_pdaf: dim_obs_f=", dim_obs_f
      end if
  end if

  allocate(local_dis(npes_filter))
  allocate(local_dim(npes_filter))
  call mpi_allgather(dim_obs_p, 1, MPI_INTEGER, local_dim, 1, MPI_INTEGER, comm_filter, ierror)
  local_dis(1) = 0
  do i = 2, npes_filter
     local_dis(i) = local_dis(i-1) + local_dim(i-1)
  end do
  deallocate(local_dim)

  if (mype_filter==0 .and. screen > 2) then
      print *, "TSMP-PDAF mype(w)=", mype_world, ": init_dim_obs_pdaf: local_dis=", local_dis
  end if

  ! Write process-local observation arrays
  ! --------------------------------------
  ! allocate index for mapping between observations in nc input and
  ! sorted by pdaf: obs_nc2pdaf

  ! Non-trivial example: The second observation in the NetCDF file
  ! (`i=2`) is the only observation in the subgrid (`count = 1`) of
  ! the first PE (`mype_filter = 0`):
  !
  ! i = 2
  ! count = 1
  ! mype_filter = 0
  ! 
  ! obs_nc2pdaf(local_dis(mype_filter+1)+count) = i
  !-> obs_nc2pdaf(local_dis(1)+1) = 2
  !-> obs_nc2pdaf(1) = 2
>>>>>>> 871489cb

  IF (ALLOCATED(obs)) DEALLOCATE(obs)
  ALLOCATE(obs(dim_obs))
  !IF (ALLOCATED(obs_index)) DEALLOCATE(obs_index)
  !ALLOCATE(obs_index(dim_obs))
  IF (ALLOCATED(obs_p)) DEALLOCATE(obs_p)
  ALLOCATE(obs_p(dim_obs_p))
  IF (ALLOCATED(obs_index_p)) DEALLOCATE(obs_index_p)
  ALLOCATE(obs_index_p(dim_obs_p))
  if(point_obs.eq.0) then
      IF (ALLOCATED(var_id_obs)) DEALLOCATE(var_id_obs)
      ALLOCATE(var_id_obs(dim_obs_p))
  end if

<<<<<<< HEAD
  ! if (allocated(obs_nc2pdaf)) deallocate(obs_nc2pdaf)
  ! allocate(obs_nc2pdaf(dim_obs))
  ! obs_nc2pdaf = 0
=======
  if (allocated(obs_nc2pdaf)) deallocate(obs_nc2pdaf)
  allocate(obs_nc2pdaf(dim_obs))
  obs_nc2pdaf = 0
>>>>>>> 871489cb

#ifndef CLMSA
#ifndef OBS_ONLY_CLM
  if (model .eq. tag_model_parflow) then
     ! allocate pressure_obserr_p observation error for parflow run at PE-local domain 
!     if((multierr.eq.1) .and. (.not.allocated(pressure_obserr_p))) allocate(pressure_obserr_p(dim_obs_p))
     !hcp pressure_obserr_p must be reallocated because the numbers of obs are
     !not necessary the same for all observation files.
     if(multierr.eq.1) then 
        if (allocated(pressure_obserr_p)) deallocate(pressure_obserr_p)
        allocate(pressure_obserr_p(dim_obs_p))
     endif
     !hcp fin

  if (point_obs.eq.0) then
     max_var_id = MAXVAL(var_id_obs_nc(:,:))
     if(allocated(ix_var_id)) deallocate(ix_var_id) 
     allocate(ix_var_id(max_var_id))
     if(allocated(iy_var_id)) deallocate(iy_var_id)
     allocate(iy_var_id(max_var_id))
     if(allocated(maxix)) deallocate(maxix)
     allocate(maxix(max_var_id))
     if(allocated(minix)) deallocate(minix)
     allocate(minix(max_var_id))
     if(allocated(maxiy)) deallocate(maxiy)
     allocate(maxiy(max_var_id))
     if(allocated(miniy)) deallocate(miniy)
     allocate(miniy(max_var_id))
     
     ix_var_id(:) = 0
     iy_var_id(:) = 0
     maxix = -999
     minix = 9999999
     maxiy = -999
     miniy = 9999999
     do j = 1, max_var_id
        do m = 1, dim_nx
           do k = 1, dim_ny 
              i = (m-1)* dim_ny + k  
              if (var_id_obs_nc(k,m) == j) then      
                 maxix(j) = MAX(x_idx_obs_nc(i),maxix(j))
                 minix(j) = MIN(x_idx_obs_nc(i),minix(j))
                 maxiy(j) = MAX(y_idx_obs_nc(i),maxiy(j))
                 miniy(j) = MIN(y_idx_obs_nc(i),miniy(j))
              end if
           end do
        end do
        ix_var_id(j) = (maxix(j) + minix(j))/2.0
        iy_var_id(j) = (maxiy(j) + miniy(j))/2.0
     end do

     count = 1
     do m = 1, dim_nx
        do k = 1, dim_ny
           i = (m-1)* dim_ny + k    
           obs(i) = pressure_obs(i)  
           ! coords_obs(1, i) = idx_obs_nc(i)
           do j = 1, enkf_subvecsize
              if (idx_obs_nc(i) .eq. idx_map_subvec2state_fortran(j)) then
                 obs_index_p(count) = j
                 obs_p(count) = pressure_obs(i)
                 var_id_obs(count) = var_id_obs_nc(k,m)
                 if(multierr.eq.1) pressure_obserr_p(count) = pressure_obserr(i)
                 count = count + 1
              end if
           end do
        end do
     end do
  else if (point_obs.eq.1) then
     count = 1
     do i = 1, dim_obs
        obs(i) = pressure_obs(i)  
        ! coords_obs(1, i) = idx_obs_nc(i)
        do j = 1, enkf_subvecsize
           if (idx_obs_nc(i) .eq. idx_map_subvec2state_fortran(j)) then
              !print *, j
              !obs_index(count) = j
              !obs(count) = pressure_obs(i)
              obs_index_p(count) = j
              obs_p(count) = pressure_obs(i)
              if(multierr.eq.1) pressure_obserr_p(count) = pressure_obserr(i)
<<<<<<< HEAD
              ! obs_nc2pdaf(local_dis(mype_filter+1)+count) = i
=======
              obs_nc2pdaf(local_dis(mype_filter+1)+count) = i
>>>>>>> 871489cb
              count = count + 1
           end if
        end do
     end do
  end if
  end if
<<<<<<< HEAD
  ! call mpi_allreduce(MPI_IN_PLACE,obs_nc2pdaf,dim_obs,MPI_INTEGER,MPI_SUM,comm_filter,ierror)
=======
  call mpi_allreduce(MPI_IN_PLACE,obs_nc2pdaf,dim_obs,MPI_INTEGER,MPI_SUM,comm_filter,ierror)
>>>>>>> 871489cb
#endif
#endif

#ifndef PARFLOW_STAND_ALONE
#ifndef OBS_ONLY_PARFLOW
  if(model .eq. tag_model_clm) then
     ! allocate clm_obserr_p observation error for clm run at PE-local domain
!     if((multierr.eq.1) .and. (.not.allocated(clm_obserr_p))) allocate(clm_obserr_p(dim_obs_p))
     if(multierr.eq.1) then
         if (allocated(clm_obserr_p)) deallocate(clm_obserr_p)
         allocate(clm_obserr_p(dim_obs_p))
     endif
  if(point_obs.eq.0) then
     max_var_id = MAXVAL(var_id_obs_nc(:,:))
     if(allocated(lon_var_id)) deallocate(lon_var_id)
     allocate(lon_var_id(max_var_id))
     if(allocated(lat_var_id)) deallocate(lat_var_id)
     allocate(lat_var_id(max_var_id))
     if(allocated(maxlon)) deallocate(maxlon)
     allocate(maxlon(max_var_id))
     if(allocated(minlon)) deallocate(minlon)
     allocate(minlon(max_var_id))
     if(allocated(maxlat)) deallocate(maxlat)
     allocate(maxlat(max_var_id))
     if(allocated(minlat)) deallocate(minlat)
     allocate(minlat(max_var_id))

     lon_var_id(:) = 0
     lat_var_id(:) = 0
     maxlon = -999
     minlon = 9999999
     maxlat = -999
     minlat = 9999999
     do j = 1, max_var_id
        do m = 1, dim_nx
           do k = 1, dim_ny
              i = (m-1)* dim_ny + k    
              if (var_id_obs_nc(k,m) == j) then      
                 maxlon(j) = MAX(longxy_obs(i),maxlon(j))
                 minlon(j) = MIN(longxy_obs(i),minlon(j))
                 maxlat(j) = MAX(latixy_obs(i),maxlat(j))
                 minlat(j) = MIN(latixy_obs(i),minlat(j))
              end if
           end do
           lon_var_id(j) = (maxlon(j) + minlon(j))/2.0 
           lat_var_id(j) = (maxlat(j) + minlat(j))/2.0
           !print *, 'j  lon_var_id  lat_var_id ', j, lon_var_id(j), lat_var_id(j)
        enddo  ! allocate clm_obserr_p observation error for clm run at PE-local domain
     enddo

     count = 1
     do m = 1, dim_nx
        do l = 1, dim_ny
           i = (m-1)* dim_ny + l        
           obs(i) = clm_obs(i) 
           k = 1
           do j = begg,endg
              if((longxy_obs(i) == longxy(k)) .and. (latixy_obs(i) == latixy(k))) then
                 obs_index_p(count) = k 
                 obs_p(count) = clm_obs(i)
                 var_id_obs(count) = var_id_obs_nc(l,m)
                 if(multierr.eq.1) clm_obserr_p(count) = clm_obserr(i)
                 count = count + 1
              endif
              k = k + 1
           end do
        end do
     end do
  else if(point_obs.eq.1) then
<<<<<<< HEAD
=======

>>>>>>> 871489cb
     count = 1
     do i = 1, dim_obs
        obs(i) = clm_obs(i) 
        k = 1
       do j = begg,endg
            if(is_use_dr) then
                deltax = abs(lon(j)-clmobs_lon(i))
                deltay = abs(lat(j)-clmobs_lat(i))
            end if
            if(((is_use_dr).and.(deltax.le.clmobs_dr(1)).and.(deltay.le.clmobs_dr(2)))
                .or.((.not. is_use_dr).and.(longxy_obs(i) == longxy(k)) .and. (latixy_obs(i) == latixy(k)))) then
              !obs_index_p(count) = j + (size(lon) * (clmobs_layer(i)-1))
              !obs_index_p(count) = j + ((endg-begg+1) * (clmobs_layer(i)-1))
              !obs_index_p(count) = j-begg+1 + ((endg-begg+1) * (clmobs_layer(i)-1))
              obs_index_p(count) = k + ((endg-begg+1) * (clmobs_layer(i)-1))
              !write(*,*) 'obs_index_p(',count,') is',obs_index_p(count)
              obs_p(count) = clm_obs(i)
              if(multierr.eq.1) clm_obserr_p(count) = clm_obserr(i)
              obs_nc2pdaf(local_dis(mype_filter+1)+count) = i
              count = count + 1
           end if
           k = k + 1
        end do
     end do
  end if
  end if
<<<<<<< HEAD
  ! call mpi_allreduce(MPI_IN_PLACE,obs_nc2pdaf,dim_obs,MPI_INTEGER,MPI_SUM,comm_filter,ierror)
=======
  call mpi_allreduce(MPI_IN_PLACE,obs_nc2pdaf,dim_obs,MPI_INTEGER,MPI_SUM,comm_filter,ierror)
>>>>>>> 871489cb
#endif
#endif

  if (mype_filter==0 .and. screen > 2) then
      print *, "TSMP-PDAF mype(w)=", mype_world, ": init_dim_obs_pdaf: obs_nc2pdaf=", obs_nc2pdaf
  end if

  ! allocate array of local observation dimensions with total PEs
  IF (ALLOCATED(local_dims_obs)) DEALLOCATE(local_dims_obs)
  ALLOCATE(local_dims_obs(npes_filter))

  ! Gather array of local observation dimensions 
  call mpi_allgather(dim_obs_p, 1, MPI_INTEGER, local_dims_obs, 1, MPI_INTEGER, &
       comm_filter, ierror)

#ifndef CLMSA
#ifndef OBS_ONLY_CLM
!!#if (defined PARFLOW_STAND_ALONE || defined COUP_OAS_PFL)
  IF (model == tag_model_parflow) THEN
     !print *, "Parflow: converting xcoord to fortran"
     call C_F_POINTER(xcoord, xcoord_fortran, [enkf_subvecsize])
     call C_F_POINTER(ycoord, ycoord_fortran, [enkf_subvecsize])
     call C_F_POINTER(zcoord, zcoord_fortran, [enkf_subvecsize])
  ENDIF
#endif
#endif

  !  clean up the temp data from nc file
  ! ------------------------------------
<<<<<<< HEAD
  ! deallocate(local_dis)
=======
  deallocate(local_dis)
>>>>>>> 871489cb
  call clean_obs_nc()

END SUBROUTINE init_dim_obs_f_pdaf
<|MERGE_RESOLUTION|>--- conflicted
+++ resolved
@@ -64,16 +64,11 @@
        ONLY: obs_p, obs_index_p, dim_obs, obs_filename, &
        obs, &
        pressure_obserr_p, clm_obserr_p, &
-<<<<<<< HEAD
-       ! obs_nc2pdaf, &
-       local_dims_obs, dim_obs_p, obs_id_p, &
-=======
        obs_nc2pdaf, &
        local_dims_obs, &
        dim_obs_p, &
        ! dim_obs_f, &
        obs_id_p, &
->>>>>>> 871489cb
 #ifndef PARFLOW_STAND_ALONE
 #ifndef OBS_ONLY_PARFLOW
 !hcp 
@@ -106,11 +101,7 @@
 #ifndef OBS_ONLY_PARFLOW
   !kuw
   use shr_kind_mod, only: r8 => shr_kind_r8
-<<<<<<< HEAD
-  ! USE clmtype,                  ONLY : clm3
-=======
   USE clmtype,                  ONLY : clm3
->>>>>>> 871489cb
   use decompMod , only : get_proc_bounds, get_proc_global
   !kuw end
   !hcp
@@ -142,21 +133,12 @@
   INTEGER :: m,l          ! Counters
   logical :: is_multi_observation_files
   character (len = 110) :: current_observation_filename
-<<<<<<< HEAD
-  ! integer,allocatable :: local_dis(:),local_dim(:)
-
-#ifndef PARFLOW_STAND_ALONE
-#ifndef OBS_ONLY_PARFLOW
-  ! real(r8), pointer :: lon(:)
-  ! real(r8), pointer :: lat(:)
-=======
   integer,allocatable :: local_dis(:),local_dim(:)
 
 #ifndef PARFLOW_STAND_ALONE
 #ifndef OBS_ONLY_PARFLOW
   real(r8), pointer :: lon(:)
   real(r8), pointer :: lat(:)
->>>>>>> 871489cb
   ! pft: "plant functional type"
   integer :: begp, endp   ! per-proc beginning and ending pft indices
   integer :: begc, endc   ! per-proc beginning and ending column indices
@@ -168,14 +150,6 @@
   integer :: nump         ! total number of pfts across all processors
   real    :: deltax, deltay
   !real    :: deltaxy, y1 , x1, z1, x2, y2, z2, R, dist, deltaxy_max
-<<<<<<< HEAD
-#endif
-#endif
-
-  ! *********************************************
-  ! *** Initialize full observation dimension ***
-  ! *********************************************
-=======
   logical :: is_use_dr
 #endif
 #endif
@@ -183,10 +157,6 @@
   ! ****************************************
   ! *** Initialize observation dimension ***
   ! ****************************************
-
-  ! Read observation file
-  ! ---------------------
->>>>>>> 871489cb
 
   ! Read observation file
   ! ---------------------
@@ -323,13 +293,8 @@
       call domain_def_clm(clmobs_lon, clmobs_lat, dim_obs, longxy, latixy, longxy_obs, latixy_obs)
 
       ! Obtain general CLM index information
-<<<<<<< HEAD
-      !lon   => clm3%g%londeg
-      !lat   => clm3%g%latdeg
-=======
       lon   => clm3%g%londeg
       lat   => clm3%g%latdeg
->>>>>>> 871489cb
       call get_proc_bounds(begg, endg, begl, endl, begc, endc, begp, endp)
       call get_proc_global(numg, numl, numc, nump)
   end if
@@ -365,14 +330,11 @@
 
 #ifndef PARFLOW_STAND_ALONE
 #ifndef OBS_ONLY_PARFLOW
-<<<<<<< HEAD
-=======
   ! Switch for how to check index of CLM observations
   ! True: Use snapping distance between long/lat on CLM grid
   ! False: Use index arrays from `domain_def_clm`
   is_use_dr = .false.
   
->>>>>>> 871489cb
   if(model .eq. tag_model_clm) then
 
      if(allocated(obs_id_p)) deallocate(obs_id_p)
@@ -398,12 +360,6 @@
             end if
             count = count + 1
         end do
-<<<<<<< HEAD
-     end do
-  end if
-#endif
-#endif
-=======
     end do
   end if
 #endif
@@ -412,7 +368,6 @@
   if (screen > 2) then
       print *, "TSMP-PDAF mype(w)=", mype_world, ": init_dim_obs_pdaf: dim_obs_p=", dim_obs_p
   end if
->>>>>>> 871489cb
 
   ! add and broadcast size of local observation dimensions using mpi_allreduce 
   call mpi_allreduce(dim_obs_p, tmp_dim_obs_f, 1, MPI_INTEGER, MPI_SUM, &
@@ -421,30 +376,6 @@
   dim_obs_f = tmp_dim_obs_f
 
   if (screen > 2) then
-<<<<<<< HEAD
-      print *, "TSMP-PDAF mype(w)=" , mype_world, ": init_dim_obs_f_pdaf: dim_obs_p=", dim_obs_p
-      if (mype_filter==0) then
-          print *, "TSMP-PDAF mype(w)=", mype_world, ": init_dim_obs_f_pdaf: dim_obs_f=", dim_obs_f
-          print *, "TSMP-PDAF mype(w)=", mype_world, ": init_dim_obs_f_pdaf: dim_obs  =", dim_obs
-      end if
-  end if
-
-  ! allocate(local_dis(npes_filter))
-  ! allocate(local_dim(npes_filter))
-  ! call mpi_allgather(dim_obs_p, 1, MPI_INTEGER, local_dim, 1, MPI_INTEGER, comm_filter, ierror)
-  ! local_dis(1) = 0
-  ! do i = 2, npes_filter
-  !    local_dis(i) = local_dis(i-1) + local_dim(i-1)
-  ! end do
-  ! deallocate(local_dim)
-
-  ! if (mype_filter==0 .and. screen > 2) then
-  !     print *, "TSMP-PDAF mype(w)=", mype_world, ": init_dim_obs_pdaf: local_dis=", local_dis
-  ! end if
-
-  ! Write process-local observation arrays
-  ! --------------------------------------
-=======
       if (mype_filter==0) then
           print *, "TSMP-PDAF mype(w)=", mype_world, ": init_dim_obs_f_pdaf: dim_obs_f=", dim_obs_f
       end if
@@ -479,7 +410,6 @@
   ! obs_nc2pdaf(local_dis(mype_filter+1)+count) = i
   !-> obs_nc2pdaf(local_dis(1)+1) = 2
   !-> obs_nc2pdaf(1) = 2
->>>>>>> 871489cb
 
   IF (ALLOCATED(obs)) DEALLOCATE(obs)
   ALLOCATE(obs(dim_obs))
@@ -494,15 +424,9 @@
       ALLOCATE(var_id_obs(dim_obs_p))
   end if
 
-<<<<<<< HEAD
-  ! if (allocated(obs_nc2pdaf)) deallocate(obs_nc2pdaf)
-  ! allocate(obs_nc2pdaf(dim_obs))
-  ! obs_nc2pdaf = 0
-=======
   if (allocated(obs_nc2pdaf)) deallocate(obs_nc2pdaf)
   allocate(obs_nc2pdaf(dim_obs))
   obs_nc2pdaf = 0
->>>>>>> 871489cb
 
 #ifndef CLMSA
 #ifndef OBS_ONLY_CLM
@@ -584,22 +508,14 @@
               obs_index_p(count) = j
               obs_p(count) = pressure_obs(i)
               if(multierr.eq.1) pressure_obserr_p(count) = pressure_obserr(i)
-<<<<<<< HEAD
-              ! obs_nc2pdaf(local_dis(mype_filter+1)+count) = i
-=======
               obs_nc2pdaf(local_dis(mype_filter+1)+count) = i
->>>>>>> 871489cb
               count = count + 1
            end if
         end do
      end do
   end if
   end if
-<<<<<<< HEAD
-  ! call mpi_allreduce(MPI_IN_PLACE,obs_nc2pdaf,dim_obs,MPI_INTEGER,MPI_SUM,comm_filter,ierror)
-=======
   call mpi_allreduce(MPI_IN_PLACE,obs_nc2pdaf,dim_obs,MPI_INTEGER,MPI_SUM,comm_filter,ierror)
->>>>>>> 871489cb
 #endif
 #endif
 
@@ -669,10 +585,7 @@
         end do
      end do
   else if(point_obs.eq.1) then
-<<<<<<< HEAD
-=======
-
->>>>>>> 871489cb
+
      count = 1
      do i = 1, dim_obs
         obs(i) = clm_obs(i) 
@@ -699,11 +612,7 @@
      end do
   end if
   end if
-<<<<<<< HEAD
-  ! call mpi_allreduce(MPI_IN_PLACE,obs_nc2pdaf,dim_obs,MPI_INTEGER,MPI_SUM,comm_filter,ierror)
-=======
   call mpi_allreduce(MPI_IN_PLACE,obs_nc2pdaf,dim_obs,MPI_INTEGER,MPI_SUM,comm_filter,ierror)
->>>>>>> 871489cb
 #endif
 #endif
 
@@ -733,11 +642,7 @@
 
   !  clean up the temp data from nc file
   ! ------------------------------------
-<<<<<<< HEAD
-  ! deallocate(local_dis)
-=======
   deallocate(local_dis)
->>>>>>> 871489cb
   call clean_obs_nc()
 
 END SUBROUTINE init_dim_obs_f_pdaf
