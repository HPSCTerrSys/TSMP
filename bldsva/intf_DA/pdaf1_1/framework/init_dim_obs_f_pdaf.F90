--- conflicted
+++ resolved
@@ -88,31 +88,19 @@
        var_id_obs_nc, dim_nx, dim_ny, &
        clmobs_lon, clmobs_lat, clmobs_layer, clmobs_dr, clm_obserr
   use mod_tsmp, &
-<<<<<<< HEAD
-#if (defined CLMSA || defined CLMFIVE)
-  only: idx_map_subvec2state_fortran, tag_model_parflow, enkf_subvecsize, &
-       tag_model_clm, point_obs
-#else
-  only: idx_map_subvec2state_fortran, tag_model_parflow, enkf_subvecsize, &
-       tag_model_clm, xcoord, ycoord, zcoord, xcoord_fortran, ycoord_fortran, &
-       zcoord_fortran, point_obs
-=======
       only: idx_map_subvec2state_fortran, tag_model_parflow, enkf_subvecsize, &
 #ifndef CLMSA
+#ifndef CLMFIVE
 #ifndef OBS_ONLY_CLM
       xcoord, ycoord, zcoord, xcoord_fortran, ycoord_fortran, &
       zcoord_fortran, &
 #endif
->>>>>>> f85c322b
+#endif
 #endif
       tag_model_clm, point_obs
 
-<<<<<<< HEAD
-#ifndef PARFLOW_STAND_ALONE 
-=======
-#ifndef PARFLOW_STAND_ALONE
-#ifndef OBS_ONLY_PARFLOW
->>>>>>> f85c322b
+#ifndef PARFLOW_STAND_ALONE
+#ifndef OBS_ONLY_PARFLOW
   !kuw
   use shr_kind_mod, only: r8 => shr_kind_r8
   USE clmtype,                  ONLY : clm3
@@ -166,15 +154,6 @@
   !real    :: deltaxy, y1 , x1, z1, x2, y2, z2, R, dist, deltaxy_max
   logical :: is_use_dr
 #endif
-<<<<<<< HEAD
-
-#if (defined CLMSA || defined CLMFIVE)
-if(model == tag_model_clm) then
-  call get_proc_bounds(begg, endg, begl, endl, begc, endc, begp, endp)
-  call get_proc_global(numg, numl, numc, nump)
-end if
-=======
->>>>>>> f85c322b
 #endif
 
   ! ****************************************
@@ -187,77 +166,11 @@
   !  if I'm root in filter, read the nc file
   is_multi_observation_files = .true.
   if (is_multi_observation_files) then
-<<<<<<< HEAD
-     write(current_observation_filename, '(a, i5.5)') trim(obs_filename)//'.', step
-     if (mype_filter .eq. 0) then
-#if (defined CLMSA || defined CLMFIVE)
-         if (screen > 2) then
-             print *, "TSMP-PDAF mype(w)=", mype_world, ": read_obs_nc, CLMSA"
-             print *, "TSMP-PDAF mype(w)=", mype_world, ": point_obs=", point_obs
-         end if
-        if(point_obs.eq.1)  then
-           call read_obs_nc_multi_clm(current_observation_filename)
-        else if(point_obs.eq.0)  then
-           call read_obs_nc_multiscalar_clm_files(current_observation_filename)
-        end if
-#else
-#if (defined PARFLOW_STAND_ALONE || defined OBS_ONLY_PARFLOW)
-        ! Read parflow observation files for local ensemble filter  
-         if (screen > 2) then
-             print *, "TSMP-PDAF mype(w)=", mype_world, ": read_obs_nc, OBS_ONLY_PARFLOW"
-             print *, "TSMP-PDAF mype(w)=", mype_world, ": point_obs=", point_obs
-         end if
-        if(point_obs.eq.1) then
-           call read_obs_nc_multi(current_observation_filename)
-        else if(point_obs.eq.0) then
-           call read_obs_nc_multiscalar_files(current_observation_filename)   
-        end if
-#else
-        ! Read parflow and clm observation files for local ensemble filter  
-         if (screen > 2) then
-             print *, "TSMP-PDAF mype(w)=", mype_world, ": read_obs_nc, clm_pfl"
-             print *, "TSMP-PDAF mype(w)=", mype_world, ": point_obs=", point_obs
-         end if
-        if(point_obs.eq.1)  then
-           call read_obs_nc_multi_clm_pfl(current_observation_filename)
-        else if(point_obs.eq.0)  then
-           call read_obs_nc_multiscalar_clm_pfl_files(current_observation_filename)
-        end if
-#endif
-#endif
-     endif  
-  else
-     if (mype_filter .eq. 0) then
-#if (defined CLMSA || defined CLMFIVE)
-       ! Read clm observation files for local ensemble filter  
-        if(point_obs.eq.1)  then
-           call read_obs_nc_clm()
-        else if(point_obs.eq.0)  then
-           call read_obs_nc_multiscalar_clm()
-        end if
-#elif defined PARFLOW_STAND_ALONE 
-        ! Read parflow observation files for local ensemble filter  
-        if (point_obs.eq.1) then
-           call read_obs_nc()
-        else if (point_obs.eq.0) then   
-           call read_obs_nc_multiscalar()
-        endif  
-#else
-        ! Read clm and parflow observation files for local ensemble filter  
-        if(point_obs.eq.1)  then
-           call read_obs_nc_clm_pfl()
-        else if(point_obs.eq.0)  then
-           call read_obs_nc_multiscalar_clm_pfl()
-        end if 
-#endif
-     end if
-=======
       ! Set name of current NetCDF observation file
       write(current_observation_filename, '(a, i5.5)') trim(obs_filename)//'.', step
   else
       ! Single NetCDF observation file (currently NOT used)
       write(current_observation_filename, '(a, i5.5)') trim(obs_filename)
->>>>>>> f85c322b
   end if
 
   if (mype_filter .eq. 0) then
@@ -280,36 +193,10 @@
   ! Allocate observation arrays for non-root procs
   ! ----------------------------------------------
   if (mype_filter .ne. 0) then ! for all non-master proc
-<<<<<<< HEAD
-#if (defined CLMSA || defined CLMFIVE)
-!     if(model == tag_model_clm) then
-        if(allocated(clm_obs)) deallocate(clm_obs)
-        allocate(clm_obs(dim_obs))
-        if(allocated(clmobs_lon)) deallocate(clmobs_lon)
-        allocate(clmobs_lon(dim_obs))
-        if(allocated(clmobs_lat)) deallocate(clmobs_lat)
-        allocate(clmobs_lat(dim_obs))
-        if(allocated(clmobs_dr)) deallocate(clmobs_dr)
-        allocate(clmobs_dr(2))
-        if(allocated(clmobs_layer)) deallocate(clmobs_layer)
-        allocate(clmobs_layer(dim_obs))
-        if(point_obs.eq.0) then
-            if(allocated(var_id_obs_nc)) deallocate(var_id_obs_nc)  
-            allocate(var_id_obs_nc(dim_ny, dim_nx))
-        endif
-        if(multierr.eq.1) then 
-            if(allocated(clm_obserr)) deallocate(clm_obserr)                 
-            allocate(clm_obserr(dim_obs))
-        endif
-!     end if
-#else
-#if (defined PARFLOW_STAND_ALONE || defined OBS_ONLY_PARFLOW)
-!#elif defined PARFLOW_STAND_ALONE 
-=======
 #ifndef CLMSA
+#ifndef CLMFIVE
 #ifndef OBS_ONLY_CLM
       ! if exist ParFlow-type obs
->>>>>>> f85c322b
      !if(model == tag_model_parflow) then
         if(allocated(pressure_obs)) deallocate(pressure_obs)
         allocate(pressure_obs(dim_obs))
@@ -330,6 +217,7 @@
            allocate(var_id_obs_nc(dim_ny, dim_nx))
         endif
      !end if
+#endif
 #endif
 #endif
 
@@ -360,33 +248,13 @@
 #endif        
   end if
 
-<<<<<<< HEAD
-  if (mype_filter==0 .and. screen > 2) then
-      print *, "TSMP-PDAF mype(w)=", mype_world, ": broadcast the idx and pressure"
-  end if
-#if (defined CLMSA || defined CLMFIVE)
-  !if(model == tag_model_clm) then
-     call mpi_bcast(clm_obs, dim_obs, MPI_DOUBLE_PRECISION, 0, comm_filter, ierror)
-     call mpi_bcast(clmobs_lon, dim_obs, MPI_DOUBLE_PRECISION, 0, comm_filter, ierror)
-     call mpi_bcast(clmobs_lat, dim_obs, MPI_DOUBLE_PRECISION, 0, comm_filter, ierror)
-     call mpi_bcast(clmobs_dr,  dim_obs, MPI_DOUBLE_PRECISION, 0, comm_filter, ierror)
-     !call mpi_bcast(clmobs_dr,  2, MPI_DOUBLE_PRECISION, 0, comm_filter, ierror)
-     call mpi_bcast(clmobs_layer, dim_obs, MPI_INTEGER, 0, comm_filter, ierror)
-     if(point_obs.eq.0) call mpi_bcast(var_id_obs_nc, dim_obs, MPI_INTEGER, 0, comm_filter, ierror)
-     if(multierr.eq.1) call mpi_bcast(clm_obserr, dim_obs, MPI_DOUBLE_PRECISION, 0, comm_filter, ierror)
-  !end if
-#else
-#if (defined PARFLOW_STAND_ALONE || defined OBS_ONLY_PARFLOW)
-  ! boardcast the idx and pressure for all non-master proc
-  !if(model == tag_model_parflow) then 
-=======
   ! Broadcast the idx and pressure
   ! ------------------------------
 #ifndef CLMSA
+#ifndef CLMFIVE
 #ifndef OBS_ONLY_CLM
   !if(model == tag_model_parflow) then
       ! if exist ParFlow-type obs
->>>>>>> f85c322b
      call mpi_bcast(pressure_obs, dim_obs, MPI_DOUBLE_PRECISION, 0, comm_filter, ierror)
      if(multierr.eq.1) call mpi_bcast(pressure_obserr, dim_obs, MPI_DOUBLE_PRECISION, 0, comm_filter, ierror)
      call mpi_bcast(idx_obs_nc, dim_obs, MPI_INTEGER, 0, comm_filter, ierror)
@@ -397,6 +265,7 @@
      if(point_obs.eq.0) call mpi_bcast(var_id_obs_nc, dim_obs, MPI_INTEGER, 0, comm_filter, ierror)
   !end if
 #endif
+#endif     
 #endif
 
 #ifndef PARFLOW_STAND_ALONE
@@ -445,30 +314,15 @@
   ! observation corresponding to the state index in the local domain)
   dim_obs_p = 0
 
-<<<<<<< HEAD
-#if (defined CLMSA || defined CLMFIVE)
-  call domain_def_clm(clmobs_lon, clmobs_lat, dim_obs, longxy, latixy, longxy_obs, latixy_obs)
-  if(allocated(obs_id_p)) deallocate(obs_id_p)
-  allocate(obs_id_p(endg-begg+1))
-  obs_id_p(:) = 0
-     do i = 1, dim_obs
-        count = 1
-        do j = begg, endg
-           if((longxy_obs(i) == longxy(count)) .and. (latixy_obs(i) == latixy(count))) then
-              dim_obs_p = dim_obs_p + 1
-              obs_id_p(count) = i
-              EXIT
-           endif
-           count = count + 1
-        end do
-     end do
-     ! Set dimension of full observation vector
-     dim_obs_f = dim_obs
-#elif defined PARFLOW_STAND_ALONE 
-  if(allocated(obs_id_p)) deallocate(obs_id_p)
-  allocate(obs_id_p(enkf_subvecsize))
-  obs_id_p(:) = 0
+#ifndef CLMSA
+#ifndef CLMFIVE
+#ifndef OBS_ONLY_CLM
   if (model .eq. tag_model_parflow) then
+
+     if(allocated(obs_id_p)) deallocate(obs_id_p)
+     allocate(obs_id_p(enkf_subvecsize))
+     obs_id_p(:) = 0
+
      do i = 1, dim_obs
         do j = 1, enkf_subvecsize
            if (idx_obs_nc(i) .eq. idx_map_subvec2state_fortran(j)) then
@@ -477,33 +331,8 @@
            end if
         end do
      end do
-     ! Set dimension of full observation vector
-     dim_obs_f = dim_obs
-  end if
-#else
-  if(model == tag_model_parflow) then 
-  if(allocated(obs_id_p)) deallocate(obs_id_p)
-  allocate(obs_id_p(enkf_subvecsize))
-  obs_id_p(:) = 0
-=======
-#ifndef CLMSA
-#ifndef OBS_ONLY_CLM
->>>>>>> f85c322b
-  if (model .eq. tag_model_parflow) then
-
-     if(allocated(obs_id_p)) deallocate(obs_id_p)
-     allocate(obs_id_p(enkf_subvecsize))
-     obs_id_p(:) = 0
-
-     do i = 1, dim_obs
-        do j = 1, enkf_subvecsize
-           if (idx_obs_nc(i) .eq. idx_map_subvec2state_fortran(j)) then
-              dim_obs_p = dim_obs_p + 1
-              obs_id_p(j) = i
-           end if
-        end do
-     end do
-  end if
+  end if
+#endif
 #endif
 #endif
 
@@ -552,10 +381,6 @@
        comm_filter, ierror) 
   ! Set dimension of full observation vector
   dim_obs_f = tmp_dim_obs_f
-<<<<<<< HEAD
-#endif
-=======
->>>>>>> f85c322b
 
   if (screen > 2) then
       if (mype_filter==0) then
@@ -576,29 +401,10 @@
       print *, "TSMP-PDAF mype(w)=", mype_world, ": init_dim_obs_pdaf: local_dis=", local_dis
   end if
 
-<<<<<<< HEAD
-!#ifndef CLMSA
-#if (defined CLMSA || defined CLMFIVE)
-  if(point_obs.eq.0) then
-     max_var_id = MAXVAL(var_id_obs_nc(:,:))
-     if(allocated(lon_var_id)) deallocate(lon_var_id)
-     allocate(lon_var_id(max_var_id))
-     if(allocated(lat_var_id)) deallocate(lat_var_id)
-     allocate(lat_var_id(max_var_id))
-     if(allocated(maxlon)) deallocate(maxlon)
-     allocate(maxlon(max_var_id))
-     if(allocated(minlon)) deallocate(minlon)
-     allocate(minlon(max_var_id))
-     if(allocated(maxlat)) deallocate(maxlat)
-     allocate(maxlat(max_var_id))
-     if(allocated(minlat)) deallocate(minlat)
-     allocate(minlat(max_var_id))
-=======
   ! Write process-local observation arrays
   ! --------------------------------------
   ! allocate index for mapping between observations in nc input and
   ! sorted by pdaf: obs_nc2pdaf
->>>>>>> f85c322b
 
   ! Non-trivial example: The second observation in the NetCDF file
   ! (`i=2`) is the only observation in the subgrid (`count = 1`) of
@@ -624,8 +430,25 @@
       IF (ALLOCATED(var_id_obs)) DEALLOCATE(var_id_obs)
       ALLOCATE(var_id_obs(dim_obs_p))
   end if
-<<<<<<< HEAD
-#elif defined PARFLOW_STAND_ALONE 
+
+  if (allocated(obs_nc2pdaf)) deallocate(obs_nc2pdaf)
+  allocate(obs_nc2pdaf(dim_obs))
+  obs_nc2pdaf = 0
+
+#ifndef CLMSA
+#ifndef CLMFIVE
+#ifndef OBS_ONLY_CLM
+  if (model .eq. tag_model_parflow) then
+     ! allocate pressure_obserr_p observation error for parflow run at PE-local domain 
+!     if((multierr.eq.1) .and. (.not.allocated(pressure_obserr_p))) allocate(pressure_obserr_p(dim_obs_p))
+     !hcp pressure_obserr_p must be reallocated because the numbers of obs are
+     !not necessary the same for all observation files.
+     if(multierr.eq.1) then 
+        if (allocated(pressure_obserr_p)) deallocate(pressure_obserr_p)
+        allocate(pressure_obserr_p(dim_obs_p))
+     endif
+     !hcp fin
+
   if (point_obs.eq.0) then
      max_var_id = MAXVAL(var_id_obs_nc(:,:))
      if(allocated(ix_var_id)) deallocate(ix_var_id) 
@@ -662,62 +485,6 @@
         ix_var_id(j) = (maxix(j) + minix(j))/2.0
         iy_var_id(j) = (maxiy(j) + miniy(j))/2.0
      end do
-=======
->>>>>>> f85c322b
-
-  if (allocated(obs_nc2pdaf)) deallocate(obs_nc2pdaf)
-  allocate(obs_nc2pdaf(dim_obs))
-  obs_nc2pdaf = 0
-
-#ifndef CLMSA
-#ifndef OBS_ONLY_CLM
-  if (model .eq. tag_model_parflow) then
-     ! allocate pressure_obserr_p observation error for parflow run at PE-local domain 
-!     if((multierr.eq.1) .and. (.not.allocated(pressure_obserr_p))) allocate(pressure_obserr_p(dim_obs_p))
-     !hcp pressure_obserr_p must be reallocated because the numbers of obs are
-     !not necessary the same for all observation files.
-     if(multierr.eq.1) then 
-        if (allocated(pressure_obserr_p)) deallocate(pressure_obserr_p)
-        allocate(pressure_obserr_p(dim_obs_p))
-     endif
-     !hcp fin
-
-  if (point_obs.eq.0) then
-     max_var_id = MAXVAL(var_id_obs_nc(:,:))
-     if(allocated(ix_var_id)) deallocate(ix_var_id) 
-     allocate(ix_var_id(max_var_id))
-     if(allocated(iy_var_id)) deallocate(iy_var_id)
-     allocate(iy_var_id(max_var_id))
-     if(allocated(maxix)) deallocate(maxix)
-     allocate(maxix(max_var_id))
-     if(allocated(minix)) deallocate(minix)
-     allocate(minix(max_var_id))
-     if(allocated(maxiy)) deallocate(maxiy)
-     allocate(maxiy(max_var_id))
-     if(allocated(miniy)) deallocate(miniy)
-     allocate(miniy(max_var_id))
-     
-     ix_var_id(:) = 0
-     iy_var_id(:) = 0
-     maxix = -999
-     minix = 9999999
-     maxiy = -999
-     miniy = 9999999
-     do j = 1, max_var_id
-        do m = 1, dim_nx
-           do k = 1, dim_ny 
-              i = (m-1)* dim_ny + k  
-              if (var_id_obs_nc(k,m) == j) then      
-                 maxix(j) = MAX(x_idx_obs_nc(i),maxix(j))
-                 minix(j) = MIN(x_idx_obs_nc(i),minix(j))
-                 maxiy(j) = MAX(y_idx_obs_nc(i),maxiy(j))
-                 miniy(j) = MIN(y_idx_obs_nc(i),miniy(j))
-              end if
-           end do
-        end do
-        ix_var_id(j) = (maxix(j) + minix(j))/2.0
-        iy_var_id(j) = (maxiy(j) + miniy(j))/2.0
-     end do
 
      count = 1
      do m = 1, dim_nx
@@ -759,6 +526,7 @@
   call mpi_allreduce(MPI_IN_PLACE,obs_nc2pdaf,dim_obs,MPI_INTEGER,MPI_SUM,comm_filter,ierror)
 #endif
 #endif
+#endif
 
 #ifndef PARFLOW_STAND_ALONE
 #ifndef OBS_ONLY_PARFLOW
@@ -867,12 +635,9 @@
   call mpi_allgather(dim_obs_p, 1, MPI_INTEGER, local_dims_obs, 1, MPI_INTEGER, &
        comm_filter, ierror)
 
-<<<<<<< HEAD
-#if (!defined CLMSA &&  !defined CLMFIVE)
-=======
 #ifndef CLMSA
+#ifndef CLMFIVE  
 #ifndef OBS_ONLY_CLM
->>>>>>> f85c322b
 !!#if (defined PARFLOW_STAND_ALONE || defined COUP_OAS_PFL)
   IF (model == tag_model_parflow) THEN
      !print *, "Parflow: converting xcoord to fortran"
@@ -882,6 +647,7 @@
   ENDIF
 #endif
 #endif
+#endif
 
   !  clean up the temp data from nc file
   ! ------------------------------------
