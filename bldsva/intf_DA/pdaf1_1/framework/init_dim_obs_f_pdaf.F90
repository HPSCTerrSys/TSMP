--- conflicted
+++ resolved
@@ -111,13 +111,9 @@
   logical :: is_multi_observation_files
   character (len = 110) :: current_observation_filename
   INTEGER, ALLOCATABLE :: displ(:), recv_counts(:), recv(:)
-<<<<<<< HEAD
-#ifndef PARFLOW_STAND_ALONE 
-=======
 !#if defined CLMSA 
 #ifndef PARFLOW_STAND_ALONE
   ! pft: "plant functional type"
->>>>>>> 0b392e3d
   integer :: begp, endp   ! per-proc beginning and ending pft indices
   integer :: begc, endc   ! per-proc beginning and ending column indices
   integer :: begl, endl   ! per-proc beginning and ending landunit indices
@@ -145,26 +141,18 @@
   if (is_multi_observation_files) then
      write(current_observation_filename, '(a, i5.5)') trim(obs_filename)//'.', step
      if (mype_filter .eq. 0) then
-<<<<<<< HEAD
 #if (defined CLMSA || defined CLMFIVE)
-=======
-#ifdef CLMSA
          if (screen > 2) then
              print *, "TSMP-PDAF mype(w)=", mype_world, ": read_obs_nc, CLMSA"
              print *, "TSMP-PDAF mype(w)=", mype_world, ": point_obs=", point_obs
          end if
->>>>>>> 0b392e3d
         if(point_obs.eq.1)  then
            call read_obs_nc_multi_clm(current_observation_filename)
         else if(point_obs.eq.0)  then
            call read_obs_nc_multiscalar_clm_files(current_observation_filename)
         end if
-<<<<<<< HEAD
-#elif defined PARFLOW_STAND_ALONE 
-=======
 #else
 #if (defined PARFLOW_STAND_ALONE || defined OBS_ONLY_PARFLOW)
->>>>>>> 0b392e3d
         ! Read parflow observation files for local ensemble filter  
          if (screen > 2) then
              print *, "TSMP-PDAF mype(w)=", mype_world, ": read_obs_nc, OBS_ONLY_PARFLOW"
@@ -186,6 +174,7 @@
         else if(point_obs.eq.0)  then
            call read_obs_nc_multiscalar_clm_pfl_files(current_observation_filename)
         end if
+#endif
 #endif
      endif  
   else
@@ -255,15 +244,10 @@
             allocate(clm_obserr(dim_obs))
         endif
 !     end if
-<<<<<<< HEAD
-#elif defined PARFLOW_STAND_ALONE 
-!     if(model == tag_model_parflow) then
-=======
 #else
 #if (defined PARFLOW_STAND_ALONE || defined OBS_ONLY_PARFLOW)
 !#elif defined PARFLOW_STAND_ALONE 
      !if(model == tag_model_parflow) then
->>>>>>> 0b392e3d
         if(allocated(idx_obs_nc)) deallocate(idx_obs_nc)
         allocate(idx_obs_nc(dim_obs))
         if(allocated(pressure_obs)) deallocate(pressure_obs)
@@ -328,16 +312,13 @@
         endif
      !end if
 #endif
-  end if
-
-<<<<<<< HEAD
+#endif        
+  end if
+
+  if (mype_filter==0 .and. screen > 2) then
+      print *, "TSMP-PDAF mype(w)=", mype_world, ": broadcast the idx and pressure"
+  end if
 #if (defined CLMSA || defined CLMFIVE)
-=======
-  if (mype_filter==0 .and. screen > 2) then
-      print *, "TSMP-PDAF mype(w)=", mype_world, ": broadcast the idx and pressure"
-  end if
-#ifdef CLMSA
->>>>>>> 0b392e3d
   !if(model == tag_model_clm) then
      call mpi_bcast(clm_obs, dim_obs, MPI_DOUBLE_PRECISION, 0, comm_filter, ierror)
      call mpi_bcast(clmobs_lon, dim_obs, MPI_DOUBLE_PRECISION, 0, comm_filter, ierror)
@@ -348,12 +329,8 @@
      if(point_obs.eq.0) call mpi_bcast(var_id_obs_nc, dim_obs, MPI_INTEGER, 0, comm_filter, ierror)
      if(multierr.eq.1) call mpi_bcast(clm_obserr, dim_obs, MPI_DOUBLE_PRECISION, 0, comm_filter, ierror)
   !end if
-<<<<<<< HEAD
-#elif defined PARFLOW_STAND_ALONE 
-=======
 #else
 #if (defined PARFLOW_STAND_ALONE || defined OBS_ONLY_PARFLOW)
->>>>>>> 0b392e3d
   ! boardcast the idx and pressure for all non-master proc
   !if(model == tag_model_parflow) then 
      call mpi_bcast(pressure_obs, dim_obs, MPI_DOUBLE_PRECISION, 0, comm_filter, ierror)
@@ -391,6 +368,7 @@
      if(multierr.eq.1) call mpi_bcast(clm_obserr, dim_obs, MPI_DOUBLE_PRECISION, 0, comm_filter, ierror)
   !end if
 #endif
+#endif     
 
   if (mype_filter==0 .and. screen > 2) then
       print *, "TSMP-PDAF mype(w)=", mype_world, ": select the obs in my domain"
@@ -492,9 +470,6 @@
   ALLOCATE(obs_p(dim_obs_p))
   IF(point_obs.eq.0) ALLOCATE(var_id_obs(dim_obs_p))
 
-<<<<<<< HEAD
-#if (defined CLMSA || defined CLMFIVE)
-=======
   ! ! allocate index for mapping between observations in nc input and sorted by pdaf
   ! if (allocated(obs_nc2pdaf)) deallocate(obs_nc2pdaf)
   ! allocate(obs_nc2pdaf(dim_obs))
@@ -512,8 +487,7 @@
   end if
 
 !#ifndef CLMSA
-#ifdef CLMSA
->>>>>>> 0b392e3d
+#if (defined CLMSA || defined CLMFIVE)
   if(point_obs.eq.0) then
      max_var_id = MAXVAL(var_id_obs_nc(:,:))
      if(allocated(lon_var_id)) deallocate(lon_var_id)
@@ -841,15 +815,11 @@
   end if
   end if
 #endif
-<<<<<<< HEAD
-=======
-#endif
 #endif
 
   if (mype_filter==0 .and. screen > 2) then
       print *, "TSMP-PDAF mype(w)=", mype_world, ": local_dims_obs"
   end if
->>>>>>> 0b392e3d
 
   ! allocate array of local observation dimensions with total PEs
   IF (ALLOCATED(local_dims_obs)) DEALLOCATE(local_dims_obs)
