--- conflicted
+++ resolved
@@ -94,7 +94,6 @@
         depth_varid, &
         x_idx_interp_d_varid, y_idx_interp_d_varid
     integer :: depth_varid !hcp
-    integer :: deptherr    !hcp
     character (len = *), parameter :: pres_name = "obs_pf"
     character (len = *), parameter :: presserr_name = "obserr_pf"
     character (len = *), parameter :: idx_name = "idx"
@@ -210,28 +209,16 @@
             end if
         endif
 
-<<<<<<< HEAD
-        deptherr = nf90_inq_varid(ncid, depth_name, depth_varid) 
-        if(deptherr == nf90_noerr) then
-=======
         has_depth = nf90_inq_varid(ncid, depth_name, depth_varid)
         if(has_depth == nf90_noerr) then
->>>>>>> 2e4b40d9
             crns_flag = 1
             if(allocated(depth_obs)) deallocate(depth_obs)
             allocate(depth_obs(dim_obs))
             call check(nf90_get_var(ncid, depth_varid, depth_obs))
-<<<<<<< HEAD
-        endif
-        
-        if(allocated(x_idx_obs_nc))deallocate(x_idx_obs_nc)
-        allocate(x_idx_obs_nc(dim_obs))
-=======
             if (screen > 2) then
                 print *, "TSMP-PDAF mype(w)=", mype_world, ": depth_obs=", depth_obs
             end if
         end if
->>>>>>> 2e4b40d9
 
         ! Read the surface pressure and idxerature data from the file.
         ! Since we know the contents of the file we know that the data
