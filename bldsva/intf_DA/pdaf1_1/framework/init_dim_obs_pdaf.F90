!-------------------------------------------------------------------------------------------
!Copyright (c) 2013-2016 by Wolfgang Kurtz, Guowei He and Mukund Pondkule (Forschungszentrum Juelich GmbH)
!
!This file is part of TerrSysMP-PDAF
!
!TerrSysMP-PDAF is free software: you can redistribute it and/or modify
!it under the terms of the GNU Lesser General Public License as published by
!the Free Software Foundation, either version 3 of the License, or
!(at your option) any later version.
!
!TerrSysMP-PDAF is distributed in the hope that it will be useful,
!but WITHOUT ANY WARRANTY; without even the implied warranty of
!MERCHANTABILITY or FITNESS FOR A PARTICULAR PURPOSE.  See the
!GNU LesserGeneral Public License for more details.
!
!You should have received a copy of the GNU Lesser General Public License
!along with TerrSysMP-PDAF.  If not, see <http://www.gnu.org/licenses/>.
!-------------------------------------------------------------------------------------------
!
!
!-------------------------------------------------------------------------------------------
!init_dim_obs_pdaf.F90: TerrSysMP-PDAF implementation of routine
!                       'init_dim_obs_pdaf' (PDAF online coupling)
!-------------------------------------------------------------------------------------------

!$Id: init_dim_obs_pdaf.F90 1441 2013-10-04 10:33:42Z lnerger $
!BOP
!
! !ROUTINE: init_dim_obs_pdaf --- Compute number of observations
!
! !INTERFACE:
SUBROUTINE init_dim_obs_pdaf(step, dim_obs_p)

  ! !DESCRIPTION:
  ! User-supplied routine for PDAF.
  ! Used in the filters: SEEK/SEIK/EnKF/ETKF/ESTKF
  !
  ! The routine is called at the beginning of each
  ! analysis step.  It has to initialize the size of
  ! the observation vector according to the current
  ! time step for the PE-local domain.
  !
  ! !REVISION HISTORY:
  ! 2013-02 - Lars Nerger - Initial code
  ! Later revisions - see svn log
  !
  ! !USES:
  !   USE mod_assimilation, &
  !        ONLY : nx, ny, local_dims, obs_p, obs_index_p, &
  !        coords_obs, local_dims_obs
  !   USE mod_parallel_pdaf, &
  !        ONLY: mype_filter, npes_filter, COMM_filter, MPI_INTEGER, &
  !        MPIerr, MPIstatus
  USE mod_parallel_pdaf, &
       ONLY: mype_filter, comm_filter, npes_filter
  use mod_parallel_model, &
       only: mpi_integer, model, mpi_double_precision, mpi_in_place, mpi_sum, &
       mype_world
  USE mod_assimilation, &
<<<<<<< HEAD
#if (defined CLMSA || defined CLMFIVE)
       ONLY: obs_p, obs_index_p, dim_obs, obs_filename, dim_state_p, &
       pressure_obserr_p, clm_obserr_p, obs_nc2pdaf, screen, &
=======
       ONLY: obs_p, obs_index_p, dim_obs, obs_filename, &
       obs, &
       obs_interp_indices_p, &
       obs_interp_weights_p, &
       pressure_obserr_p, clm_obserr_p, &
       obs_nc2pdaf, &
       local_dims_obs, &
       ! dim_obs_p, &
       dim_obs_f, &
       obs_id_p, &
#ifndef PARFLOW_STAND_ALONE
#ifndef OBS_ONLY_PARFLOW
>>>>>>> f85c322b
!hcp 
!CLMSA needs the physical  coordinates of the elements of state vector 
!and observation array.        
       longxy, latixy, longxy_obs, latixy_obs, &
       longxy_obs_floor, latixy_obs_floor, &
!hcp end
#endif
#endif
       var_id_obs, maxlon, minlon, maxlat, &
       minlat, maxix, minix, maxiy, miniy, lon_var_id, ix_var_id, lat_var_id, iy_var_id, &
       screen
  Use mod_read_obs, &
       only: idx_obs_nc, pressure_obs, pressure_obserr, multierr, &
       read_obs_nc, clean_obs_nc, x_idx_obs_nc, y_idx_obs_nc, &
       z_idx_obs_nc, &
       x_idx_interp_d_obs_nc, y_idx_interp_d_obs_nc, &
       clm_obs, &
       var_id_obs_nc, dim_nx, dim_ny, &
       clmobs_lon, clmobs_lat, clmobs_layer, clmobs_dr, clm_obserr
  use mod_tsmp, &
<<<<<<< HEAD
       only: idx_map_subvec2state_fortran, tag_model_parflow, enkf_subvecsize, &
       tag_model_clm, point_obs


#if (defined CLMSA || defined CLMFIVE)
=======
      only: idx_map_subvec2state_fortran, tag_model_parflow, enkf_subvecsize, &
      nx_glob, ny_glob, &
#ifndef CLMSA
#ifndef OBS_ONLY_CLM
      xcoord, ycoord, zcoord, xcoord_fortran, ycoord_fortran, &
      zcoord_fortran, &
#endif
#endif
      tag_model_clm, point_obs, obs_interp_switch

#ifndef PARFLOW_STAND_ALONE
#ifndef OBS_ONLY_PARFLOW
>>>>>>> f85c322b
  !kuw
  use shr_kind_mod, only: r8 => shr_kind_r8
  use decompMod , only : get_proc_bounds, get_proc_global
  !kuw end
<<<<<<< HEAD
#endif

#if defined CLMSA
  USE clmtype,                  ONLY : clm3
#endif
#if defined CLMFIVE
  use GridcellType, only: grc
=======
  !hcp
  !use the subroutine written by Mukund "domain_def_clm" to evaluate longxy,
  !latixy, longxy_obs, latixy_obs
  USE enkf_clm_mod, only: domain_def_clm, get_interp_idx
  !hcp end
>>>>>>> f85c322b
#endif
#endif

  USE, INTRINSIC :: iso_c_binding

  IMPLICIT NONE
  ! !ARGUMENTS:
  INTEGER, INTENT(in)  :: step       ! Current time step
  INTEGER, INTENT(out) :: dim_obs_p  ! Dimension of observation vector
  ! !CALLING SEQUENCE:
  ! Called by: PDAF_seek_analysis    (as U_init_dim_obs)
  ! Called by: PDAF_seik_analysis, PDAF_seik_analysis_newT
  ! Called by: PDAF_enkf_analysis_rlm, PDAF_enkf_analysis_rsm
  ! Called by: PDAF_etkf_analysis, PDAF_etkf_analysis_T
  ! Called by: PDAF_estkf_analysis, PDAF_estkf_analysis_fixed
  !EOP

  ! *** Local variables
  integer :: ierror
  INTEGER :: max_var_id
  INTEGER :: tmp_dim_obs_f
  INTEGER :: i,j,k,count  ! Counters
  INTEGER :: count_interp ! Counter for interpolation grid cells
  INTEGER :: m,l          ! Counters
  INTEGER :: idx         ! Computed Index
  logical :: is_multi_observation_files
  character (len = 110) :: current_observation_filename
  integer,allocatable :: local_dis(:),local_dim(:)
<<<<<<< HEAD
#if (defined CLMSA || defined CLMFIVE)
=======
  real    :: sum_interp_weights

#ifndef PARFLOW_STAND_ALONE
#ifndef OBS_ONLY_PARFLOW
>>>>>>> f85c322b
  real(r8), pointer :: lon(:)
  real(r8), pointer :: lat(:)
  ! pft: "plant functional type"
  integer :: begp, endp   ! per-proc beginning and ending pft indices
  integer :: begc, endc   ! per-proc beginning and ending column indices
  integer :: begl, endl   ! per-proc beginning and ending landunit indices
  integer :: begg, endg   ! per-proc gridcell ending gridcell indices
  integer :: numg         ! total number of gridcells across all processors
  integer :: numl         ! total number of landunits across all processors
  integer :: numc         ! total number of columns across all processors
  integer :: nump         ! total number of pfts across all processors
  real    :: deltax, deltay
  !real    :: deltaxy, y1 , x1, z1, x2, y2, z2, R, dist, deltaxy_max
  logical :: is_use_dr
#endif
<<<<<<< HEAD

#if defined CLMSA
  lon   => clm3%g%londeg
  lat   => clm3%g%latdeg
#endif
#if defined CLMFIVE
  lon   => grc%londeg
  lat   => grc%latdeg
#endif
#if (defined CLMSA || defined CLMFIVE)
  call get_proc_bounds(begg, endg, begl, endl, begc, endc, begp, endp)
  call get_proc_global(numg, numl, numc, nump)
=======
>>>>>>> f85c322b
#endif

  ! ****************************************
  ! *** Initialize observation dimension ***
  ! ****************************************

  ! Read observation file
  ! ---------------------

  !  if I'm root in filter, read the nc file
  is_multi_observation_files = .true.
  if (is_multi_observation_files) then
<<<<<<< HEAD
     write(current_observation_filename, '(a, i5.5)') trim(obs_filename)//'.', step
     if (mype_filter==0 .and. screen > 2) then
         print *, "TSMP-PDAF mype(w)=", mype_world, ": current_observation_filename: ", current_observation_filename
     end if
#if (defined CLMSA || defined CLMFIVE)
     if (mype_filter .eq. 0) then
         if (screen > 2) then
             print *, "TSMP-PDAF mype(w)=", mype_world, ": read_obs_nc, CLMSA"
             print *, "TSMP-PDAF mype(w)=", mype_world, ": model=", model
         end if
        if(model == tag_model_parflow) then
           call read_obs_nc_multi(current_observation_filename)
        end if
        if(model == tag_model_clm)  then
           call read_obs_nc_multi_clm(current_observation_filename)
        end if
     end if
#else
     !hcp: This need to be changed later in LST DA with clm-pfl
     if (mype_filter==0 .and. screen > 2) then
         print *, "TSMP-PDAF mype(w)=", mype_world, ": read_obs_nc, coupled"
         print *, "TSMP-PDAF mype(w)=", mype_world, ": model=", model
     end if
     if (mype_filter.eq.0) call read_obs_nc_multi(current_observation_filename)
#endif
=======
      ! Set name of current NetCDF observation file
      write(current_observation_filename, '(a, i5.5)') trim(obs_filename)//'.', step
>>>>>>> f85c322b
  else
      ! Single NetCDF observation file (currently NOT used)
      write(current_observation_filename, '(a, i5.5)') trim(obs_filename)
  end if

  if (mype_filter .eq. 0) then
      ! Read current NetCDF observation file
      call read_obs_nc(current_observation_filename)
  end if

  ! Broadcast first variables
  ! -------------------------
  ! Dimension of observation vector
  call mpi_bcast(dim_obs, 1, MPI_INTEGER, 0, comm_filter, ierror)
  ! Switch for vector of observation errors
  call mpi_bcast(multierr, 1, MPI_INTEGER, 0, comm_filter, ierror)
  ! broadcast dim_ny and dim_nx
  if(point_obs.eq.0) then
     call mpi_bcast(dim_nx, 1, MPI_INTEGER, 0, comm_filter, ierror)
     call mpi_bcast(dim_ny, 1, MPI_INTEGER, 0, comm_filter, ierror)
  endif

  ! Allocate observation arrays for non-root procs
  ! ----------------------------------------------
  if (mype_filter .ne. 0) then ! for all non-master proc
<<<<<<< HEAD
#if (!defined CLMSA &&  !defined CLMFIVE)
=======
#ifndef CLMSA
#ifndef OBS_ONLY_CLM
      ! if exist ParFlow-type obs
>>>>>>> f85c322b
     !if(model == tag_model_parflow) then
        if(allocated(pressure_obs)) deallocate(pressure_obs)
        allocate(pressure_obs(dim_obs))
<<<<<<< HEAD
        if((multierr.eq.1) .and. (.not.allocated(pressure_obserr))) allocate(pressure_obserr(dim_obs))
=======
        if (multierr.eq.1) then
             if (allocated(pressure_obserr)) deallocate(pressure_obserr)
             allocate(pressure_obserr(dim_obs))
        endif
        if(allocated(idx_obs_nc)) deallocate(idx_obs_nc)
        allocate(idx_obs_nc(dim_obs))
>>>>>>> f85c322b
        if(allocated(x_idx_obs_nc))deallocate(x_idx_obs_nc)
        allocate(x_idx_obs_nc(dim_obs))
        if(allocated(y_idx_obs_nc))deallocate(y_idx_obs_nc)
        allocate(y_idx_obs_nc(dim_obs))
        if(allocated(z_idx_obs_nc))deallocate(z_idx_obs_nc)
        allocate(z_idx_obs_nc(dim_obs))
        if(obs_interp_switch .eq. 1) then
            if(allocated(x_idx_interp_d_obs_nc))deallocate(x_idx_interp_d_obs_nc)
            allocate(x_idx_interp_d_obs_nc(dim_obs))
            if(allocated(y_idx_interp_d_obs_nc))deallocate(y_idx_interp_d_obs_nc)
            allocate(y_idx_interp_d_obs_nc(dim_obs))
        end if
        if(point_obs.eq.0) then
           if(allocated(var_id_obs_nc))deallocate(var_id_obs_nc)
           allocate(var_id_obs_nc(dim_ny, dim_nx))
        endif
     !end if
#endif
#endif

<<<<<<< HEAD
#if (defined CLMSA || defined CLMFIVE)
     if(model == tag_model_clm) then
        if(allocated(clm_obs))deallocate(clm_obs)
=======
#ifndef PARFLOW_STAND_ALONE
#ifndef OBS_ONLY_PARFLOW
      ! if exist CLM-type obs
!     if(model == tag_model_clm) then
        if(allocated(clm_obs)) deallocate(clm_obs)
>>>>>>> f85c322b
        allocate(clm_obs(dim_obs))
        if(allocated(clmobs_lon)) deallocate(clmobs_lon)
        allocate(clmobs_lon(dim_obs))
        if(allocated(clmobs_lat)) deallocate(clmobs_lat)
        allocate(clmobs_lat(dim_obs))
        if(allocated(clmobs_dr)) deallocate(clmobs_dr)
        allocate(clmobs_dr(2))
        if(allocated(clmobs_layer)) deallocate(clmobs_layer)
        allocate(clmobs_layer(dim_obs))
        if(point_obs.eq.0) then
            if(allocated(var_id_obs_nc)) deallocate(var_id_obs_nc)
            allocate(var_id_obs_nc(dim_ny, dim_nx))
        endif
        if(multierr.eq.1) then 
            if(allocated(clm_obserr)) deallocate(clm_obserr)
            allocate(clm_obserr(dim_obs))
        end if
!     end if
#endif
#endif

  end if

<<<<<<< HEAD
  if (mype_filter==0 .and. screen > 2) then
      print *, "TSMP-PDAF mype(w)=", mype_world, ": broadcast the idx and pressure"
  end if
#if (!defined CLMSA &&  !defined CLMFIVE)
  ! boardcast the idx and pressure
  !if(model == tag_model_parflow) then ! for all non-master proc
=======
  ! Broadcast the idx and pressure
  ! ------------------------------
#ifndef CLMSA
#ifndef OBS_ONLY_CLM
  !if(model == tag_model_parflow) then
      ! if exist ParFlow-type obs
>>>>>>> f85c322b
     call mpi_bcast(pressure_obs, dim_obs, MPI_DOUBLE_PRECISION, 0, comm_filter, ierror)
     if(multierr.eq.1) call mpi_bcast(pressure_obserr, dim_obs, MPI_DOUBLE_PRECISION, 0, comm_filter, ierror)
     call mpi_bcast(idx_obs_nc, dim_obs, MPI_INTEGER, 0, comm_filter, ierror)
     ! broadcast xyz indices
     call mpi_bcast(x_idx_obs_nc, dim_obs, MPI_INTEGER, 0, comm_filter, ierror)
     call mpi_bcast(y_idx_obs_nc, dim_obs, MPI_INTEGER, 0, comm_filter, ierror)
     call mpi_bcast(z_idx_obs_nc, dim_obs, MPI_INTEGER, 0, comm_filter, ierror)
     if(point_obs.eq.0) call mpi_bcast(var_id_obs_nc, dim_obs, MPI_INTEGER, 0, comm_filter, ierror)
     if(obs_interp_switch .eq. 1) then
         call mpi_bcast(x_idx_interp_d_obs_nc, dim_obs, MPI_INTEGER, 0, comm_filter, ierror)
         call mpi_bcast(y_idx_interp_d_obs_nc, dim_obs, MPI_INTEGER, 0, comm_filter, ierror)
     end if
  !end if
#endif
#endif

<<<<<<< HEAD
#if (defined CLMSA || defined CLMFIVE)
  if(model == tag_model_clm) then
=======
#ifndef PARFLOW_STAND_ALONE
#ifndef OBS_ONLY_PARFLOW
  !if(model == tag_model_clm) then
      ! if exist CLM-type obs
>>>>>>> f85c322b
     call mpi_bcast(clm_obs, dim_obs, MPI_DOUBLE_PRECISION, 0, comm_filter, ierror)
     if(multierr.eq.1) call mpi_bcast(clm_obserr, dim_obs, MPI_DOUBLE_PRECISION, 0, comm_filter, ierror)
     call mpi_bcast(clmobs_lon, dim_obs, MPI_DOUBLE_PRECISION, 0, comm_filter, ierror)
     call mpi_bcast(clmobs_lat, dim_obs, MPI_DOUBLE_PRECISION, 0, comm_filter, ierror)
     call mpi_bcast(clmobs_dr,  2, MPI_DOUBLE_PRECISION, 0, comm_filter, ierror)
     call mpi_bcast(clmobs_layer, dim_obs, MPI_INTEGER, 0, comm_filter, ierror)
     if(point_obs.eq.0) call mpi_bcast(var_id_obs_nc, dim_obs, MPI_INTEGER, 0, comm_filter, ierror)
  !end if
#endif
#endif

<<<<<<< HEAD
  if (mype_filter==0 .and. screen > 2) then
      print *, "TSMP-PDAF mype(w)=", mype_world, ": select the obs in my domain"
  end if
  ! select the obs in my domain
  dim_obs_p = 0
=======
  ! CLM grid information
  ! --------------------
  ! Results used only in `localize_covar_pdaf` for LEnKF
  ! Calling could be restricted to LEnKF
!hcp
!use the subroutine written by Mukund "domain_def_clm" to evaluate longxy,
!latixy, longxy_obs, latixy_obs
! Index arrays of longitudes and latitudes
#ifndef PARFLOW_STAND_ALONE
#ifndef OBS_ONLY_PARFLOW
     ! if exist CLM-type obs
  if(model .eq. tag_model_clm) then
      ! Generate CLM index arrays from lon/lat values
      call domain_def_clm(clmobs_lon, clmobs_lat, dim_obs, longxy, latixy, longxy_obs, latixy_obs)

      ! Interpolation of measured states: Save the indices of the
      ! nearest grid points
      if (obs_interp_switch .eq. 1) then
         ! Get the floored values for latitudes and longitudes
         call get_interp_idx(clmobs_lon, clmobs_lat, dim_obs, longxy_obs_floor, latixy_obs_floor)
      end if

      ! Obtain general CLM index information
      lon   => clm3%g%londeg
      lat   => clm3%g%latdeg
      call get_proc_bounds(begg, endg, begl, endl, begc, endc, begp, endp)
      call get_proc_global(numg, numl, numc, nump)
  end if
#endif
#endif
!hcp end

  ! Number of observations in process-local domain
  ! ----------------------------------------------
  ! Additionally `obs_id_p` is set (the NetCDF index of the
  ! observation corresponding to the state index in the local domain)
  dim_obs_p = 0

#ifndef CLMSA
#ifndef OBS_ONLY_CLM
>>>>>>> f85c322b
  if (model .eq. tag_model_parflow) then

     if(allocated(obs_id_p)) deallocate(obs_id_p)
     allocate(obs_id_p(enkf_subvecsize))
     obs_id_p(:) = 0

     do i = 1, dim_obs
        do j = 1, enkf_subvecsize
           if (idx_obs_nc(i) .eq. idx_map_subvec2state_fortran(j)) then
              dim_obs_p = dim_obs_p + 1
              obs_id_p(j) = i
           end if
        end do
     end do
  end if
#endif
#endif

<<<<<<< HEAD
#if (defined CLMSA || defined CLMFIVE)
=======
#ifndef PARFLOW_STAND_ALONE
#ifndef OBS_ONLY_PARFLOW
  ! Switch for how to check index of CLM observations
  ! True: Use snapping distance between long/lat on CLM grid
  ! False: Use index arrays from `domain_def_clm`
  is_use_dr = .true.
  
>>>>>>> f85c322b
  if(model .eq. tag_model_clm) then

     if(allocated(obs_id_p)) deallocate(obs_id_p)
     allocate(obs_id_p(endg-begg+1))
     obs_id_p(:) = 0

     do i = 1, dim_obs
        count = 1
        do j = begg, endg
            if(is_use_dr) then
                deltax = abs(lon(j)-clmobs_lon(i))
                deltay = abs(lat(j)-clmobs_lat(i))
            end if
            if(((is_use_dr).and.(deltax.le.clmobs_dr(1)).and.(deltay.le.clmobs_dr(2))).or.((.not. is_use_dr).and.(longxy_obs(i) == longxy(count)) .and. (latixy_obs(i) == latixy(count)))) then
                dim_obs_p = dim_obs_p + 1
                obs_id_p(count) = i
                ! One observation can be associated with multiple grid
                ! points If it is clear that each observation is only
                ! associated to a single grid point, then the
                ! following line can be uncommented
                ! exit
            end if
            count = count + 1
        end do
    end do
  end if
#endif
#endif

  if (screen > 2) then
      print *, "TSMP-PDAF mype(w)=", mype_world, ": init_dim_obs_pdaf: dim_obs_p=", dim_obs_p
  end if

<<<<<<< HEAD
  if (dim_obs_p == 0) then
    print *, "model ", model, &
             "clmobs_dr", clmobs_dr(1), clmobs_dr(2), &
             "dim_obs", dim_obs, &
             "begg, endgg", begg, endg
    do i = 1, dim_obs
      do j = begg, endg
        deltax = abs(lon(j)-clmobs_lon(i))
        deltay = abs(lat(j)-clmobs_lat(i))
        print *, deltax, deltay, lon(j), clmobs_lon(i), lat(j), clmobs_lat(i) 
      end do
    end do
  end if
  
  !IF (ALLOCATED(obs_index)) DEALLOCATE(obs_index)
  !IF (ALLOCATED(obs)) DEALLOCATE(obs)
  !ALLOCATE(obs_index(dim_obs_p))
  !ALLOCATE(obs(dim_obs_p))
  IF (ALLOCATED(obs_index_p)) DEALLOCATE(obs_index_p)
  IF (ALLOCATED(obs_p)) DEALLOCATE(obs_p)
  ALLOCATE(obs_index_p(dim_obs_p))
  ALLOCATE(obs_p(dim_obs_p))
=======
  ! add and broadcast size of local observation dimensions using mpi_allreduce 
  call mpi_allreduce(dim_obs_p, tmp_dim_obs_f, 1, MPI_INTEGER, MPI_SUM, &
       comm_filter, ierror) 
  ! Set dimension of full observation vector
  dim_obs_f = tmp_dim_obs_f

  if (screen > 2) then
      if (mype_filter==0) then
          print *, "TSMP-PDAF mype(w)=", mype_world, ": init_dim_obs_f_pdaf: dim_obs_f=", dim_obs_f
      end if
  end if
>>>>>>> f85c322b

  allocate(local_dis(npes_filter))
  allocate(local_dim(npes_filter))
  call mpi_allgather(dim_obs_p, 1, MPI_INTEGER, local_dim, 1, MPI_INTEGER, comm_filter, ierror)
  local_dis(1) = 0
  do i = 2, npes_filter
     local_dis(i) = local_dis(i-1) + local_dim(i-1)
  end do
  deallocate(local_dim)

  if (mype_filter==0 .and. screen > 2) then
      print *, "TSMP-PDAF mype(w)=", mype_world, ": init_dim_obs_pdaf: local_dis=", local_dis
  end if

  ! Write process-local observation arrays
  ! --------------------------------------
  ! allocate index for mapping between observations in nc input and
  ! sorted by pdaf: obs_nc2pdaf

  ! Non-trivial example: The second observation in the NetCDF file
  ! (`i=2`) is the only observation in the subgrid (`count = 1`) of
  ! the first PE (`mype_filter = 0`):
  !
  ! i = 2
  ! count = 1
  ! mype_filter = 0
  ! 
  ! obs_nc2pdaf(local_dis(mype_filter+1)+count) = i
  !-> obs_nc2pdaf(local_dis(1)+1) = 2
  !-> obs_nc2pdaf(1) = 2

  IF (ALLOCATED(obs)) DEALLOCATE(obs)
  ALLOCATE(obs(dim_obs))
  !IF (ALLOCATED(obs_index)) DEALLOCATE(obs_index)
  !ALLOCATE(obs_index(dim_obs))
  IF (ALLOCATED(obs_p)) DEALLOCATE(obs_p)
  ALLOCATE(obs_p(dim_obs_p))
  IF (ALLOCATED(obs_index_p)) DEALLOCATE(obs_index_p)
  ALLOCATE(obs_index_p(dim_obs_p))
  if(obs_interp_switch .eq. 1) then
      ! Array for storing indices from states that are interpolated to observation locations
      IF (ALLOCATED(obs_interp_indices_p)) DEALLOCATE(obs_interp_indices_p)
      ALLOCATE(obs_interp_indices_p(dim_obs_p, 4)) ! Later 8 for 3D / ParFlow
      IF (ALLOCATED(obs_interp_weights_p)) DEALLOCATE(obs_interp_weights_p)
      ALLOCATE(obs_interp_weights_p(dim_obs_p, 4)) ! Later 8 for 3D / ParFlow
  end if
  if(point_obs.eq.0) then
      IF (ALLOCATED(var_id_obs)) DEALLOCATE(var_id_obs)
      ALLOCATE(var_id_obs(dim_obs_p))
  end if
<<<<<<< HEAD
#if (!defined CLMSA &&  !defined CLMFIVE)
  if (model .eq. tag_model_parflow) then
     ! allocate pressure_obserr_p observation error for parflow run at PE-local domain 
     if((multierr.eq.1) .and. (.not.allocated(pressure_obserr_p))) allocate(pressure_obserr_p(dim_obs_p))
=======

  if (allocated(obs_nc2pdaf)) deallocate(obs_nc2pdaf)
  allocate(obs_nc2pdaf(dim_obs))
  obs_nc2pdaf = 0

#ifndef CLMSA
#ifndef OBS_ONLY_CLM
  if (model .eq. tag_model_parflow) then
     ! allocate pressure_obserr_p observation error for parflow run at PE-local domain 
!     if((multierr.eq.1) .and. (.not.allocated(pressure_obserr_p))) allocate(pressure_obserr_p(dim_obs_p))
     !hcp pressure_obserr_p must be reallocated because the numbers of obs are
     !not necessary the same for all observation files.
     if(multierr.eq.1) then 
        if (allocated(pressure_obserr_p)) deallocate(pressure_obserr_p)
        allocate(pressure_obserr_p(dim_obs_p))
     endif
     !hcp fin

  if (point_obs.eq.0) then
     max_var_id = MAXVAL(var_id_obs_nc(:,:))
     if(allocated(ix_var_id)) deallocate(ix_var_id) 
     allocate(ix_var_id(max_var_id))
     if(allocated(iy_var_id)) deallocate(iy_var_id)
     allocate(iy_var_id(max_var_id))
     if(allocated(maxix)) deallocate(maxix)
     allocate(maxix(max_var_id))
     if(allocated(minix)) deallocate(minix)
     allocate(minix(max_var_id))
     if(allocated(maxiy)) deallocate(maxiy)
     allocate(maxiy(max_var_id))
     if(allocated(miniy)) deallocate(miniy)
     allocate(miniy(max_var_id))
     
     ix_var_id(:) = 0
     iy_var_id(:) = 0
     maxix = -999
     minix = 9999999
     maxiy = -999
     miniy = 9999999
     do j = 1, max_var_id
        do m = 1, dim_nx
           do k = 1, dim_ny 
              i = (m-1)* dim_ny + k  
              if (var_id_obs_nc(k,m) == j) then      
                 maxix(j) = MAX(x_idx_obs_nc(i),maxix(j))
                 minix(j) = MIN(x_idx_obs_nc(i),minix(j))
                 maxiy(j) = MAX(y_idx_obs_nc(i),maxiy(j))
                 miniy(j) = MIN(y_idx_obs_nc(i),miniy(j))
              end if
           end do
        end do
        ix_var_id(j) = (maxix(j) + minix(j))/2.0
        iy_var_id(j) = (maxiy(j) + miniy(j))/2.0
     end do

     count = 1
     do m = 1, dim_nx
        do k = 1, dim_ny
           i = (m-1)* dim_ny + k    
           obs(i) = pressure_obs(i)  
           ! coords_obs(1, i) = idx_obs_nc(i)
           do j = 1, enkf_subvecsize
              if (idx_obs_nc(i) .eq. idx_map_subvec2state_fortran(j)) then
                 obs_index_p(count) = j
                 obs_p(count) = pressure_obs(i)
                 var_id_obs(count) = var_id_obs_nc(k,m)
                 if(multierr.eq.1) pressure_obserr_p(count) = pressure_obserr(i)
                 count = count + 1
              end if
           end do
        end do
     end do
  else if (point_obs.eq.1) then

>>>>>>> f85c322b
     count = 1
     do i = 1, dim_obs
        obs(i) = pressure_obs(i)  
        ! coords_obs(1, i) = idx_obs_nc(i)
        do j = 1, enkf_subvecsize
           if (idx_obs_nc(i) .eq. idx_map_subvec2state_fortran(j)) then
              !print *, j
              !obs_index(count) = j
              !obs(count) = pressure_obs(i)
              obs_index_p(count) = j
              obs_p(count) = pressure_obs(i)
              if(multierr.eq.1) pressure_obserr_p(count) = pressure_obserr(i)
              obs_nc2pdaf(local_dis(mype_filter+1)+count) = i
              count = count + 1
           end if
        end do
     end do

     if(obs_interp_switch) then
         ! loop over all obs and save the indices of the nearest grid
         ! points to array obs_interp_indices_p and save the distance
         ! weights to array obs_interp_weights_p (later normalized)
         count = 1
         do i = 1, dim_obs
             count_interp = 0
             do j = 1, enkf_subvecsize
                 ! First: ix and iy smaller than observation location
                 if (idx_obs_nc(i) .eq. idx_map_subvec2state_fortran(j)) then
                     obs_interp_indices_p(count, 1) = j
                     obs_interp_weights_p(count, 1) = sqrt(abs(x_idx_interp_d_obs_nc(i)) * abs(x_idx_interp_d_obs_nc(i)) + abs(y_idx_interp_d_obs_nc(i)) * abs(y_idx_interp_d_obs_nc(i)))
                     count_interp = count_interp + 1
                 end if
                 ! Second: ix larger than observation location, iy smaller
                 if (idx_obs_nc(i) + 1 .eq. idx_map_subvec2state_fortran(j)) then
                     obs_interp_indices_p(count, 2) = j
                     obs_interp_weights_p(count, 2) = sqrt(abs(1.0-x_idx_interp_d_obs_nc(i)) * abs(1.0-x_idx_interp_d_obs_nc(i)) + abs(y_idx_interp_d_obs_nc(i)) * abs(y_idx_interp_d_obs_nc(i)))
                     count_interp = count_interp + 1
                 end if
                 ! Third: ix smaller than observation location, iy larger
                 if (idx_obs_nc(i) + nx_glob .eq. idx_map_subvec2state_fortran(j)) then
                     obs_interp_indices_p(count, 3) = j
                     obs_interp_weights_p(count, 3) = sqrt(abs(x_idx_interp_d_obs_nc(i)) * abs(x_idx_interp_d_obs_nc(i)) + abs(1.0-y_idx_interp_d_obs_nc(i)) * abs(1.0-y_idx_interp_d_obs_nc(i)))
                     count_interp = count_interp + 1
                 end if
                 ! Fourth: ix and iy larger than observation location
                 if (idx_obs_nc(i) + nx_glob + 1 .eq. idx_map_subvec2state_fortran(j)) then
                     obs_interp_indices_p(count, 4) = j
                     obs_interp_weights_p(count, 4) = sqrt(abs(1.0-x_idx_interp_d_obs_nc(i)) * abs(1.0-x_idx_interp_d_obs_nc(i)) + abs(1.0-y_idx_interp_d_obs_nc(i)) * abs(1.0-y_idx_interp_d_obs_nc(i)))
                     count_interp = count_interp + 1
                 end if
                 ! Check if all four corners are found
                 if(count_interp == 4) then
                     count = count + 1
                     ! exit
                 end if
             end do
         end do

         do i = 1, dim_obs

             ! Sum of distance weights
             sum_interp_weights = sum(obs_interp_weights_p(i, :))

             do j = 1, 4
                 ! Normalize distance weights
                 obs_interp_weights_p(i, j) = obs_interp_weights_p(i, j) / sum_interp_weights
             end do
         end do

     end if

  end if
  end if
  call mpi_allreduce(MPI_IN_PLACE,obs_nc2pdaf,dim_obs,MPI_INTEGER,MPI_SUM,comm_filter,ierror)
#endif
<<<<<<< HEAD

#if (defined CLMSA || defined CLMFIVE)
  if(model .eq. tag_model_clm) then
     ! allocate clm_obserr_p observation error for clm run at PE-local domain
     if((multierr.eq.1) .and. (.not.allocated(clm_obserr_p))) allocate(clm_obserr_p(dim_obs_p))
=======
#endif

#ifndef PARFLOW_STAND_ALONE
#ifndef OBS_ONLY_PARFLOW
  if(model .eq. tag_model_clm) then
     ! allocate clm_obserr_p observation error for clm run at PE-local domain
!     if((multierr.eq.1) .and. (.not.allocated(clm_obserr_p))) allocate(clm_obserr_p(dim_obs_p))
     if(multierr.eq.1) then
         if (allocated(clm_obserr_p)) deallocate(clm_obserr_p)
         allocate(clm_obserr_p(dim_obs_p))
     endif
  if(point_obs.eq.0) then
     max_var_id = MAXVAL(var_id_obs_nc(:,:))
     if(allocated(lon_var_id)) deallocate(lon_var_id)
     allocate(lon_var_id(max_var_id))
     if(allocated(lat_var_id)) deallocate(lat_var_id)
     allocate(lat_var_id(max_var_id))
     if(allocated(maxlon)) deallocate(maxlon)
     allocate(maxlon(max_var_id))
     if(allocated(minlon)) deallocate(minlon)
     allocate(minlon(max_var_id))
     if(allocated(maxlat)) deallocate(maxlat)
     allocate(maxlat(max_var_id))
     if(allocated(minlat)) deallocate(minlat)
     allocate(minlat(max_var_id))

     lon_var_id(:) = 0
     lat_var_id(:) = 0
     maxlon = -999
     minlon = 9999999
     maxlat = -999
     minlat = 9999999
     do j = 1, max_var_id
        do m = 1, dim_nx
           do k = 1, dim_ny
              i = (m-1)* dim_ny + k    
              if (var_id_obs_nc(k,m) == j) then      
                 maxlon(j) = MAX(longxy_obs(i),maxlon(j))
                 minlon(j) = MIN(longxy_obs(i),minlon(j))
                 maxlat(j) = MAX(latixy_obs(i),maxlat(j))
                 minlat(j) = MIN(latixy_obs(i),minlat(j))
              end if
           end do
           lon_var_id(j) = (maxlon(j) + minlon(j))/2.0 
           lat_var_id(j) = (maxlat(j) + minlat(j))/2.0
           !print *, 'j  lon_var_id  lat_var_id ', j, lon_var_id(j), lat_var_id(j)
        enddo  ! allocate clm_obserr_p observation error for clm run at PE-local domain
     enddo

     count = 1
     do m = 1, dim_nx
        do l = 1, dim_ny
           i = (m-1)* dim_ny + l        
           obs(i) = clm_obs(i) 
           k = 1
           do j = begg,endg
              if((longxy_obs(i) == longxy(k)) .and. (latixy_obs(i) == latixy(k))) then
                 obs_index_p(count) = k 
                 obs_p(count) = clm_obs(i)
                 var_id_obs(count) = var_id_obs_nc(l,m)
                 if(multierr.eq.1) clm_obserr_p(count) = clm_obserr(i)
                 count = count + 1
              endif
              k = k + 1
           end do
        end do
     end do
  else if(point_obs.eq.1) then

>>>>>>> f85c322b
     count = 1
     do i = 1, dim_obs
        obs(i) = clm_obs(i) 
        k = 1
       do j = begg,endg
            if(is_use_dr) then
                deltax = abs(lon(j)-clmobs_lon(i))
                deltay = abs(lat(j)-clmobs_lat(i))
            end if
            if(((is_use_dr).and.(deltax.le.clmobs_dr(1)).and.(deltay.le.clmobs_dr(2))).or.((.not. is_use_dr).and.(longxy_obs(i) == longxy(k)) .and. (latixy_obs(i) == latixy(k)))) then
              !obs_index_p(count) = j + (size(lon) * (clmobs_layer(i)-1))
              !obs_index_p(count) = j + ((endg-begg+1) * (clmobs_layer(i)-1))
              !obs_index_p(count) = j-begg+1 + ((endg-begg+1) * (clmobs_layer(i)-1))
              obs_index_p(count) = k + ((endg-begg+1) * (clmobs_layer(i)-1))
              !write(*,*) 'obs_index_p(',count,') is',obs_index_p(count)
              obs_p(count) = clm_obs(i)
              if(multierr.eq.1) clm_obserr_p(count) = clm_obserr(i)
              obs_nc2pdaf(local_dis(mype_filter+1)+count) = i
              count = count + 1
           end if
           k = k + 1
        end do
     end do

     if(obs_interp_switch) then
         ! loop over all obs and save the indices of the nearest grid
         ! points to array obs_interp_indices_p and save the distance
         ! weights to array obs_interp_weights_p (later normalized)
         count = 1
         do i = 1, dim_obs
             k = 1
             count_interp = 0
             do j = begg,endg
                 ! First: latitude and longitude smaller than observation location
                 if((longxy_obs_floor(i) == longxy(k)) .and. (latixy_obs_floor(i) == latixy(k))) then

                     obs_interp_indices_p(count, 1) = k + ((endg-begg+1) * (clmobs_layer(i)-1))
                     obs_interp_weights_p(count, 1) = sqrt(abs(lon(j)-clmobs_lon(i)) * abs(lon(j)-clmobs_lon(i)) + abs(lat(j)-clmobs_lat(i)) * abs(lat(j)-clmobs_lat(i)))
                     count_interp = count_interp + 1
                 end if
                 ! Second: latitude larger than observation location, longitude smaller than observation location
                 if((longxy_obs(i) == longxy(k)) .and. (latixy_obs_floor(i) == latixy(k))) then
                     obs_interp_indices_p(count, 2) = k + ((endg-begg+1) * (clmobs_layer(i)-1))
                     obs_interp_weights_p(count, 2) =sqrt(abs(lon(j)-clmobs_lon(i)) * abs(lon(j)-clmobs_lon(i)) + abs(lat(j)-clmobs_lat(i)) * abs(lat(j)-clmobs_lat(i)))
                     count_interp = count_interp + 1
                 end if
                 ! Third: latitude smaller than observation location, longitude larger than observation location
                 if((longxy_obs_floor(i) == longxy(k)) .and. (latixy_obs(i) == latixy(k))) then
                     obs_interp_indices_p(count, 3) = k + ((endg-begg+1) * (clmobs_layer(i)-1))
                     obs_interp_weights_p(count, 3) = sqrt(abs(lon(j)-clmobs_lon(i)) * abs(lon(j)-clmobs_lon(i)) + abs(lat(j)-clmobs_lat(i)) * abs(lat(j)-clmobs_lat(i)))
                     count_interp = count_interp + 1
                 end if
                 ! Fourth: latitude and longitude larger than observation location
                 if((longxy_obs(i) == longxy(k)) .and. (latixy_obs(i) == latixy(k))) then
                     obs_interp_indices_p(count, 4) = k + ((endg-begg+1) * (clmobs_layer(i)-1))
                     obs_interp_weights_p(count, 4) = sqrt(abs(lon(j)-clmobs_lon(i)) * abs(lon(j)-clmobs_lon(i)) + abs(lat(j)-clmobs_lat(i)) * abs(lat(j)-clmobs_lat(i)))
                     count_interp = count_interp + 1
                 end if
                 ! Check if all four corners are found
                 if(count_interp == 4) then
                     count = count + 1
                     ! exit
                 end if
                 k = k + 1
             end do
         end do

         do i = 1, dim_obs

             ! Sum of distance weights
             sum_interp_weights = sum(obs_interp_weights_p(i, :))

             do j = 1, 4
                 ! Normalize distance weights
                  obs_interp_weights_p(i, j) = obs_interp_weights_p(i, j) / sum_interp_weights
              end do
         end do

     end if

  end if
  end if
  call mpi_allreduce(MPI_IN_PLACE,obs_nc2pdaf,dim_obs,MPI_INTEGER,MPI_SUM,comm_filter,ierror)
#endif
#endif

  if (mype_filter==0 .and. screen > 2) then
      print *, "TSMP-PDAF mype(w)=", mype_world, ": init_dim_obs_pdaf: obs_nc2pdaf=", obs_nc2pdaf
  end if

  ! allocate array of local observation dimensions with total PEs
  IF (ALLOCATED(local_dims_obs)) DEALLOCATE(local_dims_obs)
  ALLOCATE(local_dims_obs(npes_filter))

  ! Gather array of local observation dimensions 
  call mpi_allgather(dim_obs_p, 1, MPI_INTEGER, local_dims_obs, 1, MPI_INTEGER, &
       comm_filter, ierror)

#ifndef CLMSA
#ifndef OBS_ONLY_CLM
!!#if (defined PARFLOW_STAND_ALONE || defined COUP_OAS_PFL)
  IF (model == tag_model_parflow) THEN
     !print *, "Parflow: converting xcoord to fortran"
     call C_F_POINTER(xcoord, xcoord_fortran, [enkf_subvecsize])
     call C_F_POINTER(ycoord, ycoord_fortran, [enkf_subvecsize])
     call C_F_POINTER(zcoord, zcoord_fortran, [enkf_subvecsize])
  ENDIF
#endif
#endif

  !  clean up the temp data from nc file
  ! ------------------------------------
  deallocate(local_dis)
  call clean_obs_nc()

END SUBROUTINE init_dim_obs_pdaf
<|MERGE_RESOLUTION|>--- conflicted
+++ resolved
@@ -57,11 +57,6 @@
        only: mpi_integer, model, mpi_double_precision, mpi_in_place, mpi_sum, &
        mype_world
   USE mod_assimilation, &
-<<<<<<< HEAD
-#if (defined CLMSA || defined CLMFIVE)
-       ONLY: obs_p, obs_index_p, dim_obs, obs_filename, dim_state_p, &
-       pressure_obserr_p, clm_obserr_p, obs_nc2pdaf, screen, &
-=======
        ONLY: obs_p, obs_index_p, dim_obs, obs_filename, &
        obs, &
        obs_interp_indices_p, &
@@ -74,7 +69,6 @@
        obs_id_p, &
 #ifndef PARFLOW_STAND_ALONE
 #ifndef OBS_ONLY_PARFLOW
->>>>>>> f85c322b
 !hcp 
 !CLMSA needs the physical  coordinates of the elements of state vector 
 !and observation array.        
@@ -95,45 +89,37 @@
        var_id_obs_nc, dim_nx, dim_ny, &
        clmobs_lon, clmobs_lat, clmobs_layer, clmobs_dr, clm_obserr
   use mod_tsmp, &
-<<<<<<< HEAD
-       only: idx_map_subvec2state_fortran, tag_model_parflow, enkf_subvecsize, &
-       tag_model_clm, point_obs
-
-
-#if (defined CLMSA || defined CLMFIVE)
-=======
       only: idx_map_subvec2state_fortran, tag_model_parflow, enkf_subvecsize, &
       nx_glob, ny_glob, &
 #ifndef CLMSA
+#ifndef CLMFIVE      
 #ifndef OBS_ONLY_CLM
       xcoord, ycoord, zcoord, xcoord_fortran, ycoord_fortran, &
       zcoord_fortran, &
 #endif
 #endif
+#endif
       tag_model_clm, point_obs, obs_interp_switch
 
 #ifndef PARFLOW_STAND_ALONE
 #ifndef OBS_ONLY_PARFLOW
->>>>>>> f85c322b
   !kuw
   use shr_kind_mod, only: r8 => shr_kind_r8
   use decompMod , only : get_proc_bounds, get_proc_global
   !kuw end
-<<<<<<< HEAD
-#endif
-
-#if defined CLMSA
+! CLMFIVE here does not mean stand-alone
+! but only that CLM is used with version 5
+! Change, once CLM version 5 is supported coupled to ParFlow
+#ifdef CLMFIVE
+  use GridcellType, only: grc
+#else  
   USE clmtype,                  ONLY : clm3
-#endif
-#if defined CLMFIVE
-  use GridcellType, only: grc
-=======
+#endif  
   !hcp
   !use the subroutine written by Mukund "domain_def_clm" to evaluate longxy,
   !latixy, longxy_obs, latixy_obs
   USE enkf_clm_mod, only: domain_def_clm, get_interp_idx
   !hcp end
->>>>>>> f85c322b
 #endif
 #endif
 
@@ -162,14 +148,10 @@
   logical :: is_multi_observation_files
   character (len = 110) :: current_observation_filename
   integer,allocatable :: local_dis(:),local_dim(:)
-<<<<<<< HEAD
-#if (defined CLMSA || defined CLMFIVE)
-=======
   real    :: sum_interp_weights
 
 #ifndef PARFLOW_STAND_ALONE
 #ifndef OBS_ONLY_PARFLOW
->>>>>>> f85c322b
   real(r8), pointer :: lon(:)
   real(r8), pointer :: lat(:)
   ! pft: "plant functional type"
@@ -185,21 +167,6 @@
   !real    :: deltaxy, y1 , x1, z1, x2, y2, z2, R, dist, deltaxy_max
   logical :: is_use_dr
 #endif
-<<<<<<< HEAD
-
-#if defined CLMSA
-  lon   => clm3%g%londeg
-  lat   => clm3%g%latdeg
-#endif
-#if defined CLMFIVE
-  lon   => grc%londeg
-  lat   => grc%latdeg
-#endif
-#if (defined CLMSA || defined CLMFIVE)
-  call get_proc_bounds(begg, endg, begl, endl, begc, endc, begp, endp)
-  call get_proc_global(numg, numl, numc, nump)
-=======
->>>>>>> f85c322b
 #endif
 
   ! ****************************************
@@ -212,36 +179,8 @@
   !  if I'm root in filter, read the nc file
   is_multi_observation_files = .true.
   if (is_multi_observation_files) then
-<<<<<<< HEAD
-     write(current_observation_filename, '(a, i5.5)') trim(obs_filename)//'.', step
-     if (mype_filter==0 .and. screen > 2) then
-         print *, "TSMP-PDAF mype(w)=", mype_world, ": current_observation_filename: ", current_observation_filename
-     end if
-#if (defined CLMSA || defined CLMFIVE)
-     if (mype_filter .eq. 0) then
-         if (screen > 2) then
-             print *, "TSMP-PDAF mype(w)=", mype_world, ": read_obs_nc, CLMSA"
-             print *, "TSMP-PDAF mype(w)=", mype_world, ": model=", model
-         end if
-        if(model == tag_model_parflow) then
-           call read_obs_nc_multi(current_observation_filename)
-        end if
-        if(model == tag_model_clm)  then
-           call read_obs_nc_multi_clm(current_observation_filename)
-        end if
-     end if
-#else
-     !hcp: This need to be changed later in LST DA with clm-pfl
-     if (mype_filter==0 .and. screen > 2) then
-         print *, "TSMP-PDAF mype(w)=", mype_world, ": read_obs_nc, coupled"
-         print *, "TSMP-PDAF mype(w)=", mype_world, ": model=", model
-     end if
-     if (mype_filter.eq.0) call read_obs_nc_multi(current_observation_filename)
-#endif
-=======
       ! Set name of current NetCDF observation file
       write(current_observation_filename, '(a, i5.5)') trim(obs_filename)//'.', step
->>>>>>> f85c322b
   else
       ! Single NetCDF observation file (currently NOT used)
       write(current_observation_filename, '(a, i5.5)') trim(obs_filename)
@@ -267,26 +206,19 @@
   ! Allocate observation arrays for non-root procs
   ! ----------------------------------------------
   if (mype_filter .ne. 0) then ! for all non-master proc
-<<<<<<< HEAD
-#if (!defined CLMSA &&  !defined CLMFIVE)
-=======
 #ifndef CLMSA
+#ifndef CLMFIVE
 #ifndef OBS_ONLY_CLM
       ! if exist ParFlow-type obs
->>>>>>> f85c322b
      !if(model == tag_model_parflow) then
         if(allocated(pressure_obs)) deallocate(pressure_obs)
         allocate(pressure_obs(dim_obs))
-<<<<<<< HEAD
-        if((multierr.eq.1) .and. (.not.allocated(pressure_obserr))) allocate(pressure_obserr(dim_obs))
-=======
         if (multierr.eq.1) then
              if (allocated(pressure_obserr)) deallocate(pressure_obserr)
              allocate(pressure_obserr(dim_obs))
         endif
         if(allocated(idx_obs_nc)) deallocate(idx_obs_nc)
         allocate(idx_obs_nc(dim_obs))
->>>>>>> f85c322b
         if(allocated(x_idx_obs_nc))deallocate(x_idx_obs_nc)
         allocate(x_idx_obs_nc(dim_obs))
         if(allocated(y_idx_obs_nc))deallocate(y_idx_obs_nc)
@@ -306,18 +238,13 @@
      !end if
 #endif
 #endif
-
-<<<<<<< HEAD
-#if (defined CLMSA || defined CLMFIVE)
-     if(model == tag_model_clm) then
-        if(allocated(clm_obs))deallocate(clm_obs)
-=======
+#endif
+
 #ifndef PARFLOW_STAND_ALONE
 #ifndef OBS_ONLY_PARFLOW
       ! if exist CLM-type obs
 !     if(model == tag_model_clm) then
         if(allocated(clm_obs)) deallocate(clm_obs)
->>>>>>> f85c322b
         allocate(clm_obs(dim_obs))
         if(allocated(clmobs_lon)) deallocate(clmobs_lon)
         allocate(clmobs_lon(dim_obs))
@@ -341,21 +268,13 @@
 
   end if
 
-<<<<<<< HEAD
-  if (mype_filter==0 .and. screen > 2) then
-      print *, "TSMP-PDAF mype(w)=", mype_world, ": broadcast the idx and pressure"
-  end if
-#if (!defined CLMSA &&  !defined CLMFIVE)
-  ! boardcast the idx and pressure
-  !if(model == tag_model_parflow) then ! for all non-master proc
-=======
   ! Broadcast the idx and pressure
   ! ------------------------------
 #ifndef CLMSA
+#ifndef CLMFIVE
 #ifndef OBS_ONLY_CLM
   !if(model == tag_model_parflow) then
       ! if exist ParFlow-type obs
->>>>>>> f85c322b
      call mpi_bcast(pressure_obs, dim_obs, MPI_DOUBLE_PRECISION, 0, comm_filter, ierror)
      if(multierr.eq.1) call mpi_bcast(pressure_obserr, dim_obs, MPI_DOUBLE_PRECISION, 0, comm_filter, ierror)
      call mpi_bcast(idx_obs_nc, dim_obs, MPI_INTEGER, 0, comm_filter, ierror)
@@ -371,16 +290,12 @@
   !end if
 #endif
 #endif
-
-<<<<<<< HEAD
-#if (defined CLMSA || defined CLMFIVE)
-  if(model == tag_model_clm) then
-=======
+#endif
+
 #ifndef PARFLOW_STAND_ALONE
 #ifndef OBS_ONLY_PARFLOW
   !if(model == tag_model_clm) then
       ! if exist CLM-type obs
->>>>>>> f85c322b
      call mpi_bcast(clm_obs, dim_obs, MPI_DOUBLE_PRECISION, 0, comm_filter, ierror)
      if(multierr.eq.1) call mpi_bcast(clm_obserr, dim_obs, MPI_DOUBLE_PRECISION, 0, comm_filter, ierror)
      call mpi_bcast(clmobs_lon, dim_obs, MPI_DOUBLE_PRECISION, 0, comm_filter, ierror)
@@ -392,13 +307,6 @@
 #endif
 #endif
 
-<<<<<<< HEAD
-  if (mype_filter==0 .and. screen > 2) then
-      print *, "TSMP-PDAF mype(w)=", mype_world, ": select the obs in my domain"
-  end if
-  ! select the obs in my domain
-  dim_obs_p = 0
-=======
   ! CLM grid information
   ! --------------------
   ! Results used only in `localize_covar_pdaf` for LEnKF
@@ -422,8 +330,13 @@
       end if
 
       ! Obtain general CLM index information
+#ifdef CLMFIVE
+      lon   => grc%londeg
+      lat   => grc%latdeg
+#else      
       lon   => clm3%g%londeg
       lat   => clm3%g%latdeg
+#endif
       call get_proc_bounds(begg, endg, begl, endl, begc, endc, begp, endp)
       call get_proc_global(numg, numl, numc, nump)
   end if
@@ -438,8 +351,8 @@
   dim_obs_p = 0
 
 #ifndef CLMSA
+#ifndef CLMFIVE  
 #ifndef OBS_ONLY_CLM
->>>>>>> f85c322b
   if (model .eq. tag_model_parflow) then
 
      if(allocated(obs_id_p)) deallocate(obs_id_p)
@@ -456,11 +369,9 @@
      end do
   end if
 #endif
-#endif
-
-<<<<<<< HEAD
-#if (defined CLMSA || defined CLMFIVE)
-=======
+#endif  
+#endif
+
 #ifndef PARFLOW_STAND_ALONE
 #ifndef OBS_ONLY_PARFLOW
   ! Switch for how to check index of CLM observations
@@ -468,7 +379,6 @@
   ! False: Use index arrays from `domain_def_clm`
   is_use_dr = .true.
   
->>>>>>> f85c322b
   if(model .eq. tag_model_clm) then
 
      if(allocated(obs_id_p)) deallocate(obs_id_p)
@@ -502,30 +412,6 @@
       print *, "TSMP-PDAF mype(w)=", mype_world, ": init_dim_obs_pdaf: dim_obs_p=", dim_obs_p
   end if
 
-<<<<<<< HEAD
-  if (dim_obs_p == 0) then
-    print *, "model ", model, &
-             "clmobs_dr", clmobs_dr(1), clmobs_dr(2), &
-             "dim_obs", dim_obs, &
-             "begg, endgg", begg, endg
-    do i = 1, dim_obs
-      do j = begg, endg
-        deltax = abs(lon(j)-clmobs_lon(i))
-        deltay = abs(lat(j)-clmobs_lat(i))
-        print *, deltax, deltay, lon(j), clmobs_lon(i), lat(j), clmobs_lat(i) 
-      end do
-    end do
-  end if
-  
-  !IF (ALLOCATED(obs_index)) DEALLOCATE(obs_index)
-  !IF (ALLOCATED(obs)) DEALLOCATE(obs)
-  !ALLOCATE(obs_index(dim_obs_p))
-  !ALLOCATE(obs(dim_obs_p))
-  IF (ALLOCATED(obs_index_p)) DEALLOCATE(obs_index_p)
-  IF (ALLOCATED(obs_p)) DEALLOCATE(obs_p)
-  ALLOCATE(obs_index_p(dim_obs_p))
-  ALLOCATE(obs_p(dim_obs_p))
-=======
   ! add and broadcast size of local observation dimensions using mpi_allreduce 
   call mpi_allreduce(dim_obs_p, tmp_dim_obs_f, 1, MPI_INTEGER, MPI_SUM, &
        comm_filter, ierror) 
@@ -537,7 +423,6 @@
           print *, "TSMP-PDAF mype(w)=", mype_world, ": init_dim_obs_f_pdaf: dim_obs_f=", dim_obs_f
       end if
   end if
->>>>>>> f85c322b
 
   allocate(local_dis(npes_filter))
   allocate(local_dim(npes_filter))
@@ -588,18 +473,13 @@
       IF (ALLOCATED(var_id_obs)) DEALLOCATE(var_id_obs)
       ALLOCATE(var_id_obs(dim_obs_p))
   end if
-<<<<<<< HEAD
-#if (!defined CLMSA &&  !defined CLMFIVE)
-  if (model .eq. tag_model_parflow) then
-     ! allocate pressure_obserr_p observation error for parflow run at PE-local domain 
-     if((multierr.eq.1) .and. (.not.allocated(pressure_obserr_p))) allocate(pressure_obserr_p(dim_obs_p))
-=======
 
   if (allocated(obs_nc2pdaf)) deallocate(obs_nc2pdaf)
   allocate(obs_nc2pdaf(dim_obs))
   obs_nc2pdaf = 0
 
 #ifndef CLMSA
+#ifndef CLMFIVE
 #ifndef OBS_ONLY_CLM
   if (model .eq. tag_model_parflow) then
      ! allocate pressure_obserr_p observation error for parflow run at PE-local domain 
@@ -668,7 +548,6 @@
      end do
   else if (point_obs.eq.1) then
 
->>>>>>> f85c322b
      count = 1
      do i = 1, dim_obs
         obs(i) = pressure_obs(i)  
@@ -744,14 +623,8 @@
   end if
   call mpi_allreduce(MPI_IN_PLACE,obs_nc2pdaf,dim_obs,MPI_INTEGER,MPI_SUM,comm_filter,ierror)
 #endif
-<<<<<<< HEAD
-
-#if (defined CLMSA || defined CLMFIVE)
-  if(model .eq. tag_model_clm) then
-     ! allocate clm_obserr_p observation error for clm run at PE-local domain
-     if((multierr.eq.1) .and. (.not.allocated(clm_obserr_p))) allocate(clm_obserr_p(dim_obs_p))
-=======
-#endif
+#endif
+#endif  
 
 #ifndef PARFLOW_STAND_ALONE
 #ifndef OBS_ONLY_PARFLOW
@@ -820,7 +693,6 @@
      end do
   else if(point_obs.eq.1) then
 
->>>>>>> f85c322b
      count = 1
      do i = 1, dim_obs
         obs(i) = clm_obs(i) 
