--- conflicted
+++ resolved
@@ -58,12 +58,6 @@
        mype_world
   USE mod_assimilation, &
        ONLY: obs_p, obs_index_p, dim_obs, obs_filename, &
-<<<<<<< HEAD
-       ! obs, &
-       pressure_obserr_p, clm_obserr_p, &
-       obs_nc2pdaf, &
-       ! local_dims_obs, dim_obs_p, obs_id_p, &
-=======
        obs, &
        obs_interp_indices_p, &
        obs_interp_weights_p, &
@@ -73,51 +67,29 @@
        ! dim_obs_p, &
        dim_obs_f, &
        obs_id_p, &
->>>>>>> 871489cb
 #ifndef PARFLOW_STAND_ALONE
 #ifndef OBS_ONLY_PARFLOW
 !hcp 
 !CLMSA needs the physical  coordinates of the elements of state vector 
 !and observation array.        
        longxy, latixy, longxy_obs, latixy_obs, &
-<<<<<<< HEAD
-!hcp end
-#endif
-#endif
-       ! var_id_obs, maxlon, minlon, maxlat, &
-       ! minlat, maxix, minix, maxiy, miniy, lon_var_id, ix_var_id, lat_var_id, iy_var_id, &
-=======
        longxy_obs_floor, latixy_obs_floor, &
 !hcp end
 #endif
 #endif
        var_id_obs, maxlon, minlon, maxlat, &
        minlat, maxix, minix, maxiy, miniy, lon_var_id, ix_var_id, lat_var_id, iy_var_id, &
->>>>>>> 871489cb
        screen
   Use mod_read_obs, &
        only: idx_obs_nc, pressure_obs, pressure_obserr, multierr, &
        read_obs_nc, clean_obs_nc, x_idx_obs_nc, y_idx_obs_nc, &
-<<<<<<< HEAD
-       z_idx_obs_nc, clm_obs, &
-=======
        z_idx_obs_nc, &
        x_idx_interp_d_obs_nc, y_idx_interp_d_obs_nc, &
        clm_obs, &
->>>>>>> 871489cb
        var_id_obs_nc, dim_nx, dim_ny, &
        clmobs_lon, clmobs_lat, clmobs_layer, clmobs_dr, clm_obserr
   use mod_tsmp, &
       only: idx_map_subvec2state_fortran, tag_model_parflow, enkf_subvecsize, &
-<<<<<<< HEAD
-! #ifndef CLMSA
-! #ifndef OBS_ONLY_CLM
-!       xcoord, ycoord, zcoord, xcoord_fortran, ycoord_fortran, &
-!       zcoord_fortran, &
-! #endif
-! #endif
-      tag_model_clm, point_obs
-=======
       nx_glob, ny_glob, &
 #ifndef CLMSA
 #ifndef OBS_ONLY_CLM
@@ -126,7 +98,6 @@
 #endif
 #endif
       tag_model_clm, point_obs, obs_interp_switch
->>>>>>> 871489cb
 
 #ifndef PARFLOW_STAND_ALONE
 #ifndef OBS_ONLY_PARFLOW
@@ -138,20 +109,12 @@
   !hcp
   !use the subroutine written by Mukund "domain_def_clm" to evaluate longxy,
   !latixy, longxy_obs, latixy_obs
-<<<<<<< HEAD
-  USE enkf_clm_mod, only: domain_def_clm
-=======
   USE enkf_clm_mod, only: domain_def_clm, get_interp_idx
->>>>>>> 871489cb
   !hcp end
 #endif
 #endif
 
-<<<<<<< HEAD
-  ! USE, INTRINSIC :: iso_c_binding
-=======
   USE, INTRINSIC :: iso_c_binding
->>>>>>> 871489cb
 
   IMPLICIT NONE
   ! !ARGUMENTS:
@@ -167,15 +130,6 @@
 
   ! *** Local variables
   integer :: ierror
-<<<<<<< HEAD
-  ! INTEGER :: max_var_id
-  ! INTEGER :: tmp_dim_obs_f
-  INTEGER :: i,j,k,count   ! Counters
-  ! INTEGER :: m,l          ! Counters
-  logical :: is_multi_observation_files
-  character (len = 110) :: current_observation_filename
-  integer,allocatable :: local_dis(:),local_dim(:)
-=======
   INTEGER :: max_var_id
   INTEGER :: tmp_dim_obs_f
   INTEGER :: i,j,k,count  ! Counters
@@ -186,7 +140,6 @@
   character (len = 110) :: current_observation_filename
   integer,allocatable :: local_dis(:),local_dim(:)
   real    :: sum_interp_weights
->>>>>>> 871489cb
 
 #ifndef PARFLOW_STAND_ALONE
 #ifndef OBS_ONLY_PARFLOW
@@ -203,10 +156,7 @@
   integer :: nump         ! total number of pfts across all processors
   real    :: deltax, deltay
   !real    :: deltaxy, y1 , x1, z1, x2, y2, z2, R, dist, deltaxy_max
-<<<<<<< HEAD
-=======
   logical :: is_use_dr
->>>>>>> 871489cb
 #endif
 #endif
 
@@ -265,15 +215,12 @@
         allocate(y_idx_obs_nc(dim_obs))
         if(allocated(z_idx_obs_nc))deallocate(z_idx_obs_nc)
         allocate(z_idx_obs_nc(dim_obs))
-<<<<<<< HEAD
-=======
         if(obs_interp_switch .eq. 1) then
             if(allocated(x_idx_interp_d_obs_nc))deallocate(x_idx_interp_d_obs_nc)
             allocate(x_idx_interp_d_obs_nc(dim_obs))
             if(allocated(y_idx_interp_d_obs_nc))deallocate(y_idx_interp_d_obs_nc)
             allocate(y_idx_interp_d_obs_nc(dim_obs))
         end if
->>>>>>> 871489cb
         if(point_obs.eq.0) then
            if(allocated(var_id_obs_nc))deallocate(var_id_obs_nc)
            allocate(var_id_obs_nc(dim_ny, dim_nx))
@@ -323,13 +270,10 @@
      call mpi_bcast(y_idx_obs_nc, dim_obs, MPI_INTEGER, 0, comm_filter, ierror)
      call mpi_bcast(z_idx_obs_nc, dim_obs, MPI_INTEGER, 0, comm_filter, ierror)
      if(point_obs.eq.0) call mpi_bcast(var_id_obs_nc, dim_obs, MPI_INTEGER, 0, comm_filter, ierror)
-<<<<<<< HEAD
-=======
      if(obs_interp_switch .eq. 1) then
          call mpi_bcast(x_idx_interp_d_obs_nc, dim_obs, MPI_INTEGER, 0, comm_filter, ierror)
          call mpi_bcast(y_idx_interp_d_obs_nc, dim_obs, MPI_INTEGER, 0, comm_filter, ierror)
      end if
->>>>>>> 871489cb
   !end if
 #endif
 #endif
@@ -364,15 +308,12 @@
       ! Generate CLM index arrays from lon/lat values
       call domain_def_clm(clmobs_lon, clmobs_lat, dim_obs, longxy, latixy, longxy_obs, latixy_obs)
 
-<<<<<<< HEAD
-=======
       ! Interpolation of measured states: Save the indices of the
       ! nearest grid points
       if (obs_interp_switch .eq. 1) then
          ! Get the floored values for latitudes and longitudes
          call get_interp_idx(clmobs_lon, clmobs_lat, dim_obs, longxy_obs_floor, latixy_obs_floor)
 
->>>>>>> 871489cb
       ! Obtain general CLM index information
       lon   => clm3%g%londeg
       lat   => clm3%g%latdeg
@@ -385,11 +326,8 @@
 
   ! Number of observations in process-local domain
   ! ----------------------------------------------
-<<<<<<< HEAD
-=======
   ! Additionally `obs_id_p` is set (the NetCDF index of the
   ! observation corresponding to the state index in the local domain)
->>>>>>> 871489cb
   dim_obs_p = 0
 
 #ifndef CLMSA
@@ -414,10 +352,6 @@
 
 #ifndef PARFLOW_STAND_ALONE
 #ifndef OBS_ONLY_PARFLOW
-<<<<<<< HEAD
-  if(model .eq. tag_model_clm) then
-
-=======
   ! Switch for how to check index of CLM observations
   ! True: Use snapping distance between long/lat on CLM grid
   ! False: Use index arrays from `domain_def_clm`
@@ -429,7 +363,6 @@
      allocate(obs_id_p(endg-begg+1))
      obs_id_p(:) = 0
 
->>>>>>> 871489cb
      do i = 1, dim_obs
         count = 1
         do j = begg, endg
@@ -449,11 +382,7 @@
             end if
             count = count + 1
         end do
-<<<<<<< HEAD
-     end do
-=======
     end do
->>>>>>> 871489cb
   end if
 #endif
 #endif
@@ -461,8 +390,6 @@
   if (screen > 2) then
       print *, "TSMP-PDAF mype(w)=", mype_world, ": init_dim_obs_pdaf: dim_obs_p=", dim_obs_p
   end if
-<<<<<<< HEAD
-=======
 
   ! add and broadcast size of local observation dimensions using mpi_allreduce 
   call mpi_allreduce(dim_obs_p, tmp_dim_obs_f, 1, MPI_INTEGER, MPI_SUM, &
@@ -475,7 +402,6 @@
           print *, "TSMP-PDAF mype(w)=", mype_world, ": init_dim_obs_f_pdaf: dim_obs_f=", dim_obs_f
       end if
   end if
->>>>>>> 871489cb
 
   allocate(local_dis(npes_filter))
   allocate(local_dim(npes_filter))
@@ -485,7 +411,6 @@
      local_dis(i) = local_dis(i-1) + local_dim(i-1)
   end do
   deallocate(local_dim)
-<<<<<<< HEAD
 
   if (mype_filter==0 .and. screen > 2) then
       print *, "TSMP-PDAF mype(w)=", mype_world, ": init_dim_obs_pdaf: local_dis=", local_dis
@@ -496,18 +421,6 @@
   ! allocate index for mapping between observations in nc input and
   ! sorted by pdaf: obs_nc2pdaf
 
-=======
-
-  if (mype_filter==0 .and. screen > 2) then
-      print *, "TSMP-PDAF mype(w)=", mype_world, ": init_dim_obs_pdaf: local_dis=", local_dis
-  end if
-
-  ! Write process-local observation arrays
-  ! --------------------------------------
-  ! allocate index for mapping between observations in nc input and
-  ! sorted by pdaf: obs_nc2pdaf
-
->>>>>>> 871489cb
   ! Non-trivial example: The second observation in the NetCDF file
   ! (`i=2`) is the only observation in the subgrid (`count = 1`) of
   ! the first PE (`mype_filter = 0`):
@@ -519,23 +432,15 @@
   ! obs_nc2pdaf(local_dis(mype_filter+1)+count) = i
   !-> obs_nc2pdaf(local_dis(1)+1) = 2
   !-> obs_nc2pdaf(1) = 2
-<<<<<<< HEAD
-  
-  !IF (ALLOCATED(obs)) DEALLOCATE(obs)
-  !ALLOCATE(obs(dim_obs))
-=======
 
   IF (ALLOCATED(obs)) DEALLOCATE(obs)
   ALLOCATE(obs(dim_obs))
->>>>>>> 871489cb
   !IF (ALLOCATED(obs_index)) DEALLOCATE(obs_index)
   !ALLOCATE(obs_index(dim_obs))
   IF (ALLOCATED(obs_p)) DEALLOCATE(obs_p)
   ALLOCATE(obs_p(dim_obs_p))
   IF (ALLOCATED(obs_index_p)) DEALLOCATE(obs_index_p)
   ALLOCATE(obs_index_p(dim_obs_p))
-<<<<<<< HEAD
-=======
   if(obs_interp_switch .eq. 1) then
       ! Array for storing indices from states that are interpolated to observation locations
       IF (ALLOCATED(obs_interp_indices_p)) DEALLOCATE(obs_interp_indices_p)
@@ -547,7 +452,6 @@
       IF (ALLOCATED(var_id_obs)) DEALLOCATE(var_id_obs)
       ALLOCATE(var_id_obs(dim_obs_p))
   end if
->>>>>>> 871489cb
 
   if (allocated(obs_nc2pdaf)) deallocate(obs_nc2pdaf)
   allocate(obs_nc2pdaf(dim_obs))
@@ -565,11 +469,6 @@
         allocate(pressure_obserr_p(dim_obs_p))
      endif
      !hcp fin
-<<<<<<< HEAD
-     count = 1
-     do i = 1, dim_obs
-        ! obs(i) = pressure_obs(i)
-=======
 
   if (point_obs.eq.0) then
      max_var_id = MAXVAL(var_id_obs_nc(:,:))
@@ -630,7 +529,6 @@
      count = 1
      do i = 1, dim_obs
         obs(i) = pressure_obs(i)  
->>>>>>> 871489cb
         ! coords_obs(1, i) = idx_obs_nc(i)
         do j = 1, enkf_subvecsize
            if (idx_obs_nc(i) .eq. idx_map_subvec2state_fortran(j)) then
@@ -714,8 +612,6 @@
          if (allocated(clm_obserr_p)) deallocate(clm_obserr_p)
          allocate(clm_obserr_p(dim_obs_p))
      endif
-<<<<<<< HEAD
-=======
   if(point_obs.eq.0) then
      max_var_id = MAXVAL(var_id_obs_nc(:,:))
      if(allocated(lon_var_id)) deallocate(lon_var_id)
@@ -773,7 +669,6 @@
         end do
      end do
   else if(point_obs.eq.1) then
->>>>>>> 871489cb
 
      count = 1
      do i = 1, dim_obs
@@ -866,8 +761,6 @@
   if (mype_filter==0 .and. screen > 2) then
       print *, "TSMP-PDAF mype(w)=", mype_world, ": init_dim_obs_pdaf: obs_nc2pdaf=", obs_nc2pdaf
   end if
-<<<<<<< HEAD
-=======
 
   ! allocate array of local observation dimensions with total PEs
   IF (ALLOCATED(local_dims_obs)) DEALLOCATE(local_dims_obs)
@@ -888,7 +781,6 @@
   ENDIF
 #endif
 #endif
->>>>>>> 871489cb
 
   !  clean up the temp data from nc file
   ! ------------------------------------
