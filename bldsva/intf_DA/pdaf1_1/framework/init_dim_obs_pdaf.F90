!-------------------------------------------------------------------------------------------
!Copyright (c) 2013-2016 by Wolfgang Kurtz, Guowei He and Mukund Pondkule (Forschungszentrum Juelich GmbH)
!
!This file is part of TerrSysMP-PDAF
!
!TerrSysMP-PDAF is free software: you can redistribute it and/or modify
!it under the terms of the GNU Lesser General Public License as published by
!the Free Software Foundation, either version 3 of the License, or
!(at your option) any later version.
!
!TerrSysMP-PDAF is distributed in the hope that it will be useful,
!but WITHOUT ANY WARRANTY; without even the implied warranty of
!MERCHANTABILITY or FITNESS FOR A PARTICULAR PURPOSE.  See the
!GNU LesserGeneral Public License for more details.
!
!You should have received a copy of the GNU Lesser General Public License
!along with TerrSysMP-PDAF.  If not, see <http://www.gnu.org/licenses/>.
!-------------------------------------------------------------------------------------------
!
!
!-------------------------------------------------------------------------------------------
!init_dim_obs_pdaf.F90: TerrSysMP-PDAF implementation of routine
!                       'init_dim_obs_pdaf' (PDAF online coupling)
!-------------------------------------------------------------------------------------------

!$Id: init_dim_obs_pdaf.F90 1441 2013-10-04 10:33:42Z lnerger $
!BOP
!
! !ROUTINE: init_dim_obs_pdaf --- Compute number of observations
!
! !INTERFACE:
SUBROUTINE init_dim_obs_pdaf(step, dim_obs_p)

  ! !DESCRIPTION:
  ! User-supplied routine for PDAF.
  ! Used in the filters: SEEK/SEIK/EnKF/ETKF/ESTKF
  !
  ! The routine is called at the beginning of each
  ! analysis step.  It has to initialize the size of
  ! the observation vector according to the current
  ! time step for the PE-local domain.
  !
  ! !REVISION HISTORY:
  ! 2013-02 - Lars Nerger - Initial code
  ! Later revisions - see svn log
  !
  ! !USES:
  !   USE mod_assimilation, &
  !        ONLY : nx, ny, local_dims, obs_p, obs_index_p, &
  !        coords_obs, local_dims_obs
  !   USE mod_parallel_pdaf, &
  !        ONLY: mype_filter, npes_filter, COMM_filter, MPI_INTEGER, &
  !        MPIerr, MPIstatus
  USE mod_parallel_pdaf, &
       ONLY: mype_filter, comm_filter, npes_filter
  use mod_parallel_model, &
       only: mpi_integer, model, mpi_double_precision, mpi_in_place, mpi_sum, &
       mype_world
  USE mod_assimilation, &
       ONLY: obs_p, obs_index_p, dim_obs, obs_filename, &
       obs, &
       obs_interp_indices_p, &
       obs_interp_weights_p, &
       pressure_obserr_p, clm_obserr_p, &
       obs_nc2pdaf, &
       local_dims_obs, &
       ! dim_obs_p, &
       dim_obs_f, &
       obs_id_p, &
#ifndef PARFLOW_STAND_ALONE
#ifndef OBS_ONLY_PARFLOW
!hcp 
!CLMSA needs the physical  coordinates of the elements of state vector 
!and observation array.        
       longxy, latixy, longxy_obs, latixy_obs, &
       longxy_obs_floor, latixy_obs_floor, &
!hcp end
#endif
#endif
       var_id_obs, maxlon, minlon, maxlat, &
       minlat, maxix, minix, maxiy, miniy, lon_var_id, ix_var_id, lat_var_id, iy_var_id, &
       screen
  Use mod_read_obs, &
       only: idx_obs_nc, pressure_obs, pressure_obserr, multierr, &
       read_obs_nc, clean_obs_nc, x_idx_obs_nc, y_idx_obs_nc, &
       z_idx_obs_nc, &
       x_idx_interp_d_obs_nc, y_idx_interp_d_obs_nc, &
       clm_obs, &
       var_id_obs_nc, dim_nx, dim_ny, &
       clmobs_lon, clmobs_lat, clmobs_layer, clmobs_dr, clm_obserr
  use mod_tsmp, &
      only: idx_map_subvec2state_fortran, tag_model_parflow, enkf_subvecsize, &
      nx_glob, ny_glob, &
#ifndef CLMSA
#ifndef OBS_ONLY_CLM
      xcoord, ycoord, zcoord, xcoord_fortran, ycoord_fortran, &
      zcoord_fortran, &
#endif
#endif
      tag_model_clm, point_obs, obs_interp_switch

#ifndef PARFLOW_STAND_ALONE
#ifndef OBS_ONLY_PARFLOW
  !kuw
  use shr_kind_mod, only: r8 => shr_kind_r8
  USE clmtype,                  ONLY : clm3
  use decompMod , only : get_proc_bounds, get_proc_global
  !kuw end
  !hcp
  !use the subroutine written by Mukund "domain_def_clm" to evaluate longxy,
  !latixy, longxy_obs, latixy_obs
  USE enkf_clm_mod, only: domain_def_clm, get_interp_idx
  !hcp end
#endif
#endif

  USE, INTRINSIC :: iso_c_binding

  IMPLICIT NONE
  ! !ARGUMENTS:
  INTEGER, INTENT(in)  :: step       ! Current time step
  INTEGER, INTENT(out) :: dim_obs_p  ! Dimension of observation vector
  ! !CALLING SEQUENCE:
  ! Called by: PDAF_seek_analysis    (as U_init_dim_obs)
  ! Called by: PDAF_seik_analysis, PDAF_seik_analysis_newT
  ! Called by: PDAF_enkf_analysis_rlm, PDAF_enkf_analysis_rsm
  ! Called by: PDAF_etkf_analysis, PDAF_etkf_analysis_T
  ! Called by: PDAF_estkf_analysis, PDAF_estkf_analysis_fixed
  !EOP

  ! *** Local variables
  integer :: ierror
  INTEGER :: max_var_id
  INTEGER :: tmp_dim_obs_f
  INTEGER :: i,j,k,count  ! Counters
  INTEGER :: count_interp ! Counter for interpolation grid cells
  INTEGER :: m,l          ! Counters
  INTEGER :: idx         ! Computed Index
  logical :: is_multi_observation_files
  character (len = 110) :: current_observation_filename
  integer,allocatable :: local_dis(:),local_dim(:)
  real    :: sum_interp_weights

#ifndef PARFLOW_STAND_ALONE
#ifndef OBS_ONLY_PARFLOW
  real(r8), pointer :: lon(:)
  real(r8), pointer :: lat(:)
  ! pft: "plant functional type"
  integer :: begp, endp   ! per-proc beginning and ending pft indices
  integer :: begc, endc   ! per-proc beginning and ending column indices
  integer :: begl, endl   ! per-proc beginning and ending landunit indices
  integer :: begg, endg   ! per-proc gridcell ending gridcell indices
  integer :: numg         ! total number of gridcells across all processors
  integer :: numl         ! total number of landunits across all processors
  integer :: numc         ! total number of columns across all processors
  integer :: nump         ! total number of pfts across all processors
  real    :: deltax, deltay
  !real    :: deltaxy, y1 , x1, z1, x2, y2, z2, R, dist, deltaxy_max
  logical :: is_use_dr
#endif
#endif

  ! ****************************************
  ! *** Initialize observation dimension ***
  ! ****************************************

  ! Read observation file
  ! ---------------------

  !  if I'm root in filter, read the nc file
  is_multi_observation_files = .true.
  if (is_multi_observation_files) then
      ! Set name of current NetCDF observation file
      write(current_observation_filename, '(a, i5.5)') trim(obs_filename)//'.', step
  else
      ! Single NetCDF observation file (currently NOT used)
      write(current_observation_filename, '(a, i5.5)') trim(obs_filename)
  end if

  if (mype_filter .eq. 0) then
      ! Read current NetCDF observation file
      call read_obs_nc(current_observation_filename)
  end if

  ! Broadcast first variables
  ! -------------------------
  ! Dimension of observation vector
  call mpi_bcast(dim_obs, 1, MPI_INTEGER, 0, comm_filter, ierror)
  ! Switch for vector of observation errors
  call mpi_bcast(multierr, 1, MPI_INTEGER, 0, comm_filter, ierror)
  ! broadcast dim_ny and dim_nx
  if(point_obs.eq.0) then
     call mpi_bcast(dim_nx, 1, MPI_INTEGER, 0, comm_filter, ierror)
     call mpi_bcast(dim_ny, 1, MPI_INTEGER, 0, comm_filter, ierror)
  endif

  ! Allocate observation arrays for non-root procs
  ! ----------------------------------------------
  if (mype_filter .ne. 0) then ! for all non-master proc
#ifndef CLMSA
#ifndef OBS_ONLY_CLM
      ! if exist ParFlow-type obs
     !if(model == tag_model_parflow) then
        if(allocated(pressure_obs)) deallocate(pressure_obs)
        allocate(pressure_obs(dim_obs))
        if (multierr.eq.1) then
             if (allocated(pressure_obserr)) deallocate(pressure_obserr)
             allocate(pressure_obserr(dim_obs))
        endif
        if(allocated(idx_obs_nc)) deallocate(idx_obs_nc)
        allocate(idx_obs_nc(dim_obs))
        if(allocated(x_idx_obs_nc))deallocate(x_idx_obs_nc)
        allocate(x_idx_obs_nc(dim_obs))
        if(allocated(y_idx_obs_nc))deallocate(y_idx_obs_nc)
        allocate(y_idx_obs_nc(dim_obs))
        if(allocated(z_idx_obs_nc))deallocate(z_idx_obs_nc)
        allocate(z_idx_obs_nc(dim_obs))
        if(obs_interp_switch .eq. 1) then
            if(allocated(x_idx_interp_d_obs_nc))deallocate(x_idx_interp_d_obs_nc)
            allocate(x_idx_interp_d_obs_nc(dim_obs))
            if(allocated(y_idx_interp_d_obs_nc))deallocate(y_idx_interp_d_obs_nc)
            allocate(y_idx_interp_d_obs_nc(dim_obs))
        end if
        if(point_obs.eq.0) then
           if(allocated(var_id_obs_nc))deallocate(var_id_obs_nc)
           allocate(var_id_obs_nc(dim_ny, dim_nx))
        endif
     !end if
#endif
#endif

#ifndef PARFLOW_STAND_ALONE
#ifndef OBS_ONLY_PARFLOW
      ! if exist CLM-type obs
!     if(model == tag_model_clm) then
        if(allocated(clm_obs)) deallocate(clm_obs)
        allocate(clm_obs(dim_obs))
        if(allocated(clmobs_lon)) deallocate(clmobs_lon)
        allocate(clmobs_lon(dim_obs))
        if(allocated(clmobs_lat)) deallocate(clmobs_lat)
        allocate(clmobs_lat(dim_obs))
        if(allocated(clmobs_dr)) deallocate(clmobs_dr)
        allocate(clmobs_dr(2))
        if(allocated(clmobs_layer)) deallocate(clmobs_layer)
        allocate(clmobs_layer(dim_obs))
        if(point_obs.eq.0) then
            if(allocated(var_id_obs_nc)) deallocate(var_id_obs_nc)
            allocate(var_id_obs_nc(dim_ny, dim_nx))
        endif
        if(multierr.eq.1) then 
            if(allocated(clm_obserr)) deallocate(clm_obserr)
            allocate(clm_obserr(dim_obs))
        end if
!     end if
#endif
#endif
  end if

  ! Broadcast the idx and pressure
  ! ------------------------------
#ifndef CLMSA
#ifndef OBS_ONLY_CLM
  !if(model == tag_model_parflow) then
      ! if exist ParFlow-type obs
     call mpi_bcast(pressure_obs, dim_obs, MPI_DOUBLE_PRECISION, 0, comm_filter, ierror)
     if(multierr.eq.1) call mpi_bcast(pressure_obserr, dim_obs, MPI_DOUBLE_PRECISION, 0, comm_filter, ierror)
     call mpi_bcast(idx_obs_nc, dim_obs, MPI_INTEGER, 0, comm_filter, ierror)
     ! broadcast xyz indices
     call mpi_bcast(x_idx_obs_nc, dim_obs, MPI_INTEGER, 0, comm_filter, ierror)
     call mpi_bcast(y_idx_obs_nc, dim_obs, MPI_INTEGER, 0, comm_filter, ierror)
     call mpi_bcast(z_idx_obs_nc, dim_obs, MPI_INTEGER, 0, comm_filter, ierror)
     if(point_obs.eq.0) call mpi_bcast(var_id_obs_nc, dim_obs, MPI_INTEGER, 0, comm_filter, ierror)
     if(obs_interp_switch .eq. 1) then
         call mpi_bcast(x_idx_interp_d_obs_nc, dim_obs, MPI_INTEGER, 0, comm_filter, ierror)
         call mpi_bcast(y_idx_interp_d_obs_nc, dim_obs, MPI_INTEGER, 0, comm_filter, ierror)
     end if
  !end if
#endif
#endif

#ifndef PARFLOW_STAND_ALONE
#ifndef OBS_ONLY_PARFLOW
  !if(model == tag_model_clm) then
      ! if exist CLM-type obs
     call mpi_bcast(clm_obs, dim_obs, MPI_DOUBLE_PRECISION, 0, comm_filter, ierror)
     if(multierr.eq.1) call mpi_bcast(clm_obserr, dim_obs, MPI_DOUBLE_PRECISION, 0, comm_filter, ierror)
     call mpi_bcast(clmobs_lon, dim_obs, MPI_DOUBLE_PRECISION, 0, comm_filter, ierror)
     call mpi_bcast(clmobs_lat, dim_obs, MPI_DOUBLE_PRECISION, 0, comm_filter, ierror)
     call mpi_bcast(clmobs_dr,  2, MPI_DOUBLE_PRECISION, 0, comm_filter, ierror)
     call mpi_bcast(clmobs_layer, dim_obs, MPI_INTEGER, 0, comm_filter, ierror)
     if(point_obs.eq.0) call mpi_bcast(var_id_obs_nc, dim_obs, MPI_INTEGER, 0, comm_filter, ierror)
  !end if
#endif
#endif

  ! CLM grid information
  ! --------------------
  ! Results used only in `localize_covar_pdaf` for LEnKF
  ! Calling could be restricted to LEnKF
!hcp
!use the subroutine written by Mukund "domain_def_clm" to evaluate longxy,
!latixy, longxy_obs, latixy_obs
! Index arrays of longitudes and latitudes
#ifndef PARFLOW_STAND_ALONE
#ifndef OBS_ONLY_PARFLOW
     ! if exist CLM-type obs
  if(model .eq. tag_model_clm) then
      ! Generate CLM index arrays from lon/lat values
      call domain_def_clm(clmobs_lon, clmobs_lat, dim_obs, longxy, latixy, longxy_obs, latixy_obs)

      ! Interpolation of measured states: Save the indices of the
      ! nearest grid points
      if (obs_interp_switch .eq. 1) then
         ! Get the floored values for latitudes and longitudes
         call get_interp_idx(clmobs_lon, clmobs_lat, dim_obs, longxy_obs_floor, latixy_obs_floor)
      end if

      ! Obtain general CLM index information
      lon   => clm3%g%londeg
      lat   => clm3%g%latdeg
      call get_proc_bounds(begg, endg, begl, endl, begc, endc, begp, endp)
      call get_proc_global(numg, numl, numc, nump)
  end if
#endif
#endif
!hcp end

  ! Number of observations in process-local domain
  ! ----------------------------------------------
  ! Additionally `obs_id_p` is set (the NetCDF index of the
  ! observation corresponding to the state index in the local domain)
  dim_obs_p = 0

#ifndef CLMSA
#ifndef OBS_ONLY_CLM
  if (model .eq. tag_model_parflow) then

     if(allocated(obs_id_p)) deallocate(obs_id_p)
     allocate(obs_id_p(enkf_subvecsize))
     obs_id_p(:) = 0

     do i = 1, dim_obs
        do j = 1, enkf_subvecsize
           if (idx_obs_nc(i) .eq. idx_map_subvec2state_fortran(j)) then
              dim_obs_p = dim_obs_p + 1
              obs_id_p(j) = i
           end if
        end do
     end do
  end if
#endif
#endif

#ifndef PARFLOW_STAND_ALONE
#ifndef OBS_ONLY_PARFLOW
  ! Switch for how to check index of CLM observations
  ! True: Use snapping distance between long/lat on CLM grid
  ! False: Use index arrays from `domain_def_clm`
  is_use_dr = .true.
  
  if(model .eq. tag_model_clm) then

     if(allocated(obs_id_p)) deallocate(obs_id_p)
     allocate(obs_id_p(endg-begg+1))
     obs_id_p(:) = 0

     do i = 1, dim_obs
        count = 1
        do j = begg, endg
            if(is_use_dr) then
                deltax = abs(lon(j)-clmobs_lon(i))
                deltay = abs(lat(j)-clmobs_lat(i))
            end if
<<<<<<< HEAD
            if(((is_use_dr).and.(deltax.le.clmobs_dr(1)).and.(deltay.le.clmobs_dr(2))) .or.((.not. is_use_dr).and.(longxy_obs(i) == longxy(count)) .and. (latixy_obs(i) == latixy(count)))) then
=======
            if(((is_use_dr).and.(deltax.le.clmobs_dr(1)).and.(deltay.le.clmobs_dr(2))).or.((.not. is_use_dr).and.(longxy_obs(i) == longxy(count)) .and. (latixy_obs(i) == latixy(count)))) then
>>>>>>> 622b7bd7
                dim_obs_p = dim_obs_p + 1
                obs_id_p(count) = i
                ! One observation can be associated with multiple grid
                ! points If it is clear that each observation is only
                ! associated to a single grid point, then the
                ! following line can be uncommented
                ! exit
            end if
            count = count + 1
        end do
    end do
  end if
#endif
#endif

  if (screen > 2) then
      print *, "TSMP-PDAF mype(w)=", mype_world, ": init_dim_obs_pdaf: dim_obs_p=", dim_obs_p
  end if

  ! add and broadcast size of local observation dimensions using mpi_allreduce 
  call mpi_allreduce(dim_obs_p, tmp_dim_obs_f, 1, MPI_INTEGER, MPI_SUM, &
       comm_filter, ierror) 
  ! Set dimension of full observation vector
  dim_obs_f = tmp_dim_obs_f

  if (screen > 2) then
      if (mype_filter==0) then
          print *, "TSMP-PDAF mype(w)=", mype_world, ": init_dim_obs_f_pdaf: dim_obs_f=", dim_obs_f
      end if
  end if

  allocate(local_dis(npes_filter))
  allocate(local_dim(npes_filter))
  call mpi_allgather(dim_obs_p, 1, MPI_INTEGER, local_dim, 1, MPI_INTEGER, comm_filter, ierror)
  local_dis(1) = 0
  do i = 2, npes_filter
     local_dis(i) = local_dis(i-1) + local_dim(i-1)
  end do
  deallocate(local_dim)

  if (mype_filter==0 .and. screen > 2) then
      print *, "TSMP-PDAF mype(w)=", mype_world, ": init_dim_obs_pdaf: local_dis=", local_dis
  end if

  ! Write process-local observation arrays
  ! --------------------------------------
  ! allocate index for mapping between observations in nc input and
  ! sorted by pdaf: obs_nc2pdaf

  ! Non-trivial example: The second observation in the NetCDF file
  ! (`i=2`) is the only observation in the subgrid (`count = 1`) of
  ! the first PE (`mype_filter = 0`):
  !
  ! i = 2
  ! count = 1
  ! mype_filter = 0
  ! 
  ! obs_nc2pdaf(local_dis(mype_filter+1)+count) = i
  !-> obs_nc2pdaf(local_dis(1)+1) = 2
  !-> obs_nc2pdaf(1) = 2

  IF (ALLOCATED(obs)) DEALLOCATE(obs)
  ALLOCATE(obs(dim_obs))
  !IF (ALLOCATED(obs_index)) DEALLOCATE(obs_index)
  !ALLOCATE(obs_index(dim_obs))
  IF (ALLOCATED(obs_p)) DEALLOCATE(obs_p)
  ALLOCATE(obs_p(dim_obs_p))
  IF (ALLOCATED(obs_index_p)) DEALLOCATE(obs_index_p)
  ALLOCATE(obs_index_p(dim_obs_p))
  if(obs_interp_switch .eq. 1) then
      ! Array for storing indices from states that are interpolated to observation locations
      IF (ALLOCATED(obs_interp_indices_p)) DEALLOCATE(obs_interp_indices_p)
      ALLOCATE(obs_interp_indices_p(dim_obs_p, 4)) ! Later 8 for 3D / ParFlow
      IF (ALLOCATED(obs_interp_weights_p)) DEALLOCATE(obs_interp_weights_p)
      ALLOCATE(obs_interp_weights_p(dim_obs_p, 4)) ! Later 8 for 3D / ParFlow
  end if
  if(point_obs.eq.0) then
      IF (ALLOCATED(var_id_obs)) DEALLOCATE(var_id_obs)
      ALLOCATE(var_id_obs(dim_obs_p))
  end if

  if (allocated(obs_nc2pdaf)) deallocate(obs_nc2pdaf)
  allocate(obs_nc2pdaf(dim_obs))
  obs_nc2pdaf = 0

#ifndef CLMSA
#ifndef OBS_ONLY_CLM
  if (model .eq. tag_model_parflow) then
     ! allocate pressure_obserr_p observation error for parflow run at PE-local domain 
!     if((multierr.eq.1) .and. (.not.allocated(pressure_obserr_p))) allocate(pressure_obserr_p(dim_obs_p))
     !hcp pressure_obserr_p must be reallocated because the numbers of obs are
     !not necessary the same for all observation files.
     if(multierr.eq.1) then 
        if (allocated(pressure_obserr_p)) deallocate(pressure_obserr_p)
        allocate(pressure_obserr_p(dim_obs_p))
     endif
     !hcp fin

  if (point_obs.eq.0) then
     max_var_id = MAXVAL(var_id_obs_nc(:,:))
     if(allocated(ix_var_id)) deallocate(ix_var_id) 
     allocate(ix_var_id(max_var_id))
     if(allocated(iy_var_id)) deallocate(iy_var_id)
     allocate(iy_var_id(max_var_id))
     if(allocated(maxix)) deallocate(maxix)
     allocate(maxix(max_var_id))
     if(allocated(minix)) deallocate(minix)
     allocate(minix(max_var_id))
     if(allocated(maxiy)) deallocate(maxiy)
     allocate(maxiy(max_var_id))
     if(allocated(miniy)) deallocate(miniy)
     allocate(miniy(max_var_id))
     
     ix_var_id(:) = 0
     iy_var_id(:) = 0
     maxix = -999
     minix = 9999999
     maxiy = -999
     miniy = 9999999
     do j = 1, max_var_id
        do m = 1, dim_nx
           do k = 1, dim_ny 
              i = (m-1)* dim_ny + k  
              if (var_id_obs_nc(k,m) == j) then      
                 maxix(j) = MAX(x_idx_obs_nc(i),maxix(j))
                 minix(j) = MIN(x_idx_obs_nc(i),minix(j))
                 maxiy(j) = MAX(y_idx_obs_nc(i),maxiy(j))
                 miniy(j) = MIN(y_idx_obs_nc(i),miniy(j))
              end if
           end do
        end do
        ix_var_id(j) = (maxix(j) + minix(j))/2.0
        iy_var_id(j) = (maxiy(j) + miniy(j))/2.0
     end do

     count = 1
     do m = 1, dim_nx
        do k = 1, dim_ny
           i = (m-1)* dim_ny + k    
           obs(i) = pressure_obs(i)  
           ! coords_obs(1, i) = idx_obs_nc(i)
           do j = 1, enkf_subvecsize
              if (idx_obs_nc(i) .eq. idx_map_subvec2state_fortran(j)) then
                 obs_index_p(count) = j
                 obs_p(count) = pressure_obs(i)
                 var_id_obs(count) = var_id_obs_nc(k,m)
                 if(multierr.eq.1) pressure_obserr_p(count) = pressure_obserr(i)
                 count = count + 1
              end if
           end do
        end do
     end do
  else if (point_obs.eq.1) then

     count = 1
     do i = 1, dim_obs
        obs(i) = pressure_obs(i)  
        ! coords_obs(1, i) = idx_obs_nc(i)
        do j = 1, enkf_subvecsize
           if (idx_obs_nc(i) .eq. idx_map_subvec2state_fortran(j)) then
              !print *, j
              !obs_index(count) = j
              !obs(count) = pressure_obs(i)
              obs_index_p(count) = j
              obs_p(count) = pressure_obs(i)
              if(multierr.eq.1) pressure_obserr_p(count) = pressure_obserr(i)
              obs_nc2pdaf(local_dis(mype_filter+1)+count) = i
              count = count + 1
           end if
        end do
     end do

     if(obs_interp_switch) then
         ! loop over all obs and save the indices of the nearest grid
         ! points to array obs_interp_indices_p and save the distance
         ! weights to array obs_interp_weights_p (later normalized)
         count = 1
         do i = 1, dim_obs
             count_interp = 0
             do j = 1, enkf_subvecsize
                 ! First: ix and iy smaller than observation location
                 if (idx_obs_nc(i) .eq. idx_map_subvec2state_fortran(j)) then
                     obs_interp_indices_p(count, 1) = j
                     obs_interp_weights_p(count, 1) = sqrt(abs(x_idx_interp_d_obs_nc(i)) * abs(x_idx_interp_d_obs_nc(i)) + abs(y_idx_interp_d_obs_nc(i)) * abs(y_idx_interp_d_obs_nc(i)))
                     count_interp = count_interp + 1
                 end if
                 ! Second: ix larger than observation location, iy smaller
                 if (idx_obs_nc(i) + 1 .eq. idx_map_subvec2state_fortran(j)) then
                     obs_interp_indices_p(count, 2) = j
                     obs_interp_weights_p(count, 2) = sqrt(abs(1.0-x_idx_interp_d_obs_nc(i)) * abs(1.0-x_idx_interp_d_obs_nc(i)) + abs(y_idx_interp_d_obs_nc(i)) * abs(y_idx_interp_d_obs_nc(i)))
                     count_interp = count_interp + 1
                 end if
                 ! Third: ix smaller than observation location, iy larger
                 if (idx_obs_nc(i) + nx_glob .eq. idx_map_subvec2state_fortran(j)) then
                     obs_interp_indices_p(count, 3) = j
                     obs_interp_weights_p(count, 3) = sqrt(abs(x_idx_interp_d_obs_nc(i)) * abs(x_idx_interp_d_obs_nc(i)) + abs(1.0-y_idx_interp_d_obs_nc(i)) * abs(1.0-y_idx_interp_d_obs_nc(i)))
                     count_interp = count_interp + 1
                 end if
                 ! Fourth: ix and iy larger than observation location
                 if (idx_obs_nc(i) + nx_glob + 1 .eq. idx_map_subvec2state_fortran(j)) then
                     obs_interp_indices_p(count, 4) = j
                     obs_interp_weights_p(count, 4) = sqrt(abs(1.0-x_idx_interp_d_obs_nc(i)) * abs(1.0-x_idx_interp_d_obs_nc(i)) + abs(1.0-y_idx_interp_d_obs_nc(i)) * abs(1.0-y_idx_interp_d_obs_nc(i)))
                     count_interp = count_interp + 1
                 end if
                 ! Check if all four corners are found
                 if(count_interp == 4) then
                     count = count + 1
                     ! exit
                 end if
             end do
         end do

         do i = 1, dim_obs

             ! Sum of distance weights
             sum_interp_weights = sum(obs_interp_weights_p(i, :))

             do j = 1, 4
                 ! Normalize distance weights
                 obs_interp_weights_p(i, j) = obs_interp_weights_p(i, j) / sum_interp_weights
             end do
         end do

     end if

  end if
  end if
  call mpi_allreduce(MPI_IN_PLACE,obs_nc2pdaf,dim_obs,MPI_INTEGER,MPI_SUM,comm_filter,ierror)
#endif
#endif

#ifndef PARFLOW_STAND_ALONE
#ifndef OBS_ONLY_PARFLOW
  if(model .eq. tag_model_clm) then
     ! allocate clm_obserr_p observation error for clm run at PE-local domain
!     if((multierr.eq.1) .and. (.not.allocated(clm_obserr_p))) allocate(clm_obserr_p(dim_obs_p))
     if(multierr.eq.1) then
         if (allocated(clm_obserr_p)) deallocate(clm_obserr_p)
         allocate(clm_obserr_p(dim_obs_p))
     endif
  if(point_obs.eq.0) then
     max_var_id = MAXVAL(var_id_obs_nc(:,:))
     if(allocated(lon_var_id)) deallocate(lon_var_id)
     allocate(lon_var_id(max_var_id))
     if(allocated(lat_var_id)) deallocate(lat_var_id)
     allocate(lat_var_id(max_var_id))
     if(allocated(maxlon)) deallocate(maxlon)
     allocate(maxlon(max_var_id))
     if(allocated(minlon)) deallocate(minlon)
     allocate(minlon(max_var_id))
     if(allocated(maxlat)) deallocate(maxlat)
     allocate(maxlat(max_var_id))
     if(allocated(minlat)) deallocate(minlat)
     allocate(minlat(max_var_id))

     lon_var_id(:) = 0
     lat_var_id(:) = 0
     maxlon = -999
     minlon = 9999999
     maxlat = -999
     minlat = 9999999
     do j = 1, max_var_id
        do m = 1, dim_nx
           do k = 1, dim_ny
              i = (m-1)* dim_ny + k    
              if (var_id_obs_nc(k,m) == j) then      
                 maxlon(j) = MAX(longxy_obs(i),maxlon(j))
                 minlon(j) = MIN(longxy_obs(i),minlon(j))
                 maxlat(j) = MAX(latixy_obs(i),maxlat(j))
                 minlat(j) = MIN(latixy_obs(i),minlat(j))
              end if
           end do
           lon_var_id(j) = (maxlon(j) + minlon(j))/2.0 
           lat_var_id(j) = (maxlat(j) + minlat(j))/2.0
           !print *, 'j  lon_var_id  lat_var_id ', j, lon_var_id(j), lat_var_id(j)
        enddo  ! allocate clm_obserr_p observation error for clm run at PE-local domain
     enddo

     count = 1
     do m = 1, dim_nx
        do l = 1, dim_ny
           i = (m-1)* dim_ny + l        
           obs(i) = clm_obs(i) 
           k = 1
           do j = begg,endg
              if((longxy_obs(i) == longxy(k)) .and. (latixy_obs(i) == latixy(k))) then
                 obs_index_p(count) = k 
                 obs_p(count) = clm_obs(i)
                 var_id_obs(count) = var_id_obs_nc(l,m)
                 if(multierr.eq.1) clm_obserr_p(count) = clm_obserr(i)
                 count = count + 1
              endif
              k = k + 1
           end do
        end do
     end do
  else if(point_obs.eq.1) then

     count = 1
     do i = 1, dim_obs
        obs(i) = clm_obs(i) 
        k = 1
       do j = begg,endg
            if(is_use_dr) then
                deltax = abs(lon(j)-clmobs_lon(i))
                deltay = abs(lat(j)-clmobs_lat(i))
            end if
            if(((is_use_dr).and.(deltax.le.clmobs_dr(1)).and.(deltay.le.clmobs_dr(2))).or.((.not. is_use_dr).and.(longxy_obs(i) == longxy(k)) .and. (latixy_obs(i) == latixy(k)))) then
              !obs_index_p(count) = j + (size(lon) * (clmobs_layer(i)-1))
              !obs_index_p(count) = j + ((endg-begg+1) * (clmobs_layer(i)-1))
              !obs_index_p(count) = j-begg+1 + ((endg-begg+1) * (clmobs_layer(i)-1))
              obs_index_p(count) = k + ((endg-begg+1) * (clmobs_layer(i)-1))
              !write(*,*) 'obs_index_p(',count,') is',obs_index_p(count)
              obs_p(count) = clm_obs(i)
              if(multierr.eq.1) clm_obserr_p(count) = clm_obserr(i)
              obs_nc2pdaf(local_dis(mype_filter+1)+count) = i
              count = count + 1
           end if
           k = k + 1
        end do
     end do

     if(obs_interp_switch) then
         ! loop over all obs and save the indices of the nearest grid
         ! points to array obs_interp_indices_p and save the distance
         ! weights to array obs_interp_weights_p (later normalized)
         count = 1
         do i = 1, dim_obs
             k = 1
             count_interp = 0
             do j = begg,endg
                 ! First: latitude and longitude smaller than observation location
                 if((longxy_obs_floor(i) == longxy(k)) .and. (latixy_obs_floor(i) == latixy(k))) then

                     obs_interp_indices_p(count, 1) = k + ((endg-begg+1) * (clmobs_layer(i)-1))
                     obs_interp_weights_p(count, 1) = sqrt(abs(lon(j)-clmobs_lon(i)) * abs(lon(j)-clmobs_lon(i)) + abs(lat(j)-clmobs_lat(i)) * abs(lat(j)-clmobs_lat(i)))
                     count_interp = count_interp + 1
                 end if
                 ! Second: latitude larger than observation location, longitude smaller than observation location
                 if((longxy_obs(i) == longxy(k)) .and. (latixy_obs_floor(i) == latixy(k))) then
                     obs_interp_indices_p(count, 2) = k + ((endg-begg+1) * (clmobs_layer(i)-1))
                     obs_interp_weights_p(count, 2) =sqrt(abs(lon(j)-clmobs_lon(i)) * abs(lon(j)-clmobs_lon(i)) + abs(lat(j)-clmobs_lat(i)) * abs(lat(j)-clmobs_lat(i)))
                     count_interp = count_interp + 1
                 end if
                 ! Third: latitude smaller than observation location, longitude larger than observation location
                 if((longxy_obs_floor(i) == longxy(k)) .and. (latixy_obs(i) == latixy(k))) then
                     obs_interp_indices_p(count, 3) = k + ((endg-begg+1) * (clmobs_layer(i)-1))
                     obs_interp_weights_p(count, 3) = sqrt(abs(lon(j)-clmobs_lon(i)) * abs(lon(j)-clmobs_lon(i)) + abs(lat(j)-clmobs_lat(i)) * abs(lat(j)-clmobs_lat(i)))
                     count_interp = count_interp + 1
                 end if
                 ! Fourth: latitude and longitude larger than observation location
                 if((longxy_obs(i) == longxy(k)) .and. (latixy_obs(i) == latixy(k))) then
                     obs_interp_indices_p(count, 4) = k + ((endg-begg+1) * (clmobs_layer(i)-1))
                     obs_interp_weights_p(count, 4) = sqrt(abs(lon(j)-clmobs_lon(i)) * abs(lon(j)-clmobs_lon(i)) + abs(lat(j)-clmobs_lat(i)) * abs(lat(j)-clmobs_lat(i)))
                     count_interp = count_interp + 1
                 end if
                 ! Check if all four corners are found
                 if(count_interp == 4) then
                     count = count + 1
                     ! exit
                 end if
                 k = k + 1
             end do
         end do

         do i = 1, dim_obs

             ! Sum of distance weights
             sum_interp_weights = sum(obs_interp_weights_p(i, :))

             do j = 1, 4
                 ! Normalize distance weights
                  obs_interp_weights_p(i, j) = obs_interp_weights_p(i, j) / sum_interp_weights
              end do
         end do

     end if

  end if
  end if
  call mpi_allreduce(MPI_IN_PLACE,obs_nc2pdaf,dim_obs,MPI_INTEGER,MPI_SUM,comm_filter,ierror)
#endif
#endif

  if (mype_filter==0 .and. screen > 2) then
      print *, "TSMP-PDAF mype(w)=", mype_world, ": init_dim_obs_pdaf: obs_nc2pdaf=", obs_nc2pdaf
  end if

  ! allocate array of local observation dimensions with total PEs
  IF (ALLOCATED(local_dims_obs)) DEALLOCATE(local_dims_obs)
  ALLOCATE(local_dims_obs(npes_filter))

  ! Gather array of local observation dimensions 
  call mpi_allgather(dim_obs_p, 1, MPI_INTEGER, local_dims_obs, 1, MPI_INTEGER, &
       comm_filter, ierror)

#ifndef CLMSA
#ifndef OBS_ONLY_CLM
!!#if (defined PARFLOW_STAND_ALONE || defined COUP_OAS_PFL)
  IF (model == tag_model_parflow) THEN
     !print *, "Parflow: converting xcoord to fortran"
     call C_F_POINTER(xcoord, xcoord_fortran, [enkf_subvecsize])
     call C_F_POINTER(ycoord, ycoord_fortran, [enkf_subvecsize])
     call C_F_POINTER(zcoord, zcoord_fortran, [enkf_subvecsize])
  ENDIF
#endif
#endif

  !  clean up the temp data from nc file
  ! ------------------------------------
  deallocate(local_dis)
  call clean_obs_nc()

END SUBROUTINE init_dim_obs_pdaf
<|MERGE_RESOLUTION|>--- conflicted
+++ resolved
@@ -371,11 +371,7 @@
                 deltax = abs(lon(j)-clmobs_lon(i))
                 deltay = abs(lat(j)-clmobs_lat(i))
             end if
-<<<<<<< HEAD
-            if(((is_use_dr).and.(deltax.le.clmobs_dr(1)).and.(deltay.le.clmobs_dr(2))) .or.((.not. is_use_dr).and.(longxy_obs(i) == longxy(count)) .and. (latixy_obs(i) == latixy(count)))) then
-=======
             if(((is_use_dr).and.(deltax.le.clmobs_dr(1)).and.(deltay.le.clmobs_dr(2))).or.((.not. is_use_dr).and.(longxy_obs(i) == longxy(count)) .and. (latixy_obs(i) == latixy(count)))) then
->>>>>>> 622b7bd7
                 dim_obs_p = dim_obs_p + 1
                 obs_id_p(count) = i
                 ! One observation can be associated with multiple grid
