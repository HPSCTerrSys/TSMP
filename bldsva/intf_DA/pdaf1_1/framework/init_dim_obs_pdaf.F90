!-------------------------------------------------------------------------------------------
!Copyright (c) 2013-2016 by Wolfgang Kurtz, Guowei He and Mukund Pondkule (Forschungszentrum Juelich GmbH)
!
!This file is part of TerrSysMP-PDAF
!
!TerrSysMP-PDAF is free software: you can redistribute it and/or modify
!it under the terms of the GNU Lesser General Public License as published by
!the Free Software Foundation, either version 3 of the License, or
!(at your option) any later version.
!
!TerrSysMP-PDAF is distributed in the hope that it will be useful,
!but WITHOUT ANY WARRANTY; without even the implied warranty of
!MERCHANTABILITY or FITNESS FOR A PARTICULAR PURPOSE.  See the
!GNU LesserGeneral Public License for more details.
!
!You should have received a copy of the GNU Lesser General Public License
!along with TerrSysMP-PDAF.  If not, see <http://www.gnu.org/licenses/>.
!-------------------------------------------------------------------------------------------
!
!
!-------------------------------------------------------------------------------------------
!init_dim_obs_pdaf.F90: TerrSysMP-PDAF implementation of routine
!                       'init_dim_obs_pdaf' (PDAF online coupling)
!-------------------------------------------------------------------------------------------

!$Id: init_dim_obs_pdaf.F90 1441 2013-10-04 10:33:42Z lnerger $
!BOP
!
! !ROUTINE: init_dim_obs_pdaf --- Compute number of observations
!
! !INTERFACE:
SUBROUTINE init_dim_obs_pdaf(step, dim_obs_p)

  ! !DESCRIPTION:
  ! User-supplied routine for PDAF.
  ! Used in the filters: SEEK/SEIK/EnKF/ETKF/ESTKF
  !
  ! The routine is called at the beginning of each
  ! analysis step.  It has to initialize the size of
  ! the observation vector according to the current
  ! time step for the PE-local domain.
  !
  ! !REVISION HISTORY:
  ! 2013-02 - Lars Nerger - Initial code
  ! Later revisions - see svn log
  !
  ! !USES:
  !   USE mod_assimilation, &
  !        ONLY : nx, ny, local_dims, obs_p, obs_index_p, &
  !        coords_obs, local_dims_obs
  !   USE mod_parallel_pdaf, &
  !        ONLY: mype_filter, npes_filter, COMM_filter, MPI_INTEGER, &
  !        MPIerr, MPIstatus
  USE mod_parallel_pdaf, &
       ONLY: mype_filter, comm_filter, npes_filter
  use mod_parallel_model, &
       only: mpi_integer, model, mpi_double_precision, mpi_in_place, mpi_sum, &
       mype_world
  USE mod_assimilation, &
       ONLY: obs_p, obs_index_p, dim_obs, obs_filename, &
       obs, &
       obs_interp_indices_p, &
       obs_interp_weights_p, &
       pressure_obserr_p, clm_obserr_p, &
       obs_nc2pdaf, &
       local_dims_obs, &
       ! dim_obs_p, &
       dim_obs_f, &
       obs_id_p, &
#ifndef PARFLOW_STAND_ALONE
#ifndef OBS_ONLY_PARFLOW
!hcp 
!CLMSA needs the physical  coordinates of the elements of state vector 
!and observation array.        
       longxy, latixy, longxy_obs, latixy_obs, &
       longxy_obs_floor, latixy_obs_floor, &
!hcp end
#endif
#endif
<<<<<<< HEAD
       depth_obs_p, &
       obs_index_p_TB, &
       depth_obs_p, &
       sc_p, &
       idx_obs_nc_p, &
=======
#ifndef CLMSA
#ifndef OBS_ONLY_CLM
       depth_obs_p, &
       sc_p, idx_obs_nc_p, &
#endif
#endif
>>>>>>> 2e4b40d9
       var_id_obs, maxlon, minlon, maxlat, &
       minlat, maxix, minix, maxiy, miniy, lon_var_id, ix_var_id, lat_var_id, iy_var_id, &
       screen
  Use mod_read_obs, &
       only: idx_obs_nc, pressure_obs, pressure_obserr, multierr, &
       read_obs_nc, clean_obs_nc, x_idx_obs_nc, y_idx_obs_nc, &
       z_idx_obs_nc, &
       x_idx_interp_d_obs_nc, y_idx_interp_d_obs_nc, &
       clm_obs, &
       var_id_obs_nc, dim_nx, dim_ny, &
       clmobs_lon, clmobs_lat, clmobs_layer, clmobs_dr, clm_obserr, &
       crns_flag, depth_obs
  use mod_tsmp, &
      only: idx_map_subvec2state_fortran, tag_model_parflow, enkf_subvecsize, &
      nx_glob, ny_glob, nz_glob, &
#ifndef CLMSA
#ifndef OBS_ONLY_CLM
      xcoord, ycoord, zcoord, xcoord_fortran, ycoord_fortran, &
      zcoord_fortran, &
#endif
#endif
      tag_model_clm, point_obs, obs_interp_switch

#ifndef PARFLOW_STAND_ALONE
#ifndef OBS_ONLY_PARFLOW
  !kuw
  use shr_kind_mod, only: r8 => shr_kind_r8
#ifdef CLMFIVE
  use GridcellType, only: grc
#else  
  USE clmtype,                  ONLY : clm3
#endif  
  use decompMod , only : get_proc_bounds, get_proc_global
  !kuw end
  !hcp
  !use the subroutine written by Mukund "domain_def_clm" to evaluate longxy,
  !latixy, longxy_obs, latixy_obs
  USE enkf_clm_mod, only: domain_def_clm, get_interp_idx
  !hcp end
#endif
#endif

  USE, INTRINSIC :: iso_c_binding

  IMPLICIT NONE
  ! !ARGUMENTS:
  INTEGER, INTENT(in)  :: step       ! Current time step
  INTEGER, INTENT(out) :: dim_obs_p  ! Dimension of observation vector
  ! !CALLING SEQUENCE:
  ! Called by: PDAF_seek_analysis    (as U_init_dim_obs)
  ! Called by: PDAF_seik_analysis, PDAF_seik_analysis_newT
  ! Called by: PDAF_enkf_analysis_rlm, PDAF_enkf_analysis_rsm
  ! Called by: PDAF_etkf_analysis, PDAF_etkf_analysis_T
  ! Called by: PDAF_estkf_analysis, PDAF_estkf_analysis_fixed
  !EOP

  ! *** Local variables
  integer :: ierror
  INTEGER :: max_var_id
  INTEGER :: tmp_dim_obs_f
  INTEGER :: i,j,k,count  ! Counters
  INTEGER :: count_interp ! Counter for interpolation grid cells
  INTEGER :: m,l          ! Counters
  INTEGER :: idx         ! Computed Index
  logical :: is_multi_observation_files
  character (len = 110) :: current_observation_filename
  integer,allocatable :: local_dis(:),local_dim(:)
  integer :: k_count,nsc !hcp
  real    :: sum_interp_weights

#ifndef PARFLOW_STAND_ALONE
#ifndef OBS_ONLY_PARFLOW
  real(r8), pointer :: lon(:)
  real(r8), pointer :: lat(:)
  ! pft: "plant functional type"
  integer :: begp, endp   ! per-proc beginning and ending pft indices
  integer :: begc, endc   ! per-proc beginning and ending column indices
  integer :: begl, endl   ! per-proc beginning and ending landunit indices
  integer :: begg, endg   ! per-proc gridcell ending gridcell indices
  integer :: numg         ! total number of gridcells across all processors
  integer :: numl         ! total number of landunits across all processors
  integer :: numc         ! total number of columns across all processors
  integer :: nump         ! total number of pfts across all processors
  real    :: deltax, deltay
  !real    :: deltaxy, y1 , x1, z1, x2, y2, z2, R, dist, deltaxy_max
  logical :: is_use_dr
#endif
#endif

  ! ****************************************
  ! *** Initialize observation dimension ***
  ! ****************************************

  ! Read observation file
  ! ---------------------

  !  if I'm root in filter, read the nc file
  is_multi_observation_files = .true.
  !LSN: is_multi_observation_files = .false.
  if (is_multi_observation_files) then
      ! Set name of current NetCDF observation file
      write(current_observation_filename, '(a, i5.5)') trim(obs_filename)//'.', step
  else
      ! Single NetCDF observation file (currently NOT used)
      write(current_observation_filename, '(a, i5.5)') trim(obs_filename)
  end if

  if (mype_filter .eq. 0) then
      ! Read current NetCDF observation file
      call read_obs_nc(current_observation_filename)
  end if

  ! Broadcast first variables
  ! -------------------------
  ! Dimension of observation vector
  call mpi_bcast(dim_obs, 1, MPI_INTEGER, 0, comm_filter, ierror)
  ! Switch for vector of observation errors
  call mpi_bcast(multierr, 1, MPI_INTEGER, 0, comm_filter, ierror)
  ! broadcast crns_flag
  call mpi_bcast(crns_flag, 1, MPI_INTEGER, 0, comm_filter, ierror)
  ! broadcast dim_ny and dim_nx
  if(point_obs.eq.0) then
     call mpi_bcast(dim_nx, 1, MPI_INTEGER, 0, comm_filter, ierror)
     call mpi_bcast(dim_ny, 1, MPI_INTEGER, 0, comm_filter, ierror)
  endif

  ! Allocate observation arrays for non-root procs
  ! ----------------------------------------------
  if (mype_filter .ne. 0) then ! for all non-master proc
#ifndef CLMSA
#ifndef OBS_ONLY_CLM
      ! if exist ParFlow-type obs
     !if(model == tag_model_parflow) then
        if(allocated(pressure_obs)) deallocate(pressure_obs)
        allocate(pressure_obs(dim_obs))
        if (multierr.eq.1) then
             if (allocated(pressure_obserr)) deallocate(pressure_obserr)
             allocate(pressure_obserr(dim_obs))
        endif
<<<<<<< HEAD
=======

>>>>>>> 2e4b40d9
        if (crns_flag.eq.1) then
             if (allocated(depth_obs)) deallocate(depth_obs)
             allocate(depth_obs(dim_obs))
             depth_obs(:)=0.d0
        endif
        if(allocated(idx_obs_nc)) deallocate(idx_obs_nc)
        allocate(idx_obs_nc(dim_obs))
        if(allocated(x_idx_obs_nc))deallocate(x_idx_obs_nc)
        allocate(x_idx_obs_nc(dim_obs))
        if(allocated(y_idx_obs_nc))deallocate(y_idx_obs_nc)
        allocate(y_idx_obs_nc(dim_obs))
        if(allocated(z_idx_obs_nc))deallocate(z_idx_obs_nc)
        allocate(z_idx_obs_nc(dim_obs))
        if(obs_interp_switch .eq. 1) then
            if(allocated(x_idx_interp_d_obs_nc))deallocate(x_idx_interp_d_obs_nc)
            allocate(x_idx_interp_d_obs_nc(dim_obs))
            if(allocated(y_idx_interp_d_obs_nc))deallocate(y_idx_interp_d_obs_nc)
            allocate(y_idx_interp_d_obs_nc(dim_obs))
        end if
        if(point_obs.eq.0) then
           if(allocated(var_id_obs_nc))deallocate(var_id_obs_nc)
           allocate(var_id_obs_nc(dim_ny, dim_nx))
        endif
     !end if
#endif
#endif

#ifndef PARFLOW_STAND_ALONE
#ifndef OBS_ONLY_PARFLOW
      ! if exist CLM-type obs
!     if(model == tag_model_clm) then
        if(allocated(clm_obs)) deallocate(clm_obs)
        allocate(clm_obs(dim_obs))
        if(allocated(clmobs_lon)) deallocate(clmobs_lon)
        allocate(clmobs_lon(dim_obs))
        if(allocated(clmobs_lat)) deallocate(clmobs_lat)
        allocate(clmobs_lat(dim_obs))
        if(allocated(clmobs_dr)) deallocate(clmobs_dr)
        allocate(clmobs_dr(2))
        if(allocated(clmobs_layer)) deallocate(clmobs_layer)
        allocate(clmobs_layer(dim_obs))
        if(point_obs.eq.0) then
            if(allocated(var_id_obs_nc)) deallocate(var_id_obs_nc)
            allocate(var_id_obs_nc(dim_ny, dim_nx))
        endif
        if(multierr.eq.1) then 
            if(allocated(clm_obserr)) deallocate(clm_obserr)
            allocate(clm_obserr(dim_obs))
        end if
!     end if
#endif
#endif
  end if

  ! Broadcast the idx and pressure
  ! ------------------------------
#ifndef CLMSA
#ifndef OBS_ONLY_CLM
  !if(model == tag_model_parflow) then
      ! if exist ParFlow-type obs
     call mpi_bcast(pressure_obs, dim_obs, MPI_DOUBLE_PRECISION, 0, comm_filter, ierror)
     if(multierr.eq.1) call mpi_bcast(pressure_obserr, dim_obs, MPI_DOUBLE_PRECISION, 0, comm_filter, ierror)
     if(crns_flag.eq.1) call mpi_bcast(depth_obs, dim_obs, MPI_DOUBLE_PRECISION, 0, comm_filter, ierror)
     call mpi_bcast(idx_obs_nc, dim_obs, MPI_INTEGER, 0, comm_filter, ierror)
     ! broadcast xyz indices
     call mpi_bcast(x_idx_obs_nc, dim_obs, MPI_INTEGER, 0, comm_filter, ierror)
     call mpi_bcast(y_idx_obs_nc, dim_obs, MPI_INTEGER, 0, comm_filter, ierror)
     call mpi_bcast(z_idx_obs_nc, dim_obs, MPI_INTEGER, 0, comm_filter, ierror)
     if(point_obs.eq.0) call mpi_bcast(var_id_obs_nc, dim_obs, MPI_INTEGER, 0, comm_filter, ierror)
     if(obs_interp_switch .eq. 1) then
         call mpi_bcast(x_idx_interp_d_obs_nc, dim_obs, MPI_INTEGER, 0, comm_filter, ierror)
         call mpi_bcast(y_idx_interp_d_obs_nc, dim_obs, MPI_INTEGER, 0, comm_filter, ierror)
     end if
  !end if
#endif
#endif

#ifndef PARFLOW_STAND_ALONE
#ifndef OBS_ONLY_PARFLOW
  !if(model == tag_model_clm) then
      ! if exist CLM-type obs
     call mpi_bcast(clm_obs, dim_obs, MPI_DOUBLE_PRECISION, 0, comm_filter, ierror)
     if(multierr.eq.1) call mpi_bcast(clm_obserr, dim_obs, MPI_DOUBLE_PRECISION, 0, comm_filter, ierror)
     call mpi_bcast(clmobs_lon, dim_obs, MPI_DOUBLE_PRECISION, 0, comm_filter, ierror)
     call mpi_bcast(clmobs_lat, dim_obs, MPI_DOUBLE_PRECISION, 0, comm_filter, ierror)
     call mpi_bcast(clmobs_dr,  2, MPI_DOUBLE_PRECISION, 0, comm_filter, ierror)
     call mpi_bcast(clmobs_layer, dim_obs, MPI_INTEGER, 0, comm_filter, ierror)
     if(point_obs.eq.0) call mpi_bcast(var_id_obs_nc, dim_obs, MPI_INTEGER, 0, comm_filter, ierror)
  !end if
#endif
#endif

  ! CLM grid information
  ! --------------------
  ! Results used only in `localize_covar_pdaf` for LEnKF
  ! Calling could be restricted to LEnKF
!hcp
!use the subroutine written by Mukund "domain_def_clm" to evaluate longxy,
!latixy, longxy_obs, latixy_obs
! Index arrays of longitudes and latitudes
#ifndef PARFLOW_STAND_ALONE
#ifndef OBS_ONLY_PARFLOW
     ! if exist CLM-type obs
  if(model .eq. tag_model_clm) then
      ! Generate CLM index arrays from lon/lat values
      call domain_def_clm(clmobs_lon, clmobs_lat, dim_obs, longxy, latixy, longxy_obs, latixy_obs)

      ! Interpolation of measured states: Save the indices of the
      ! nearest grid points
      if (obs_interp_switch .eq. 1) then
         ! Get the floored values for latitudes and longitudes
         call get_interp_idx(clmobs_lon, clmobs_lat, dim_obs, longxy_obs_floor, latixy_obs_floor)
      end if

      ! Obtain general CLM index information
#ifdef CLMFIVE
      lon   => grc%londeg
      lat   => grc%latdeg
#else      
      lon   => clm3%g%londeg
      lat   => clm3%g%latdeg
#endif
      call get_proc_bounds(begg, endg, begl, endl, begc, endc, begp, endp)
      call get_proc_global(numg, numl, numc, nump)
  end if
#endif
#endif
!hcp end

  ! Number of observations in process-local domain
  ! ----------------------------------------------
  ! Additionally `obs_id_p` is set (the NetCDF index of the
  ! observation corresponding to the state index in the local domain)
  dim_obs_p = 0

#ifndef CLMSA
#ifndef OBS_ONLY_CLM
  if (model .eq. tag_model_parflow) then

     if(allocated(obs_id_p)) deallocate(obs_id_p)
     allocate(obs_id_p(enkf_subvecsize))
     obs_id_p(:) = 0

     do i = 1, dim_obs
        do j = 1, enkf_subvecsize
           if (idx_obs_nc(i) .eq. idx_map_subvec2state_fortran(j)) then
              dim_obs_p = dim_obs_p + 1
              obs_id_p(j) = i
           end if
        end do
     end do
  end if
#endif
#endif

#ifndef PARFLOW_STAND_ALONE
#ifndef OBS_ONLY_PARFLOW
  ! Switch for how to check index of CLM observations
  ! True: Use snapping distance between long/lat on CLM grid
  ! False: Use index arrays from `domain_def_clm`
  is_use_dr = .true.
  
  if(model .eq. tag_model_clm) then

     if(allocated(obs_id_p)) deallocate(obs_id_p)
     allocate(obs_id_p(endg-begg+1))
     obs_id_p(:) = 0

     do i = 1, dim_obs
        count = 1
        do j = begg, endg
            if(is_use_dr) then
                deltax = abs(lon(j)-clmobs_lon(i))
                deltay = abs(lat(j)-clmobs_lat(i))
            end if
            if(((is_use_dr).and.(deltax.le.clmobs_dr(1)).and.(deltay.le.clmobs_dr(2))).or.((.not. is_use_dr).and.(longxy_obs(i) == longxy(count)) .and. (latixy_obs(i) == latixy(count)))) then
                dim_obs_p = dim_obs_p + 1
                obs_id_p(count) = i
                ! One observation can be associated with multiple grid
                ! points If it is clear that each observation is only
                ! associated to a single grid point, then the
                ! following line can be uncommented
                ! exit
            end if
            count = count + 1
        end do
    end do
  end if
#endif
#endif

  if (screen > 2) then
      print *, "TSMP-PDAF mype(w)=", mype_world, ": init_dim_obs_pdaf: dim_obs_p=", dim_obs_p
  end if

  ! add and broadcast size of local observation dimensions using mpi_allreduce 
  call mpi_allreduce(dim_obs_p, tmp_dim_obs_f, 1, MPI_INTEGER, MPI_SUM, &
       comm_filter, ierror) 
  ! Set dimension of full observation vector
  dim_obs_f = tmp_dim_obs_f

  if (screen > 2) then
      if (mype_filter==0) then
          print *, "TSMP-PDAF mype(w)=", mype_world, ": init_dim_obs_f_pdaf: dim_obs_f=", dim_obs_f
      end if
  end if

  allocate(local_dis(npes_filter))
  allocate(local_dim(npes_filter))
  call mpi_allgather(dim_obs_p, 1, MPI_INTEGER, local_dim, 1, MPI_INTEGER, comm_filter, ierror)
  local_dis(1) = 0
  do i = 2, npes_filter
     local_dis(i) = local_dis(i-1) + local_dim(i-1)
  end do
  deallocate(local_dim)

  if (mype_filter==0 .and. screen > 2) then
      print *, "TSMP-PDAF mype(w)=", mype_world, ": init_dim_obs_pdaf: local_dis=", local_dis
  end if

  ! Write process-local observation arrays
  ! --------------------------------------
  ! allocate index for mapping between observations in nc input and
  ! sorted by pdaf: obs_nc2pdaf

  ! Non-trivial example: The second observation in the NetCDF file
  ! (`i=2`) is the only observation in the subgrid (`count = 1`) of
  ! the first PE (`mype_filter = 0`):
  !
  ! i = 2
  ! count = 1
  ! mype_filter = 0
  ! 
  ! obs_nc2pdaf(local_dis(mype_filter+1)+count) = i
  !-> obs_nc2pdaf(local_dis(1)+1) = 2
  !-> obs_nc2pdaf(1) = 2

  IF (ALLOCATED(obs)) DEALLOCATE(obs)
  ALLOCATE(obs(dim_obs))
  !IF (ALLOCATED(obs_index)) DEALLOCATE(obs_index)
  !ALLOCATE(obs_index(dim_obs))
  IF (ALLOCATED(obs_p)) DEALLOCATE(obs_p)
  ALLOCATE(obs_p(dim_obs_p))
  IF (ALLOCATED(obs_index_p)) DEALLOCATE(obs_index_p)
  ALLOCATE(obs_index_p(dim_obs_p))
  IF (ALLOCATED(obs_index_p_TB)) DEALLOCATE(obs_index_p_TB)
  ALLOCATE(obs_index_p_TB(dim_obs_p))
  if(obs_interp_switch .eq. 1) then
      ! Array for storing indices from states that are interpolated to observation locations
      IF (ALLOCATED(obs_interp_indices_p)) DEALLOCATE(obs_interp_indices_p)
      ALLOCATE(obs_interp_indices_p(dim_obs_p, 4)) ! Later 8 for 3D / ParFlow
      IF (ALLOCATED(obs_interp_weights_p)) DEALLOCATE(obs_interp_weights_p)
      ALLOCATE(obs_interp_weights_p(dim_obs_p, 4)) ! Later 8 for 3D / ParFlow
  end if
  if(point_obs.eq.0) then
      IF (ALLOCATED(var_id_obs)) DEALLOCATE(var_id_obs)
      ALLOCATE(var_id_obs(dim_obs_p))
  end if

  if (allocated(obs_nc2pdaf)) deallocate(obs_nc2pdaf)
  allocate(obs_nc2pdaf(dim_obs))
  obs_nc2pdaf = 0

#ifndef CLMSA
#ifndef OBS_ONLY_CLM
  if (model .eq. tag_model_parflow) then
     ! allocate pressure_obserr_p observation error for parflow run at PE-local domain 
!     if((multierr.eq.1) .and. (.not.allocated(pressure_obserr_p))) allocate(pressure_obserr_p(dim_obs_p))
     !hcp pressure_obserr_p must be reallocated because the numbers of obs are
     !not necessary the same for all observation files.
     if(multierr.eq.1) then 
        if (allocated(pressure_obserr_p)) deallocate(pressure_obserr_p)
        allocate(pressure_obserr_p(dim_obs_p))
     endif
     if(crns_flag.eq.1) then 
        if (allocated(depth_obs_p)) deallocate(depth_obs_p)
        allocate(depth_obs_p(dim_obs_p))
        if (allocated(sc_p)) deallocate(sc_p)
        allocate(sc_p(dim_obs_p))
        if (allocated(idx_obs_nc_p)) deallocate(idx_obs_nc_p)
        allocate(idx_obs_nc_p(dim_obs_p))
     endif
<<<<<<< HEAD
     !hcp fin 
=======
     !hcp fin
>>>>>>> 2e4b40d9

  if (point_obs.eq.0) then
     max_var_id = MAXVAL(var_id_obs_nc(:,:))
     if(allocated(ix_var_id)) deallocate(ix_var_id) 
     allocate(ix_var_id(max_var_id))
     if(allocated(iy_var_id)) deallocate(iy_var_id)
     allocate(iy_var_id(max_var_id))
     if(allocated(maxix)) deallocate(maxix)
     allocate(maxix(max_var_id))
     if(allocated(minix)) deallocate(minix)
     allocate(minix(max_var_id))
     if(allocated(maxiy)) deallocate(maxiy)
     allocate(maxiy(max_var_id))
     if(allocated(miniy)) deallocate(miniy)
     allocate(miniy(max_var_id))
     
     ix_var_id(:) = 0
     iy_var_id(:) = 0
     maxix = -999
     minix = 9999999
     maxiy = -999
     miniy = 9999999
     do j = 1, max_var_id
        do m = 1, dim_nx
           do k = 1, dim_ny 
              i = (m-1)* dim_ny + k  
              if (var_id_obs_nc(k,m) == j) then      
                 maxix(j) = MAX(x_idx_obs_nc(i),maxix(j))
                 minix(j) = MIN(x_idx_obs_nc(i),minix(j))
                 maxiy(j) = MAX(y_idx_obs_nc(i),maxiy(j))
                 miniy(j) = MIN(y_idx_obs_nc(i),miniy(j))
              end if
           end do
        end do
        ix_var_id(j) = (maxix(j) + minix(j))/2.0
        iy_var_id(j) = (maxiy(j) + miniy(j))/2.0
     end do

     count = 1
     do m = 1, dim_nx
        do k = 1, dim_ny
           i = (m-1)* dim_ny + k    
           obs(i) = pressure_obs(i)  
           ! coords_obs(1, i) = idx_obs_nc(i)
           do j = 1, enkf_subvecsize
              if (idx_obs_nc(i) .eq. idx_map_subvec2state_fortran(j)) then
                 obs_index_p(count) = j
                 obs_p(count) = pressure_obs(i)
                 var_id_obs(count) = var_id_obs_nc(k,m)
                 if(multierr.eq.1) pressure_obserr_p(count) = pressure_obserr(i)
                 count = count + 1
              end if
           end do
        end do
     end do
  else if (point_obs.eq.1) then

     count = 1
     do i = 1, dim_obs
        obs(i) = pressure_obs(i)  
        ! coords_obs(1, i) = idx_obs_nc(i)
        do j = 1, enkf_subvecsize
           if (idx_obs_nc(i) .eq. idx_map_subvec2state_fortran(j)) then
              !print *, j
              !obs_index(count) = j
              !obs(count) = pressure_obs(i)
              obs_index_p(count) = j
              obs_index_p_TB(count) = i !LSN: only for TB
              obs_p(count) = pressure_obs(i)
              if(multierr.eq.1) pressure_obserr_p(count) = pressure_obserr(i)
              if(crns_flag.eq.1) then
                  depth_obs_p(count) = depth_obs(i)
                  idx_obs_nc_p(count)=idx_obs_nc(i)
                  Allocate(sc_p(count)%scol_obs_in(nz_glob-z_idx_obs_nc(i)+1))       
              endif
              obs_nc2pdaf(local_dis(mype_filter+1)+count) = i
              count = count + 1
           end if
        end do
     end do
     do i = 1, dim_obs_p
      if(crns_flag.eq.1) then 
        nsc=size(sc_p(i)%scol_obs_in(:))
        do k = 1, nsc
          k_count=idx_obs_nc_p(i)+(k-1)*nx_glob*ny_glob
          do j = 1, enkf_subvecsize
             if (k_count .eq. idx_map_subvec2state_fortran(j)) sc_p(i)%scol_obs_in(nsc-k+1)=j
          enddo
        enddo
      endif
     enddo

     if(obs_interp_switch) then
         ! loop over all obs and save the indices of the nearest grid
         ! points to array obs_interp_indices_p and save the distance
         ! weights to array obs_interp_weights_p (later normalized)
         count = 1
         do i = 1, dim_obs
             count_interp = 0
             do j = 1, enkf_subvecsize
                 ! First: ix and iy smaller than observation location
                 if (idx_obs_nc(i) .eq. idx_map_subvec2state_fortran(j)) then
                     obs_interp_indices_p(count, 1) = j
                     obs_interp_weights_p(count, 1) = sqrt(abs(x_idx_interp_d_obs_nc(i)) * abs(x_idx_interp_d_obs_nc(i)) + abs(y_idx_interp_d_obs_nc(i)) * abs(y_idx_interp_d_obs_nc(i)))
                     count_interp = count_interp + 1
                 end if
                 ! Second: ix larger than observation location, iy smaller
                 if (idx_obs_nc(i) + 1 .eq. idx_map_subvec2state_fortran(j)) then
                     obs_interp_indices_p(count, 2) = j
                     obs_interp_weights_p(count, 2) = sqrt(abs(1.0-x_idx_interp_d_obs_nc(i)) * abs(1.0-x_idx_interp_d_obs_nc(i)) + abs(y_idx_interp_d_obs_nc(i)) * abs(y_idx_interp_d_obs_nc(i)))
                     count_interp = count_interp + 1
                 end if
                 ! Third: ix smaller than observation location, iy larger
                 if (idx_obs_nc(i) + nx_glob .eq. idx_map_subvec2state_fortran(j)) then
                     obs_interp_indices_p(count, 3) = j
                     obs_interp_weights_p(count, 3) = sqrt(abs(x_idx_interp_d_obs_nc(i)) * abs(x_idx_interp_d_obs_nc(i)) + abs(1.0-y_idx_interp_d_obs_nc(i)) * abs(1.0-y_idx_interp_d_obs_nc(i)))
                     count_interp = count_interp + 1
                 end if
                 ! Fourth: ix and iy larger than observation location
                 if (idx_obs_nc(i) + nx_glob + 1 .eq. idx_map_subvec2state_fortran(j)) then
                     obs_interp_indices_p(count, 4) = j
                     obs_interp_weights_p(count, 4) = sqrt(abs(1.0-x_idx_interp_d_obs_nc(i)) * abs(1.0-x_idx_interp_d_obs_nc(i)) + abs(1.0-y_idx_interp_d_obs_nc(i)) * abs(1.0-y_idx_interp_d_obs_nc(i)))
                     count_interp = count_interp + 1
                 end if
                 ! Check if all four corners are found
                 if(count_interp == 4) then
                     count = count + 1
                     ! exit
                 end if
             end do
         end do

         do i = 1, dim_obs

             ! Sum of distance weights
             sum_interp_weights = sum(obs_interp_weights_p(i, :))

             do j = 1, 4
                 ! Normalize distance weights
                 obs_interp_weights_p(i, j) = obs_interp_weights_p(i, j) / sum_interp_weights
             end do
         end do

     end if

  end if
  end if
  call mpi_allreduce(MPI_IN_PLACE,obs_nc2pdaf,dim_obs,MPI_INTEGER,MPI_SUM,comm_filter,ierror)
#endif
#endif

#ifndef PARFLOW_STAND_ALONE
#ifndef OBS_ONLY_PARFLOW
  if(model .eq. tag_model_clm) then
     ! allocate clm_obserr_p observation error for clm run at PE-local domain
!     if((multierr.eq.1) .and. (.not.allocated(clm_obserr_p))) allocate(clm_obserr_p(dim_obs_p))
     if(multierr.eq.1) then
         if (allocated(clm_obserr_p)) deallocate(clm_obserr_p)
         allocate(clm_obserr_p(dim_obs_p))
     endif
  if(point_obs.eq.0) then
     max_var_id = MAXVAL(var_id_obs_nc(:,:))
     if(allocated(lon_var_id)) deallocate(lon_var_id)
     allocate(lon_var_id(max_var_id))
     if(allocated(lat_var_id)) deallocate(lat_var_id)
     allocate(lat_var_id(max_var_id))
     if(allocated(maxlon)) deallocate(maxlon)
     allocate(maxlon(max_var_id))
     if(allocated(minlon)) deallocate(minlon)
     allocate(minlon(max_var_id))
     if(allocated(maxlat)) deallocate(maxlat)
     allocate(maxlat(max_var_id))
     if(allocated(minlat)) deallocate(minlat)
     allocate(minlat(max_var_id))

     lon_var_id(:) = 0
     lat_var_id(:) = 0
     maxlon = -999
     minlon = 9999999
     maxlat = -999
     minlat = 9999999
     do j = 1, max_var_id
        do m = 1, dim_nx
           do k = 1, dim_ny
              i = (m-1)* dim_ny + k    
              if (var_id_obs_nc(k,m) == j) then      
                 maxlon(j) = MAX(longxy_obs(i),maxlon(j))
                 minlon(j) = MIN(longxy_obs(i),minlon(j))
                 maxlat(j) = MAX(latixy_obs(i),maxlat(j))
                 minlat(j) = MIN(latixy_obs(i),minlat(j))
              end if
           end do
           lon_var_id(j) = (maxlon(j) + minlon(j))/2.0 
           lat_var_id(j) = (maxlat(j) + minlat(j))/2.0
           !print *, 'j  lon_var_id  lat_var_id ', j, lon_var_id(j), lat_var_id(j)
        enddo  ! allocate clm_obserr_p observation error for clm run at PE-local domain
     enddo

     count = 1
     do m = 1, dim_nx
        do l = 1, dim_ny
           i = (m-1)* dim_ny + l        
           obs(i) = clm_obs(i) 
           k = 1
           do j = begg,endg
              if((longxy_obs(i) == longxy(k)) .and. (latixy_obs(i) == latixy(k))) then
                 obs_index_p(count) = k 
                 obs_p(count) = clm_obs(i)
                 var_id_obs(count) = var_id_obs_nc(l,m)
                 if(multierr.eq.1) clm_obserr_p(count) = clm_obserr(i)
                 count = count + 1
              endif
              k = k + 1
           end do
        end do
     end do
  else if(point_obs.eq.1) then

     count = 1
     do i = 1, dim_obs
        obs(i) = clm_obs(i) 
        k = 1
       do j = begg,endg
            if(is_use_dr) then
                deltax = abs(lon(j)-clmobs_lon(i))
                deltay = abs(lat(j)-clmobs_lat(i))
            end if
            if(((is_use_dr).and.(deltax.le.clmobs_dr(1)).and.(deltay.le.clmobs_dr(2))).or.((.not. is_use_dr).and.(longxy_obs(i) == longxy(k)) .and. (latixy_obs(i) == latixy(k)))) then
              !obs_index_p(count) = j + (size(lon) * (clmobs_layer(i)-1))
              !obs_index_p(count) = j + ((endg-begg+1) * (clmobs_layer(i)-1))
              !obs_index_p(count) = j-begg+1 + ((endg-begg+1) * (clmobs_layer(i)-1))
              obs_index_p(count) = k + ((endg-begg+1) * (clmobs_layer(i)-1))
              obs_index_p_TB(count) = j-begg+1 + ((endg-begg+1) * (clmobs_layer(i)-1)) !LSN: only for TB
              !write(*,*) 'obs_index_p(',count,') is',obs_index_p(count)
              obs_p(count) = clm_obs(i)
              if(multierr.eq.1) clm_obserr_p(count) = clm_obserr(i)
              obs_nc2pdaf(local_dis(mype_filter+1)+count) = i
              count = count + 1
           end if
           k = k + 1
        end do
     end do

     if(obs_interp_switch) then
         ! loop over all obs and save the indices of the nearest grid
         ! points to array obs_interp_indices_p and save the distance
         ! weights to array obs_interp_weights_p (later normalized)
         count = 1
         do i = 1, dim_obs
             k = 1
             count_interp = 0
             do j = begg,endg
                 ! First: latitude and longitude smaller than observation location
                 if((longxy_obs_floor(i) == longxy(k)) .and. (latixy_obs_floor(i) == latixy(k))) then

                     obs_interp_indices_p(count, 1) = k + ((endg-begg+1) * (clmobs_layer(i)-1))
                     obs_interp_weights_p(count, 1) = sqrt(abs(lon(j)-clmobs_lon(i)) * abs(lon(j)-clmobs_lon(i)) + abs(lat(j)-clmobs_lat(i)) * abs(lat(j)-clmobs_lat(i)))
                     count_interp = count_interp + 1
                 end if
                 ! Second: latitude larger than observation location, longitude smaller than observation location
                 if((longxy_obs(i) == longxy(k)) .and. (latixy_obs_floor(i) == latixy(k))) then
                     obs_interp_indices_p(count, 2) = k + ((endg-begg+1) * (clmobs_layer(i)-1))
                     obs_interp_weights_p(count, 2) =sqrt(abs(lon(j)-clmobs_lon(i)) * abs(lon(j)-clmobs_lon(i)) + abs(lat(j)-clmobs_lat(i)) * abs(lat(j)-clmobs_lat(i)))
                     count_interp = count_interp + 1
                 end if
                 ! Third: latitude smaller than observation location, longitude larger than observation location
                 if((longxy_obs_floor(i) == longxy(k)) .and. (latixy_obs(i) == latixy(k))) then
                     obs_interp_indices_p(count, 3) = k + ((endg-begg+1) * (clmobs_layer(i)-1))
                     obs_interp_weights_p(count, 3) = sqrt(abs(lon(j)-clmobs_lon(i)) * abs(lon(j)-clmobs_lon(i)) + abs(lat(j)-clmobs_lat(i)) * abs(lat(j)-clmobs_lat(i)))
                     count_interp = count_interp + 1
                 end if
                 ! Fourth: latitude and longitude larger than observation location
                 if((longxy_obs(i) == longxy(k)) .and. (latixy_obs(i) == latixy(k))) then
                     obs_interp_indices_p(count, 4) = k + ((endg-begg+1) * (clmobs_layer(i)-1))
                     obs_interp_weights_p(count, 4) = sqrt(abs(lon(j)-clmobs_lon(i)) * abs(lon(j)-clmobs_lon(i)) + abs(lat(j)-clmobs_lat(i)) * abs(lat(j)-clmobs_lat(i)))
                     count_interp = count_interp + 1
                 end if
                 ! Check if all four corners are found
                 if(count_interp == 4) then
                     count = count + 1
                     ! exit
                 end if
                 k = k + 1
             end do
         end do

         do i = 1, dim_obs

             ! Sum of distance weights
             sum_interp_weights = sum(obs_interp_weights_p(i, :))

             do j = 1, 4
                 ! Normalize distance weights
                  obs_interp_weights_p(i, j) = obs_interp_weights_p(i, j) / sum_interp_weights
              end do
         end do

     end if

  end if
  end if
  call mpi_allreduce(MPI_IN_PLACE,obs_nc2pdaf,dim_obs,MPI_INTEGER,MPI_SUM,comm_filter,ierror)
#endif
#endif

  if (mype_filter==0 .and. screen > 2) then
      print *, "TSMP-PDAF mype(w)=", mype_world, ": init_dim_obs_pdaf: obs_nc2pdaf=", obs_nc2pdaf
  end if

  ! allocate array of local observation dimensions with total PEs
  IF (ALLOCATED(local_dims_obs)) DEALLOCATE(local_dims_obs)
  ALLOCATE(local_dims_obs(npes_filter))

  ! Gather array of local observation dimensions 
  call mpi_allgather(dim_obs_p, 1, MPI_INTEGER, local_dims_obs, 1, MPI_INTEGER, &
       comm_filter, ierror)

#ifndef CLMSA
#ifndef OBS_ONLY_CLM
!!#if (defined PARFLOW_STAND_ALONE || defined COUP_OAS_PFL)
  IF (model == tag_model_parflow) THEN
     !print *, "Parflow: converting xcoord to fortran"
     call C_F_POINTER(xcoord, xcoord_fortran, [enkf_subvecsize])
     call C_F_POINTER(ycoord, ycoord_fortran, [enkf_subvecsize])
     call C_F_POINTER(zcoord, zcoord_fortran, [enkf_subvecsize])
  ENDIF
#endif
#endif

  !  clean up the temp data from nc file
  ! ------------------------------------
  deallocate(local_dis)
  call clean_obs_nc()

END SUBROUTINE init_dim_obs_pdaf
<|MERGE_RESOLUTION|>--- conflicted
+++ resolved
@@ -77,20 +77,14 @@
 !hcp end
 #endif
 #endif
-<<<<<<< HEAD
-       depth_obs_p, &
-       obs_index_p_TB, &
+#ifndef CLMSA
+#ifndef OBS_ONLY_CLM
        depth_obs_p, &
        sc_p, &
        idx_obs_nc_p, &
-=======
-#ifndef CLMSA
-#ifndef OBS_ONLY_CLM
-       depth_obs_p, &
-       sc_p, idx_obs_nc_p, &
-#endif
-#endif
->>>>>>> 2e4b40d9
+#endif
+#endif
+       obs_index_p_TB, &
        var_id_obs, maxlon, minlon, maxlat, &
        minlat, maxix, minix, maxiy, miniy, lon_var_id, ix_var_id, lat_var_id, iy_var_id, &
        screen
@@ -230,10 +224,7 @@
              if (allocated(pressure_obserr)) deallocate(pressure_obserr)
              allocate(pressure_obserr(dim_obs))
         endif
-<<<<<<< HEAD
-=======
-
->>>>>>> 2e4b40d9
+
         if (crns_flag.eq.1) then
              if (allocated(depth_obs)) deallocate(depth_obs)
              allocate(depth_obs(dim_obs))
@@ -516,11 +507,7 @@
         if (allocated(idx_obs_nc_p)) deallocate(idx_obs_nc_p)
         allocate(idx_obs_nc_p(dim_obs_p))
      endif
-<<<<<<< HEAD
-     !hcp fin 
-=======
      !hcp fin
->>>>>>> 2e4b40d9
 
   if (point_obs.eq.0) then
      max_var_id = MAXVAL(var_id_obs_nc(:,:))
