!-------------------------------------------------------------------------------------------
!Copyright (c) 2013-2016 by Wolfgang Kurtz, Guowei He and Mukund Pondkule (Forschungszentrum Juelich GmbH)
!
!This file is part of TerrSysMP-PDAF
!
!TerrSysMP-PDAF is free software: you can redistribute it and/or modify
!it under the terms of the GNU Lesser General Public License as published by
!the Free Software Foundation, either version 3 of the License, or
!(at your option) any later version.
!
!TerrSysMP-PDAF is distributed in the hope that it will be useful,
!but WITHOUT ANY WARRANTY; without even the implied warranty of
!MERCHANTABILITY or FITNESS FOR A PARTICULAR PURPOSE.  See the
!GNU LesserGeneral Public License for more details.
!
!You should have received a copy of the GNU Lesser General Public License
!along with TerrSysMP-PDAF.  If not, see <http://www.gnu.org/licenses/>.
!-------------------------------------------------------------------------------------------
!
!
!-------------------------------------------------------------------------------------------
!init_dim_obs_pdaf.F90: TerrSysMP-PDAF implementation of routine
!                       'init_dim_obs_pdaf' (PDAF online coupling)
!-------------------------------------------------------------------------------------------

!$Id: init_dim_obs_pdaf.F90 1441 2013-10-04 10:33:42Z lnerger $
!BOP
!
! !ROUTINE: init_dim_obs_pdaf --- Compute number of observations
!
! !INTERFACE:
SUBROUTINE init_dim_obs_pdaf(step, dim_obs_p)

  ! !DESCRIPTION:
  ! User-supplied routine for PDAF.
  ! Used in the filters: SEEK/SEIK/EnKF/ETKF/ESTKF
  !
  ! The routine is called at the beginning of each
  ! analysis step.  It has to initialize the size of
  ! the observation vector according to the current
  ! time step for the PE-local domain.
  !
  ! !REVISION HISTORY:
  ! 2013-02 - Lars Nerger - Initial code
  ! Later revisions - see svn log
  !
  ! !USES:
  !   USE mod_assimilation, &
  !        ONLY : nx, ny, local_dims, obs_p, obs_index_p
  USE mod_parallel_pdaf, &
       ONLY: mype_filter, comm_filter, npes_filter
  use mod_parallel_model, &
       only: mpi_integer, model, mpi_double_precision, mpi_in_place, mpi_sum
  USE mod_assimilation, &
#ifdef CLMSA
       ONLY: obs_p, obs_index_p, dim_obs, obs_filename, dim_state_p, &
       pressure_obserr_p, clm_obserr_p, obs_nc2pdaf, depth_obs_p &
!hcp 
!CLMSA needs the physical  coordinates of the elements of state vector 
!and observation array.        
       longxy, latixy, longxy_obs, latixy_obs
!hcp end
#else
       ONLY: obs_p, obs_index_p, dim_obs, obs_filename, dim_state_p, &
<<<<<<< HEAD
       pressure_obserr_p, clm_obserr_p, obs_nc2pdaf,obs_index_p_TB
=======
       pressure_obserr_p, clm_obserr_p, obs_nc2pdaf, depth_obs_p, sc_p, &
       idx_obs_nc_p
>>>>>>> b3dc2516
#endif
  Use mod_read_obs, &
       only: idx_obs_nc, pressure_obs, pressure_obserr, multierr, &
       read_obs_nc, clean_obs_nc, x_idx_obs_nc, y_idx_obs_nc, &
       z_idx_obs_nc, read_obs_nc_multi, read_obs_nc_multi_clm, clm_obs, &
       clmobs_lon, clmobs_lat,clmobs_layer, clmobs_dr, clm_obserr, & 
       crns_flag, depth_obs
  use mod_tsmp, &
#if defined CLMSA
       only: idx_map_subvec2state_fortran, tag_model_parflow, enkf_subvecsize, &
       tag_model_clm, point_obs
#else
       only: idx_map_subvec2state_fortran, tag_model_parflow, enkf_subvecsize, &
       tag_model_clm, point_obs, nx_glob, ny_glob, nz_glob
#endif

<<<<<<< HEAD

#if defined CLMSA 
=======
#if defined CLMSA
>>>>>>> b3dc2516
  !kuw
  use shr_kind_mod, only: r8 => shr_kind_r8
  USE clmtype,                  ONLY : clm3
  use decompMod , only : get_proc_bounds, get_proc_global
  !kuw end
  !hcp
  !use the subroutine written by Mukund "domain_def_clm" to evaluate longxy,
  !latixy, longxy_obs, latixy_obs 
  USE enkf_clm_mod, only: domain_def_clm
  !hcp end
#endif

  IMPLICIT NONE
  ! !ARGUMENTS:
  INTEGER, INTENT(in)  :: step       ! Current time step
  INTEGER, INTENT(out) :: dim_obs_p  ! Dimension of observation vector
  integer :: ierror
  ! !CALLING SEQUENCE:
  ! Called by: PDAF_seek_analysis    (as U_init_dim_obs)
  ! Called by: PDAF_seik_analysis, PDAF_seik_analysis_newT
  ! Called by: PDAF_enkf_analysis_rlm, PDAF_enkf_analysis_rsm
  ! Called by: PDAF_etkf_analysis, PDAF_etkf_analysis_T
  ! Called by: PDAF_estkf_analysis, PDAF_estkf_analysis_fixed
  !EOP

  ! *** Local variables
  INTEGER :: i,j,k,count !,jj                  ! Counters
  logical :: flag, searching
  logical :: is_multi_observation_files
  character (len = 110) :: current_observation_filename
  integer,allocatable :: local_dis(:),local_dim(:)
<<<<<<< HEAD
#if defined CLMSA 
=======
  integer :: k_count,nsc !hcp

#if defined CLMSA
>>>>>>> b3dc2516
  real(r8), pointer :: lon(:)
  real(r8), pointer :: lat(:)
  integer :: begp, endp   ! per-proc beginning and ending pft indices
  integer :: begc, endc   ! per-proc beginning and ending column indices
  integer :: begl, endl   ! per-proc beginning and ending landunit indices
  integer :: begg, endg   ! per-proc gridcell ending gridcell indices
  integer :: numg         ! total number of gridcells across all processors
  integer :: numl         ! total number of landunits across all processors
  integer :: numc         ! total number of columns across all processors
  integer :: nump         ! total number of pfts across all processors
  real    :: deltax, deltay !, deltaxy, y1 , x1, z1, x2, y2, z2, R, deltaxy_max
#endif

#if defined CLMSA 
  lon   => clm3%g%londeg
  lat   => clm3%g%latdeg
  call get_proc_bounds(begg, endg, begl, endl, begc, endc, begp, endp)
  call get_proc_global(numg, numl, numc, nump)
#endif

  ! ****************************************
  ! *** Initialize observation dimension ***
  ! ****************************************

  !  if I'm root in filter, read the nc file
  is_multi_observation_files = .true.
  !LSN: is_multi_observation_files = .false.
  if (is_multi_observation_files) then
     write(current_observation_filename, '(a, i5.5)') trim(obs_filename)//'.', step
#if defined CLMSA
     if (mype_filter .eq. 0) then
        if(model == tag_model_parflow) then
           call read_obs_nc_multi(current_observation_filename)
        end if
        if(model == tag_model_clm)  then
           call read_obs_nc_multi_clm(current_observation_filename)
        end if
     end if
#else
     !hcp: This need to be changed later in LST DA with clm-pfl
     if (mype_filter.eq.0) call read_obs_nc_multi(current_observation_filename)
#endif
  else
     if (mype_filter.eq.0) call read_obs_nc()
  end if

  ! broadcast dim_obs
  call mpi_bcast(dim_obs, 1, MPI_INTEGER, 0, comm_filter, ierror)
  ! broadcast multierr
  call mpi_bcast(multierr, 1, MPI_INTEGER, 0, comm_filter, ierror)
  ! broadcast crns_flag
  call mpi_bcast(crns_flag, 1, MPI_INTEGER, 0, comm_filter, ierror)


  ! allocate for non-root procs
  if (mype_filter .ne. 0) then ! for all non-master proc
#ifndef CLMSA
     !if(model == tag_model_parflow) then
        if(allocated(idx_obs_nc))deallocate(idx_obs_nc)
        allocate(idx_obs_nc(dim_obs))
        if(allocated(pressure_obs))deallocate(pressure_obs)
        allocate(pressure_obs(dim_obs))
!        if((multierr.eq.1) .and. (.not.allocated(pressure_obserr))) allocate(pressure_obserr(dim_obs))
        if (multierr.eq.1) then
             if (allocated(pressure_obserr)) deallocate(pressure_obserr)
             allocate(pressure_obserr(dim_obs))
        endif
        
        if (crns_flag.eq.1) then
             if (allocated(depth_obs)) deallocate(depth_obs)
             allocate(depth_obs(dim_obs))
             depth_obs(:)=0.d0
        endif
        if(allocated(x_idx_obs_nc))deallocate(x_idx_obs_nc)
        allocate(x_idx_obs_nc(dim_obs))
        if(allocated(y_idx_obs_nc))deallocate(y_idx_obs_nc)
        allocate(y_idx_obs_nc(dim_obs))
        if(allocated(z_idx_obs_nc))deallocate(z_idx_obs_nc)
        allocate(z_idx_obs_nc(dim_obs))
    !end if
#endif

#if defined CLMSA
     if(model == tag_model_clm) then
        if(allocated(clm_obs))deallocate(clm_obs)
        allocate(clm_obs(dim_obs))
        if(allocated(clmobs_lon))deallocate(clmobs_lon)
        allocate(clmobs_lon(dim_obs))
        if(allocated(clmobs_lat))deallocate(clmobs_lat)
        allocate(clmobs_lat(dim_obs))
        if(allocated(clmobs_dr))deallocate(clmobs_dr)
        allocate(clmobs_dr(2))
        if(allocated(clmobs_layer))deallocate(clmobs_layer)
        allocate(clmobs_layer(dim_obs))
        if(multierr.eq.1) then 
           if(allocated(clm_obserr))deallocate(clm_obserr)               
           allocate(clm_obserr(dim_obs))
        end if 
     end if
#endif
  end if

#ifndef CLMSA
  ! boardcast the idx and pressure
  !if(model == tag_model_parflow) then ! for all non-master proc
     call mpi_bcast(pressure_obs, dim_obs, MPI_DOUBLE_PRECISION, 0, comm_filter, ierror)
     if(multierr.eq.1) call mpi_bcast(pressure_obserr, dim_obs, MPI_DOUBLE_PRECISION, 0, comm_filter, ierror)
     if(crns_flag.eq.1) call mpi_bcast(depth_obs, dim_obs, MPI_DOUBLE_PRECISION, 0, comm_filter, ierror)
     call mpi_bcast(idx_obs_nc, dim_obs, MPI_INTEGER, 0, comm_filter, ierror)
     ! broadcast xyz indices
     call mpi_bcast(x_idx_obs_nc, dim_obs, MPI_INTEGER, 0, comm_filter, ierror)
     call mpi_bcast(y_idx_obs_nc, dim_obs, MPI_INTEGER, 0, comm_filter, ierror)
     call mpi_bcast(z_idx_obs_nc, dim_obs, MPI_INTEGER, 0, comm_filter, ierror)
  !end if
#endif

#if defined CLMSA
  if(model == tag_model_clm) then
     call mpi_bcast(clm_obs, dim_obs, MPI_DOUBLE_PRECISION, 0, comm_filter, ierror)
     call mpi_bcast(clmobs_lon, dim_obs, MPI_DOUBLE_PRECISION, 0, comm_filter, ierror)
     call mpi_bcast(clmobs_lat, dim_obs, MPI_DOUBLE_PRECISION, 0, comm_filter, ierror)
     !call mpi_bcast(clmobs_dr,  dim_obs, MPI_DOUBLE_PRECISION, 0, comm_filter, ierror)
     call mpi_bcast(clmobs_dr,  2, MPI_DOUBLE_PRECISION, 0, comm_filter, ierror)
     call mpi_bcast(clmobs_layer, dim_obs, MPI_INTEGER, 0, comm_filter, ierror)
     if(multierr.eq.1) call mpi_bcast(clm_obserr, dim_obs, MPI_DOUBLE_PRECISION, 0, comm_filter, ierror)
  end if
#endif

  ! select the obs in my domain
  dim_obs_p = 0
!hcp
!use the subroutine written by Mukund "domain_def_clm" to evaluate longxy,
!latixy, longxy_obs, latixy_obs 
#ifdef CLMSA
  call domain_def_clm(clmobs_lon, clmobs_lat, dim_obs, longxy, latixy, longxy_obs, latixy_obs)
#endif
!hcp end
  if (model .eq. tag_model_parflow) then
     do i = 1, dim_obs
        do j = 1, enkf_subvecsize
           if (idx_obs_nc(i) .eq. idx_map_subvec2state_fortran(j)) then
              dim_obs_p = dim_obs_p + 1
           end if
        end do
     end do
     ! saving the size of local observation vector to variable dim_state_p
     !dim_state_p = dim_obs_p
  end if

#if defined CLMSA
  if(model .eq. tag_model_clm) then
     do i = 1, dim_obs
       do j = begg, endg
           deltax = abs(lon(j)-clmobs_lon(i))
           deltay = abs(lat(j)-clmobs_lat(i))
           if((deltax.le.clmobs_dr(1)).and.(deltay.le.clmobs_dr(2))) then
              dim_obs_p = dim_obs_p + 1
           end if
        end do
     end do
     ! saving the size of local observation vector to variable dim_state_p
     !dim_state_p = dim_obs_p
  end if
#endif

  print *, "init_dim_obs_pdaf: dim_obs_p is", dim_obs_p

  !IF (ALLOCATED(obs_index)) DEALLOCATE(obs_index)
  !IF (ALLOCATED(obs)) DEALLOCATE(obs)
  !ALLOCATE(obs_index(dim_obs_p))
  !ALLOCATE(obs(dim_obs_p))
  IF (ALLOCATED(obs_index_p)) DEALLOCATE(obs_index_p)
  IF (ALLOCATED(obs_index_p_TB)) DEALLOCATE(obs_index_p_TB)
  IF (ALLOCATED(obs_p)) DEALLOCATE(obs_p)
  ALLOCATE(obs_index_p(dim_obs_p))
  ALLOCATE(obs_index_p_TB(dim_obs_p))
  ALLOCATE(obs_p(dim_obs_p))

  ! allocate index for mapping between observations in nc input and sorted by pdaf
  if (allocated(obs_nc2pdaf)) deallocate(obs_nc2pdaf)
  allocate(obs_nc2pdaf(dim_obs))
  obs_nc2pdaf = 0
  allocate(local_dim(npes_filter))
  allocate(local_dis(npes_filter))
  call mpi_allgather(dim_obs_p, 1, MPI_INTEGER, local_dim, 1, MPI_INTEGER, comm_filter, ierror)
  local_dis(1) = 0
  do i = 2, npes_filter
     local_dis(i) = local_dis(i-1) + local_dim(i-1)
  end do


#ifndef CLMSA
  if (model .eq. tag_model_parflow) then
     ! allocate pressure_obserr_p observation error for parflow run at PE-local domain 
!     if((multierr.eq.1) .and. (.not.allocated(pressure_obserr_p))) allocate(pressure_obserr_p(dim_obs_p))
     !hcp pressure_obserr_p must be reallocated because the numbers of obs are
     !not necessary the same for all observation files.
     if(multierr.eq.1) then 
        if (allocated(pressure_obserr_p)) deallocate(pressure_obserr_p)
        allocate(pressure_obserr_p(dim_obs_p))
     endif
     if(crns_flag.eq.1) then 
        if (allocated(depth_obs_p)) deallocate(depth_obs_p)
        allocate(depth_obs_p(dim_obs_p))
        if (allocated(sc_p)) deallocate(sc_p)
        allocate(sc_p(dim_obs_p))
        if (allocated(idx_obs_nc_p)) deallocate(idx_obs_nc_p)
        allocate(idx_obs_nc_p(dim_obs_p))
     endif
     !hcp fin 
     count = 1
     do i = 1, dim_obs
        do j = 1, enkf_subvecsize
           if (idx_obs_nc(i) .eq. idx_map_subvec2state_fortran(j)) then
              !print *, j
              !obs_index(count) = j
              !obs(count) = pressure_obs(i)
              obs_index_p(count) = j
              obs_index_p_TB(count) = i !LSN: only for TB
              obs_p(count) = pressure_obs(i)
              if(multierr.eq.1) pressure_obserr_p(count) = pressure_obserr(i)
              if(crns_flag.eq.1) then
                  depth_obs_p(count) = depth_obs(i)
                  idx_obs_nc_p(count)=idx_obs_nc(i)
                  Allocate(sc_p(count)%scol_obs_in(nz_glob-z_idx_obs_nc(i)+1))       
              endif
              obs_nc2pdaf(local_dis(mype_filter+1)+count) = i
              count = count + 1
           end if
        end do
     end do
     do i = 1, dim_obs_p
      if(crns_flag.eq.1) then 
        nsc=size(sc_p(i)%scol_obs_in(:))
        do k = 1, nsc
          k_count=idx_obs_nc_p(i)+(k-1)*nx_glob*ny_glob
          do j = 1, enkf_subvecsize
             if (k_count .eq. idx_map_subvec2state_fortran(j)) sc_p(i)%scol_obs_in(nsc-k+1)=j
          enddo
        enddo
      endif
     enddo
  end if
  call mpi_allreduce(MPI_IN_PLACE,obs_nc2pdaf,dim_obs,MPI_INTEGER,MPI_SUM,comm_filter,ierror)
#endif
            
#if defined CLMSA
  if(model .eq. tag_model_clm) then
     ! allocate clm_obserr_p observation error for clm run at PE-local domain
!     if((multierr.eq.1) .and. (.not.allocated(clm_obserr_p))) allocate(clm_obserr_p(dim_obs_p))
     if(multierr.eq.1) then
         if (allocated(clm_obserr_p)) deallocate(clm_obserr_p)
         allocate(clm_obserr_p(dim_obs_p))
     endif

     count = 1
     do i = 1, dim_obs
       do j = begg,endg
           deltax = abs(lon(j)-clmobs_lon(i))
           deltay = abs(lat(j)-clmobs_lat(i))
           if((deltax.le.clmobs_dr(1)).and.(deltay.le.clmobs_dr(2))) then
              !obs_index_p(count) = j + (size(lon) * (clmobs_layer(i)-1))
              !obs_index_p(count) = j + ((endg-begg+1) * (clmobs_layer(i)-1))
              obs_index_p(count) = j-begg+1 + ((endg-begg+1) * (clmobs_layer(i)-1))
              obs_index_p_TB(count) = j-begg+1 + ((endg-begg+1) * (clmobs_layer(i)-1)) !LSN: only for TB
              !write(*,*) 'obs_index_p(',count,') is',obs_index_p(count)
              obs_p(count) = clm_obs(i)
              if(multierr.eq.1) clm_obserr_p(count) = clm_obserr(i)
              obs_nc2pdaf(local_dis(mype_filter+1)+count) = i
              count = count + 1
           end if
        end do
     end do
  end if
  call mpi_allreduce(MPI_IN_PLACE,obs_nc2pdaf,dim_obs,MPI_INTEGER,MPI_SUM,comm_filter,ierror)
#endif

  !  clean up the temp data from nc file
  call clean_obs_nc()
  deallocate(local_dim)
  deallocate(local_dis)

END SUBROUTINE init_dim_obs_pdaf
<|MERGE_RESOLUTION|>--- conflicted
+++ resolved
@@ -62,12 +62,8 @@
 !hcp end
 #else
        ONLY: obs_p, obs_index_p, dim_obs, obs_filename, dim_state_p, &
-<<<<<<< HEAD
-       pressure_obserr_p, clm_obserr_p, obs_nc2pdaf,obs_index_p_TB
-=======
-       pressure_obserr_p, clm_obserr_p, obs_nc2pdaf, depth_obs_p, sc_p, &
+       pressure_obserr_p, clm_obserr_p, obs_nc2pdaf, obs_index_p_TB, depth_obs_p, sc_p, &
        idx_obs_nc_p
->>>>>>> b3dc2516
 #endif
   Use mod_read_obs, &
        only: idx_obs_nc, pressure_obs, pressure_obserr, multierr, &
@@ -84,12 +80,7 @@
        tag_model_clm, point_obs, nx_glob, ny_glob, nz_glob
 #endif
 
-<<<<<<< HEAD
-
 #if defined CLMSA 
-=======
-#if defined CLMSA
->>>>>>> b3dc2516
   !kuw
   use shr_kind_mod, only: r8 => shr_kind_r8
   USE clmtype,                  ONLY : clm3
@@ -121,13 +112,9 @@
   logical :: is_multi_observation_files
   character (len = 110) :: current_observation_filename
   integer,allocatable :: local_dis(:),local_dim(:)
-<<<<<<< HEAD
-#if defined CLMSA 
-=======
   integer :: k_count,nsc !hcp
 
 #if defined CLMSA
->>>>>>> b3dc2516
   real(r8), pointer :: lon(:)
   real(r8), pointer :: lat(:)
   integer :: begp, endp   ! per-proc beginning and ending pft indices
