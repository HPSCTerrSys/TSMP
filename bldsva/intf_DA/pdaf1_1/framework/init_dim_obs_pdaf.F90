--- conflicted
+++ resolved
@@ -55,11 +55,7 @@
   USE mod_assimilation, &
 #ifdef CLMSA
        ONLY: obs_p, obs_index_p, dim_obs, obs_filename, dim_state_p, &
-<<<<<<< HEAD
-       pressure_obserr_p, clm_obserr_p, obs_nc2pdaf, depth_obs_p &
-=======
-       pressure_obserr_p, clm_obserr_p, obs_nc2pdaf, screen, &
->>>>>>> 9ac48b14
+       pressure_obserr_p, clm_obserr_p, obs_nc2pdaf, depth_obs_p, screen, &
 !hcp 
 !CLMSA needs the physical  coordinates of the elements of state vector 
 !and observation array.        
@@ -67,12 +63,8 @@
 !hcp end
 #else
        ONLY: obs_p, obs_index_p, dim_obs, obs_filename, dim_state_p, &
-<<<<<<< HEAD
        pressure_obserr_p, clm_obserr_p, obs_nc2pdaf, depth_obs_p, sc_p, &
-       idx_obs_nc_p
-=======
-       pressure_obserr_p, clm_obserr_p, obs_nc2pdaf, screen
->>>>>>> 9ac48b14
+       idx_obs_nc_p, screen
 #endif
   Use mod_read_obs, &
        only: idx_obs_nc, pressure_obs, pressure_obserr, multierr, &
