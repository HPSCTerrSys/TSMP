--- conflicted
+++ resolved
@@ -93,11 +93,7 @@
   USE mod_parallel_pdaf, &
        ONLY: mype_filter, npes_filter, COMM_filter, filterpe, n_modeltasks, &
        local_npes_model, task_id, COMM_couple, MPIerr
-<<<<<<< HEAD
-! Un-comment the following 2 lines in case a serial model is used 
-=======
   ! Un-comment the following 2 lines in case a serial model is used
->>>>>>> 1e9ba11c
 !   USE mod_parallel_pdaf, &
 !        ONLY: MPI_COMM_WORLD, mype_model, npes_model, COMM_model, npes_world, mype_world
 !   then remove local declaration of npes_world and mype_world
