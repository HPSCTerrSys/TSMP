--- conflicted
+++ resolved
@@ -27,13 +27,9 @@
 
     integer(c_int) , bind(c) :: enkf_subvecsize, pf_statevecsize, nprocpf, nprocclm, nproccosmo
     integer(c_int) , bind(c,name="point_obs") :: point_obs
-<<<<<<< HEAD
-    integer(c_int) , bind(c) :: nx_local, ny_local, nz_local, nx_glob, ny_glob, nz_glob 
     logical(c_int) , bind(c,name="lcmem") :: lcmem !SPo add switch 
-=======
     integer(c_int) , bind(c,name="obs_interp_switch") :: obs_interp_switch
     integer(c_int) , bind(c) :: nx_local, ny_local, nz_local, nx_glob, ny_glob, nz_glob
->>>>>>> 1e9ba11c
     integer(c_int), bind(c)  :: tag_model_clm = 0
     integer(c_int), bind(c)  :: tag_model_parflow = 1
     integer(c_int), bind(c)  :: tag_model_cosmo   = 2
@@ -43,13 +39,9 @@
     real(c_double), pointer  :: pf_statevec_fortran(:)
     type(c_ptr), bind(c)     :: idx_map_subvec2state
     integer(c_int), pointer  :: idx_map_subvec2state_fortran(:)
-<<<<<<< HEAD
     type(c_ptr), bind(c)     :: soilay
     real(c_double), pointer  :: soilay_fortran(:)
  
-=======
-
->>>>>>> 1e9ba11c
     interface
         subroutine initialize_tsmp() bind(c)
             use iso_c_binding
