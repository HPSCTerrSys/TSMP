--- conflicted
+++ resolved
@@ -52,7 +52,6 @@
 ! Later revisions - see svn log
 !
 ! !USES:
-<<<<<<< HEAD
 !    use mod_tsmp, &
 !        only: pf_statevec_fortran, tag_model_parflow, tag_model_clm
 !    use mod_parallel_model, &
@@ -66,8 +65,9 @@
         only: model,mype_model,npes_model,mype_world,npes_world,&
               COMM_model,mpi_comm_world
    use mod_tsmp, &
-        only: tag_model_clm,tag_model_parflow,pf_statevec_fortran, &
-            nprocpf,nprocclm,lcmem !SPo add lcmem
+        only: tag_model_clm,tag_model_parflow,tag_model_cosmo,&
+              pf_statevec_fortran, &
+              nprocpf,nprocclm,lcmem !SPo add lcmem
 
    ! LSN: module load for the implementation of CMEM model
    USE mod_parallel_pdaf, &     ! Parallelization variables fro assimilation
@@ -82,15 +82,6 @@
    USE YOMCMEMPAR   , only: INPUTNAMLST,LGPRINT
    use clm_time_manager, only : get_nstep   
 
-=======
-    use mod_tsmp, &
-        only: pf_statevec_fortran,                      &
-              tag_model_parflow,                        &
-              tag_model_clm,                            &
-              tag_model_cosmo
-    use mod_parallel_model, &
-        only: model
->>>>>>> 9355d437
 #if defined CLMSA
     !kuw: get access to clm variables
     USE clmtype     , only : clm3
