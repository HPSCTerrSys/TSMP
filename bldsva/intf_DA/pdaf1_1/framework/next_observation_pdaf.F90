!-------------------------------------------------------------------------------------------
!Copyright (c) 2013-2016 by Wolfgang Kurtz, Guowei He and Mukund Pondkule (Forschungszentrum Juelich GmbH)
!
!This file is part of TerrSysMP-PDAF
!
!TerrSysMP-PDAF is free software: you can redistribute it and/or modify
!it under the terms of the GNU Lesser General Public License as published by
!the Free Software Foundation, either version 3 of the License, or
!(at your option) any later version.
!
!TerrSysMP-PDAF is distributed in the hope that it will be useful,
!but WITHOUT ANY WARRANTY; without even the implied warranty of
!MERCHANTABILITY or FITNESS FOR A PARTICULAR PURPOSE.  See the
!GNU LesserGeneral Public License for more details.
!
!You should have received a copy of the GNU Lesser General Public License
!along with TerrSysMP-PDAF.  If not, see <http://www.gnu.org/licenses/>.
!-------------------------------------------------------------------------------------------
!
!
!-------------------------------------------------------------------------------------------
!next_observation_pdaf.F90: TerrSysMP-PDAF implementation of routine
!                           'next_observation_pdaf' (PDAF online coupling)
!-------------------------------------------------------------------------------------------

!$Id: next_observation_pdaf.F90 1441 2013-10-04 10:33:42Z lnerger $
!BOP
!
! !ROUTINE: next_observation_pdaf --- Initialize information on next observation
!
! !INTERFACE:
SUBROUTINE next_observation_pdaf(stepnow, nsteps, doexit, time)

! !DESCRIPTION:
! User-supplied routine for PDAF.
! Used in the filters: SEEK/SEIK/EnKF/LSEIK/ETKF/LETKF/ESTKF/LESTKF
!
! The subroutine is called before each forecast phase
! by PDAF\_get\_state. It has to initialize the number 
! of time steps until the next available observation 
! (nsteps) and the current model time (time). In 
! addition the exit flag (exit) has to be initialized.
! It indicates if the data assimilation process is 
! completed such that the ensemble loop in the model 
! routine can be exited.
!
! The routine is called by all processes. 
!
! !REVISION HISTORY:
! 2013-09 - Lars Nerger - Initial code
! Later revisions - see svn log
!
! !USES:
  USE mod_assimilation, &
       ONLY: delt_obs, toffset, step_TB
  USE mod_parallel_model, &
       ONLY: mype_world, total_steps
  USE mod_assimilation, &
       ONLY: obs_filename
  IMPLICIT NONE

! !ARGUMENTS:
  INTEGER, INTENT(in)  :: stepnow  ! Number of the current time step
  INTEGER, INTENT(out) :: nsteps   ! Number of time steps until next obs
  INTEGER, INTENT(out) :: doexit   ! Whether to exit forecasting (1 for exit)
  REAL, INTENT(out)    :: time     ! Current model (physical) time

! !CALLING SEQUENCE:
! Called by: PDAF_get_state   (as U_next_obs)
!EOP

  !kuw: local variables
  integer :: counter,no_obs=0
  character (len = 110) :: fn
  !kuw end
  
  time = 0.0    ! Not used in fully-parallel implementation variant
  doexit = 0

  !kuw: implementation for at least 1 existing observation per observation file
  !!print *, "stepnow", stepnow
  !write(*,*)'stepnow (in next_observation_pdaf):',stepnow
  !nsteps = delt_obs
  !kuw end

  !kuw: check, for observation file with at least 1 observation
!  counter = stepnow 
<<<<<<< HEAD
  !step_TB = stepnow 
  counter = stepnow 
=======
!  if (stepnow.EQ.0) then
!    counter = stepnow + toffset !hcp introduce offset in time
    counter = stepnow 
!  else
!    counter = stepnow 
!  endif
>>>>>>> b3dc2516
  !nsteps  = 0
  write(*,*) 'total_steps (in next_observation_pdaf): ',total_steps
  do
    !nsteps  = nsteps  + delt_obs 
    counter = counter + delt_obs
    if(counter>(total_steps+toffset)) exit
!    if(counter>total_steps) exit
    write(fn, '(a, i5.5)') trim(obs_filename)//'.', counter
    call check_n_observationfile(fn,no_obs)
    if(no_obs>0) exit
  end do
!  nsteps = counter - stepnow -toffset
  nsteps = counter - stepnow 
  write(*,*)'stepnow (in next_observation_pdaf):',stepnow
  write(*,*)'no_obs, nsteps, counter (in next_observation_pdaf): ',no_obs,nsteps,counter
  step_TB = counter
  !kuw end
 



!  IF (stepnow + nsteps <= total_steps) THEN
!   if (2<1) then
!    ! *** During the assimilation process ***
!    nsteps = delt_obs   ! This assumes a constant time step interval
!    doexit = 0          ! Do not exit assimilation
!    IF (mype_world == 0) WRITE (*, '(i7, 3x, a, i7)') &
!         stepnow, 'Next observation at time step', stepnow + nsteps
! ELSE
!    ! *** End of assimilation process ***
!    nsteps = 0          ! No more steps
!    doexit = 1          ! Exit assimilation
!    IF (mype_world == 0) WRITE (*, '(i7, 3x, a)') &
!         stepnow, 'No more observations - end assimilation'
! END IF
! *******************************************************
! *** Set number of time steps until next observation ***
! *******************************************************

!   nsteps = ???

! *********************
! *** Set exit flag ***
! *********************

!   doexit = ??
  !print *, "next_observation_pdaf finished"

END SUBROUTINE next_observation_pdaf

subroutine check_n_observationfile(fn,nn)
  use netcdf
  implicit none
  character(len=*),intent(in) :: fn
  integer, intent(out)        :: nn

  integer :: ncid, varid, status !,dimid
  !character (len = *), parameter :: dim_name = "dim_obs"
  character (len = *), parameter :: varname = "no_obs"
  character(len = nf90_max_name) :: recorddimname

  call check(nf90_open(fn, nf90_nowrite, ncid))
  write(*,*) fn
  !call check(nf90_inq_dimid(ncid, dim_name, dimid))
  !call check(nf90_inquire_dimension(ncid, dimid, recorddimname, nn))
  call check( nf90_inq_varid(ncid, varname, varid) )
  call check( nf90_get_var(ncid, varid, nn) )
  call check(nf90_close(ncid))

end subroutine<|MERGE_RESOLUTION|>--- conflicted
+++ resolved
@@ -85,17 +85,13 @@
 
   !kuw: check, for observation file with at least 1 observation
 !  counter = stepnow 
-<<<<<<< HEAD
   !step_TB = stepnow 
-  counter = stepnow 
-=======
 !  if (stepnow.EQ.0) then
 !    counter = stepnow + toffset !hcp introduce offset in time
     counter = stepnow 
 !  else
 !    counter = stepnow 
 !  endif
->>>>>>> b3dc2516
   !nsteps  = 0
   write(*,*) 'total_steps (in next_observation_pdaf): ',total_steps
   do
