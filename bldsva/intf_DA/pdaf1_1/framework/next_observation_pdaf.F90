--- conflicted
+++ resolved
@@ -52,11 +52,7 @@
 !
 ! !USES:
   USE mod_assimilation, &
-<<<<<<< HEAD
-       ONLY: delt_obs, toffset, step_TB
-=======
-       ONLY: delt_obs, toffset, screen
->>>>>>> 1e9ba11c
+       ONLY: delt_obs, toffset, step_TB, screen
   USE mod_parallel_model, &
        ONLY: mype_world, total_steps
   USE mod_assimilation, &
@@ -111,19 +107,12 @@
     call check_n_observationfile(fn,no_obs)
     if(no_obs>0) exit
   end do
-<<<<<<< HEAD
-!  nsteps = counter - stepnow -toffset
-  nsteps = counter - stepnow 
-  write(*,*)'stepnow (in next_observation_pdaf):',stepnow
-  write(*,*)'no_obs, nsteps, counter (in next_observation_pdaf): ',no_obs,nsteps,counter
-  step_TB = counter
-=======
   nsteps = counter - stepnow
   if (mype_world==0 .and. screen > 2) then
       write(*,*)'TSMP-PDAF (next_observation_pdaf.F90) stepnow: ',stepnow
       write(*,*)'TSMP-PDAF (next_observation_pdaf.F90) no_obs, nsteps, counter: ',no_obs,nsteps,counter
   end if
->>>>>>> 1e9ba11c
+  step_TB = counter
   !kuw end
  
 
@@ -156,28 +145,4 @@
 !   doexit = ??
   !print *, "next_observation_pdaf finished"
 
-END SUBROUTINE next_observation_pdaf
-
-<<<<<<< HEAD
-subroutine check_n_observationfile(fn,nn)
-  use netcdf
-  implicit none
-  character(len=*),intent(in) :: fn
-  integer, intent(out)        :: nn
-
-  integer :: ncid, varid, status !,dimid
-  !character (len = *), parameter :: dim_name = "dim_obs"
-  character (len = *), parameter :: varname = "no_obs"
-  character(len = nf90_max_name) :: recorddimname
-
-  call check(nf90_open(fn, nf90_nowrite, ncid))
-  write(*,*) fn
-  !call check(nf90_inq_dimid(ncid, dim_name, dimid))
-  !call check(nf90_inquire_dimension(ncid, dimid, recorddimname, nn))
-  call check( nf90_inq_varid(ncid, varname, varid) )
-  call check( nf90_get_var(ncid, varid, nn) )
-  call check(nf90_close(ncid))
-
-end subroutine
-=======
->>>>>>> 1e9ba11c
+END SUBROUTINE next_observation_pdaf