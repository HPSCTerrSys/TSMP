!-------------------------------------------------------------------------------------------
!Copyright (c) 2013-2016 by Wolfgang Kurtz, Guowei He and Mukund Pondkule (Forschungszentrum Juelich GmbH)
!
!This file is part of TerrSysMP-PDAF
!
!TerrSysMP-PDAF is free software: you can redistribute it and/or modify
!it under the terms of the GNU Lesser General Public License as published by
!the Free Software Foundation, either version 3 of the License, or
!(at your option) any later version.
!
!TerrSysMP-PDAF is distributed in the hope that it will be useful,
!but WITHOUT ANY WARRANTY; without even the implied warranty of
!MERCHANTABILITY or FITNESS FOR A PARTICULAR PURPOSE.  See the
!GNU LesserGeneral Public License for more details.
!
!You should have received a copy of the GNU Lesser General Public License
!along with TerrSysMP-PDAF.  If not, see <http://www.gnu.org/licenses/>.
!-------------------------------------------------------------------------------------------
!
!
!-------------------------------------------------------------------------------------------
!next_observation_pdaf.F90: TerrSysMP-PDAF implementation of routine
!                           'next_observation_pdaf' (PDAF online coupling)
!-------------------------------------------------------------------------------------------

!$Id: next_observation_pdaf.F90 1441 2013-10-04 10:33:42Z lnerger $
!BOP
!
! !ROUTINE: next_observation_pdaf --- Initialize information on next observation
!
! !INTERFACE:
SUBROUTINE next_observation_pdaf(stepnow, nsteps, doexit, time)

! !DESCRIPTION:
! User-supplied routine for PDAF.
! Used in the filters: SEEK/SEIK/EnKF/LSEIK/ETKF/LETKF/ESTKF/LESTKF
!
! The subroutine is called before each forecast phase
! by PDAF\_get\_state. It has to initialize the number 
! of time steps until the next available observation 
! (nsteps) and the current model time (time). In 
! addition the exit flag (exit) has to be initialized.
! It indicates if the data assimilation process is 
! completed such that the ensemble loop in the model 
! routine can be exited.
!
! The routine is called by all processes. 
!
! !REVISION HISTORY:
! 2013-09 - Lars Nerger - Initial code
! Later revisions - see svn log
!
! !USES:
  USE mod_assimilation, &
       ONLY: delt_obs, toffset, screen
  USE mod_parallel_model, &
       ONLY: mype_world, total_steps
  USE mod_assimilation, &
       ONLY: obs_filename
  IMPLICIT NONE

! !ARGUMENTS:
  INTEGER, INTENT(in)  :: stepnow  ! Number of the current time step
  INTEGER, INTENT(out) :: nsteps   ! Number of time steps until next obs
  INTEGER, INTENT(out) :: doexit   ! Whether to exit forecasting (1 for exit)
  REAL, INTENT(out)    :: time     ! Current model (physical) time

! !CALLING SEQUENCE:
! Called by: PDAF_get_state   (as U_next_obs)
!EOP

  !kuw: local variables
  integer :: counter,no_obs=0
  character (len = 110) :: fn
  !kuw end
  
  time = 0.0    ! Not used in fully-parallel implementation variant
  doexit = 0

  !kuw: implementation for at least 1 existing observation per observation file
  !!print *, "stepnow", stepnow
  !write(*,*)'stepnow (in next_observation_pdaf):',stepnow
  !nsteps = delt_obs
  !kuw end

  !kuw: check, for observation file with at least 1 observation
!  counter = stepnow 
!  if (stepnow.EQ.0) then
!    counter = stepnow + toffset !hcp introduce offset in time
    counter = stepnow 
!  else
!    counter = stepnow 
!  endif
  !nsteps  = 0
  if (mype_world==0 .and. screen > 2) then
      write(*,*) 'TSMP-PDAF (in next_observation_pdaf.F90) total_steps: ',total_steps
  end if
  do
    !nsteps  = nsteps  + delt_obs 
    counter = counter + delt_obs
    if(counter>(total_steps+toffset)) exit
!    if(counter>total_steps) exit
    write(fn, '(a, i5.5)') trim(obs_filename)//'.', counter
    call check_n_observationfile(fn,no_obs)
    if(no_obs>0) exit
  end do
<<<<<<< HEAD
!  nsteps = counter - stepnow -toffset
  nsteps = counter - stepnow 
  write(*,*)'stepnow (in next_observation_pdaf):',stepnow
  write(*,*)'no_obs, nsteps, counter (in next_observation_pdaf): ',no_obs,nsteps,counter
=======
  nsteps = counter - stepnow
  if (mype_world==0 .and. screen > 2) then
      write(*,*)'TSMP-PDAF (next_observation_pdaf.F90) stepnow: ',stepnow
      write(*,*)'TSMP-PDAF (next_observation_pdaf.F90) no_obs, nsteps, counter: ',no_obs,nsteps,counter
  end if
>>>>>>> 53b5ac0d
  !kuw end




!  IF (stepnow + nsteps <= total_steps) THEN
!   if (2<1) then
!    ! *** During the assimilation process ***
!    nsteps = delt_obs   ! This assumes a constant time step interval
!    doexit = 0          ! Do not exit assimilation
!    IF (mype_world == 0) WRITE (*, '(i7, 3x, a, i7)') &
!         stepnow, 'Next observation at time step', stepnow + nsteps
! ELSE
!    ! *** End of assimilation process ***
!    nsteps = 0          ! No more steps
!    doexit = 1          ! Exit assimilation
!    IF (mype_world == 0) WRITE (*, '(i7, 3x, a)') &
!         stepnow, 'No more observations - end assimilation'
! END IF
! *******************************************************
! *** Set number of time steps until next observation ***
! *******************************************************

!   nsteps = ???

! *********************
! *** Set exit flag ***
! *********************

!   doexit = ??
  !print *, "next_observation_pdaf finished"

END SUBROUTINE next_observation_pdaf

!> @author Wolfgang Kurtz, Guowei He
!> @date 21.03.2022
!> @brief Return number of observations from file
!> @param fn Filename of the observation file
!> @return nn number of observations in `fn`
!> @details
!>     Reads the content of the variable name `no_obs` from NetCDF
!>     file `fn` using subroutines from the NetCDF module.
subroutine check_n_observationfile(fn,nn)
  use netcdf, only: nf90_max_name, nf90_open, nf90_nowrite, &
      nf90_inq_varid, nf90_get_var, nf90_close
  use mod_read_obs, only: check

  implicit none

  character(len=*),intent(in) :: fn
  integer, intent(out)        :: nn

  integer :: ncid, varid, status !,dimid
  character (len = *), parameter :: varname = "no_obs"

  !character (len = *), parameter :: dim_name = "dim_obs"
  !character(len = nf90_max_name) :: recorddimname

  call check(nf90_open(fn, nf90_nowrite, ncid))
  !call check(nf90_inq_dimid(ncid, dim_name, dimid))
  !call check(nf90_inquire_dimension(ncid, dimid, recorddimname, nn))
  call check( nf90_inq_varid(ncid, varname, varid) )
  call check( nf90_get_var(ncid, varid, nn) )
  call check(nf90_close(ncid))

end subroutine<|MERGE_RESOLUTION|>--- conflicted
+++ resolved
@@ -104,18 +104,11 @@
     call check_n_observationfile(fn,no_obs)
     if(no_obs>0) exit
   end do
-<<<<<<< HEAD
-!  nsteps = counter - stepnow -toffset
-  nsteps = counter - stepnow 
-  write(*,*)'stepnow (in next_observation_pdaf):',stepnow
-  write(*,*)'no_obs, nsteps, counter (in next_observation_pdaf): ',no_obs,nsteps,counter
-=======
   nsteps = counter - stepnow
   if (mype_world==0 .and. screen > 2) then
       write(*,*)'TSMP-PDAF (next_observation_pdaf.F90) stepnow: ',stepnow
       write(*,*)'TSMP-PDAF (next_observation_pdaf.F90) no_obs, nsteps, counter: ',no_obs,nsteps,counter
   end if
->>>>>>> 53b5ac0d
   !kuw end
 
 
