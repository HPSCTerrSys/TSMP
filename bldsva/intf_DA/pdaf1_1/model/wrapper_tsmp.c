--- conflicted
+++ resolved
@@ -281,11 +281,7 @@
 
       /* print ensemble statistics */
       if(pf_paramprintstat){
-<<<<<<< HEAD
-	  printstat_param_parflow(dat, "param.ksat",3);
-=======
-	printstat_param_parflow(dat, "param", 3);
->>>>>>> 4c5a6495
+	printstat_param_parflow(dat, "param.ksat",3);
       }
 
       /* backtransform updated K values */
@@ -305,11 +301,7 @@
 
       /* print ensemble statistics */
       if(pf_paramprintstat){
-<<<<<<< HEAD
 	printstat_param_parflow(dat, "param.mannings" 2);
-=======
-	printstat_param_parflow(dat, "param", 2);
->>>>>>> 4c5a6495
       }
 
       /* backtransform updated mannings values */
