--- conflicted
+++ resolved
@@ -248,11 +248,7 @@
       for(i=0;i<pf_paramvecsize;i++) dat[i] = pow(10,dat[i]);
 
       /* print updated K values */
-<<<<<<< HEAD
-      if(pf_paramprintensemble) enkf_printstatistics_pfb(dat,"update.param.ksat",(int) (t_start/da_interval + stat_dumpoffset),pfoutfile_ens,3);
-=======
-      if(pf_paramprintensemble) enkf_printstatistics_pfb(dat,"update.param",tstartcycle + stat_dumpoffset,pfoutfile_ens,3);
->>>>>>> 16df259a
+      if(pf_paramprintensemble) enkf_printstatistics_pfb(dat,"update.param.ksat",tstartcycle + stat_dumpoffset,pfoutfile_ens,3);
     }
 
 
@@ -295,14 +291,13 @@
         MPI_Comm comm_couple_c = MPI_Comm_f2c(comm_couple);
         enkf_ensemblestatistics(dat,subvec_mean,subvec_sd,pf_paramvecsize,comm_couple_c);
         if(task_id == 1){
-          enkf_printstatistics_pfb(subvec_mean,"param.poro.mean", (int) (t_start/da_interval + stat_dumpoffset),pfoutfile_stat,3);
-          enkf_printstatistics_pfb(subvec_sd,"param.poro.sd", (int) (t_start/da_interval + stat_dumpoffset),pfoutfile_stat,3);
+          enkf_printstatistics_pfb(subvec_mean,"param.poro.mean", tstartcycle + stat_dumpoffset,pfoutfile_stat,3);
+          enkf_printstatistics_pfb(subvec_sd,"param.poro.sd", tstartcycle + stat_dumpoffset,pfoutfile_stat,3);
         }
       }
 
-<<<<<<< HEAD
       /* print updated porosity values */
-      if(pf_paramprintensemble) enkf_printstatistics_pfb(dat, "update.param.poro", (int) (t_start/da_interval + stat_dumpoffset),pfoutfile_ens,3);
+      if(pf_paramprintensemble) enkf_printstatistics_pfb(dat, "update.param.poro", tstartcycle + stat_dumpoffset,pfoutfile_ens,3);
 
     }
     
@@ -330,13 +325,13 @@
           MPI_Comm comm_couple_c = MPI_Comm_f2c(comm_couple);
           enkf_ensemblestatistics(dat_alpha,subvec_mean,subvec_sd,pf_paramvecsize/2,comm_couple_c);
           if(task_id==1){
-            enkf_printstatistics_pfb(subvec_mean,"param.alpha.mean",(int) (t_start/da_interval + stat_dumpoffset),pfoutfile_stat,3);
-            enkf_printstatistics_pfb(subvec_sd,"param.alpha.sd",(int) (t_start/da_interval + stat_dumpoffset),pfoutfile_stat,3);
+            enkf_printstatistics_pfb(subvec_mean,"param.alpha.mean",tstartcycle + stat_dumpoffset,pfoutfile_stat,3);
+            enkf_printstatistics_pfb(subvec_sd,"param.alpha.sd",tstartcycle + stat_dumpoffset,pfoutfile_stat,3);
           }
           enkf_ensemblestatistics(dat_n,subvec_mean,subvec_sd,pf_paramvecsize/2,comm_couple_c);
           if(task_id==1){
-            enkf_printstatistics_pfb(subvec_mean,"param.n.mean",(int) (t_start/da_interval + stat_dumpoffset),pfoutfile_stat,3);
-            enkf_printstatistics_pfb(subvec_sd,"param.n.sd",(int) (t_start/da_interval + stat_dumpoffset),pfoutfile_stat,3);
+            enkf_printstatistics_pfb(subvec_mean,"param.n.mean",tstartcycle + stat_dumpoffset,pfoutfile_stat,3);
+            enkf_printstatistics_pfb(subvec_sd,"param.n.sd",tstartcycle + stat_dumpoffset,pfoutfile_stat,3);
           }
         }
 
@@ -352,8 +347,8 @@
 
         /* print updated van Genuchten values */
         if(pf_paramprintensemble){
-            enkf_printstatistics_pfb(dat_alpha,"update.param.alpha",(int) (t_start/da_interval + stat_dumpoffset),pfoutfile_ens,3);
-            enkf_printstatistics_pfb(dat_n,"update.param.n",(int) (t_start/da_interval + stat_dumpoffset),pfoutfile_ens,3);
+            enkf_printstatistics_pfb(dat_alpha,"update.param.alpha",tstartcycle + stat_dumpoffset,pfoutfile_ens,3);
+            enkf_printstatistics_pfb(dat_n,"update.param.n",tstartcycle + stat_dumpoffset,pfoutfile_ens,3);
         }
     }
     
@@ -381,13 +376,13 @@
             MPI_Comm comm_couple_c = MPI_Comm_f2c(comm_couple);
             enkf_ensemblestatistics(dat_ksat,subvec_mean,subvec_sd,pf_paramvecsize/2,comm_couple_c);
             if(task_id==1){
-              enkf_printstatistics_pfb(subvec_mean,"param.ksat.mean",(int) (t_start/da_interval + stat_dumpoffset),pfoutfile_stat,3);
-              enkf_printstatistics_pfb(subvec_sd,"param.ksat.sd",(int) (t_start/da_interval + stat_dumpoffset),pfoutfile_stat,3);
+              enkf_printstatistics_pfb(subvec_mean,"param.ksat.mean",tstartcycle + stat_dumpoffset,pfoutfile_stat,3);
+              enkf_printstatistics_pfb(subvec_sd,"param.ksat.sd",tstartcycle + stat_dumpoffset,pfoutfile_stat,3);
             }
             enkf_ensemblestatistics(dat_poro,subvec_mean,subvec_sd,pf_paramvecsize/2,comm_couple_c);
             if(task_id==1){
-              enkf_printstatistics_pfb(subvec_mean,"param.poro.mean",(int) (t_start/da_interval + stat_dumpoffset),pfoutfile_stat,3);
-              enkf_printstatistics_pfb(subvec_sd,"param.poro.sd",(int) (t_start/da_interval + stat_dumpoffset),pfoutfile_stat,3);
+              enkf_printstatistics_pfb(subvec_mean,"param.poro.mean",tstartcycle + stat_dumpoffset,pfoutfile_stat,3);
+              enkf_printstatistics_pfb(subvec_sd,"param.poro.sd",tstartcycle + stat_dumpoffset,pfoutfile_stat,3);
             }
         }
         
@@ -403,8 +398,8 @@
 
         /* print updated parameter values */
         if(pf_paramprintensemble){ 
-            enkf_printstatistics_pfb(dat_ksat,"update.param.ksat",(int) (t_start/da_interval + stat_dumpoffset),pfoutfile_ens,3);
-            enkf_printstatistics_pfb(dat_poro,"update.param.poro",(int) (t_start/da_interval + stat_dumpoffset),pfoutfile_ens,3);
+            enkf_printstatistics_pfb(dat_ksat,"update.param.ksat",tstartcycle + stat_dumpoffset,pfoutfile_ens,3);
+            enkf_printstatistics_pfb(dat_poro,"update.param.poro",tstartcycle + stat_dumpoffset,pfoutfile_ens,3);
         }
     }
     
@@ -433,18 +428,18 @@
             MPI_Comm comm_couple_c = MPI_Comm_f2c(comm_couple);
             enkf_ensemblestatistics(dat_ksat,subvec_mean,subvec_sd,pf_paramvecsize/3,comm_couple_c);
             if(task_id==1){
-              enkf_printstatistics_pfb(subvec_mean,"param.ksat.mean",(int) (t_start/da_interval + stat_dumpoffset),pfoutfile_stat,3);
-              enkf_printstatistics_pfb(subvec_sd,"param.ksat.sd",(int) (t_start/da_interval + stat_dumpoffset),pfoutfile_stat,3);
+              enkf_printstatistics_pfb(subvec_mean,"param.ksat.mean",tstartcycle + stat_dumpoffset,pfoutfile_stat,3);
+              enkf_printstatistics_pfb(subvec_sd,"param.ksat.sd",tstartcycle + stat_dumpoffset,pfoutfile_stat,3);
             }
             enkf_ensemblestatistics(dat_alpha,subvec_mean,subvec_sd,pf_paramvecsize/3,comm_couple_c);
             if(task_id==1){
-              enkf_printstatistics_pfb(subvec_mean,"param.alpha.mean",(int) (t_start/da_interval + stat_dumpoffset),pfoutfile_stat,3);
-              enkf_printstatistics_pfb(subvec_sd,"param.alpha.sd",(int) (t_start/da_interval + stat_dumpoffset),pfoutfile_stat,3);
+              enkf_printstatistics_pfb(subvec_mean,"param.alpha.mean",tstartcycle + stat_dumpoffset,pfoutfile_stat,3);
+              enkf_printstatistics_pfb(subvec_sd,"param.alpha.sd",tstartcycle + stat_dumpoffset,pfoutfile_stat,3);
             }
             enkf_ensemblestatistics(dat_n,subvec_mean,subvec_sd,pf_paramvecsize/3,comm_couple_c);
             if(task_id==1){
-              enkf_printstatistics_pfb(subvec_mean,"param.n.mean",(int) (t_start/da_interval + stat_dumpoffset),pfoutfile_stat,3);
-              enkf_printstatistics_pfb(subvec_sd,"param.n.sd",(int) (t_start/da_interval + stat_dumpoffset),pfoutfile_stat,3);
+              enkf_printstatistics_pfb(subvec_mean,"param.n.mean",tstartcycle + stat_dumpoffset,pfoutfile_stat,3);
+              enkf_printstatistics_pfb(subvec_sd,"param.n.sd",tstartcycle + stat_dumpoffset,pfoutfile_stat,3);
             }
         }
         
@@ -462,9 +457,9 @@
 
         /* print updated parameter values */
         if(pf_paramprintensemble){ 
-            enkf_printstatistics_pfb(dat_ksat,"update.param.ksat",(int) (t_start/da_interval + stat_dumpoffset),pfoutfile_ens,3);
-            enkf_printstatistics_pfb(dat_alpha,"update.param.alpha",(int) (t_start/da_interval + stat_dumpoffset),pfoutfile_ens,3);
-            enkf_printstatistics_pfb(dat_n,"update.param.n",(int) (t_start/da_interval + stat_dumpoffset),pfoutfile_ens,3);
+            enkf_printstatistics_pfb(dat_ksat,"update.param.ksat",tstartcycle + stat_dumpoffset,pfoutfile_ens,3);
+            enkf_printstatistics_pfb(dat_alpha,"update.param.alpha",tstartcycle + stat_dumpoffset,pfoutfile_ens,3);
+            enkf_printstatistics_pfb(dat_n,"update.param.n",tstartcycle + stat_dumpoffset,pfoutfile_ens,3);
         }
     }
     
@@ -493,18 +488,18 @@
             MPI_Comm comm_couple_c = MPI_Comm_f2c(comm_couple);
             enkf_ensemblestatistics(dat_poro,subvec_mean,subvec_sd,pf_paramvecsize/3,comm_couple_c);
             if(task_id==1){
-              enkf_printstatistics_pfb(subvec_mean,"param.poro.mean",(int) (t_start/da_interval + stat_dumpoffset),pfoutfile_stat,3);
-              enkf_printstatistics_pfb(subvec_sd,"param.poro.sd",(int) (t_start/da_interval + stat_dumpoffset),pfoutfile_stat,3);
+              enkf_printstatistics_pfb(subvec_mean,"param.poro.mean",tstartcycle + stat_dumpoffset,pfoutfile_stat,3);
+              enkf_printstatistics_pfb(subvec_sd,"param.poro.sd",tstartcycle + stat_dumpoffset,pfoutfile_stat,3);
             }
             enkf_ensemblestatistics(dat_alpha,subvec_mean,subvec_sd,pf_paramvecsize/3,comm_couple_c);
             if(task_id==1){
-              enkf_printstatistics_pfb(subvec_mean,"param.alpha.mean",(int) (t_start/da_interval + stat_dumpoffset),pfoutfile_stat,3);
-              enkf_printstatistics_pfb(subvec_sd,"param.alpha.sd",(int) (t_start/da_interval + stat_dumpoffset),pfoutfile_stat,3);
+              enkf_printstatistics_pfb(subvec_mean,"param.alpha.mean",tstartcycle + stat_dumpoffset,pfoutfile_stat,3);
+              enkf_printstatistics_pfb(subvec_sd,"param.alpha.sd",tstartcycle + stat_dumpoffset,pfoutfile_stat,3);
             }
             enkf_ensemblestatistics(dat_n,subvec_mean,subvec_sd,pf_paramvecsize/3,comm_couple_c);
             if(task_id==1){
-              enkf_printstatistics_pfb(subvec_mean,"param.n.mean",(int) (t_start/da_interval + stat_dumpoffset),pfoutfile_stat,3);
-              enkf_printstatistics_pfb(subvec_sd,"param.n.sd",(int) (t_start/da_interval + stat_dumpoffset),pfoutfile_stat,3);
+              enkf_printstatistics_pfb(subvec_mean,"param.n.mean",tstartcycle + stat_dumpoffset,pfoutfile_stat,3);
+              enkf_printstatistics_pfb(subvec_sd,"param.n.sd",tstartcycle + stat_dumpoffset,pfoutfile_stat,3);
             }
         }
         
@@ -518,9 +513,9 @@
 
         /* print updated parameter values */
         if(pf_paramprintensemble){ 
-            enkf_printstatistics_pfb(dat_poro,"update.param.poro",(int) (t_start/da_interval + stat_dumpoffset),pfoutfile_ens,3);
-            enkf_printstatistics_pfb(dat_alpha,"update.param.alpha",(int) (t_start/da_interval + stat_dumpoffset),pfoutfile_ens,3);
-            enkf_printstatistics_pfb(dat_n,"update.param.n",(int) (t_start/da_interval + stat_dumpoffset),pfoutfile_ens,3);
+            enkf_printstatistics_pfb(dat_poro,"update.param.poro",tstartcycle + stat_dumpoffset,pfoutfile_ens,3);
+            enkf_printstatistics_pfb(dat_alpha,"update.param.alpha",tstartcycle + stat_dumpoffset,pfoutfile_ens,3);
+            enkf_printstatistics_pfb(dat_n,"update.param.n",tstartcycle + stat_dumpoffset,pfoutfile_ens,3);
         }
     }
     
@@ -553,23 +548,23 @@
             MPI_Comm comm_couple_c = MPI_Comm_f2c(comm_couple);
             enkf_ensemblestatistics(dat_ksat,subvec_mean,subvec_sd,pf_paramvecsize/4,comm_couple_c);
             if(task_id==1){
-              enkf_printstatistics_pfb(subvec_mean,"param.ksat.mean",(int) (t_start/da_interval + stat_dumpoffset),pfoutfile_stat,3);
-              enkf_printstatistics_pfb(subvec_sd,"param.ksat.sd",(int) (t_start/da_interval + stat_dumpoffset),pfoutfile_stat,3);
+              enkf_printstatistics_pfb(subvec_mean,"param.ksat.mean",tstartcycle + stat_dumpoffset,pfoutfile_stat,3);
+              enkf_printstatistics_pfb(subvec_sd,"param.ksat.sd",tstartcycle + stat_dumpoffset,pfoutfile_stat,3);
             }
             enkf_ensemblestatistics(dat_poro,subvec_mean,subvec_sd,pf_paramvecsize/4,comm_couple_c);
             if(task_id==1){
-              enkf_printstatistics_pfb(subvec_mean,"param.poro.mean",(int) (t_start/da_interval + stat_dumpoffset),pfoutfile_stat,3);
-              enkf_printstatistics_pfb(subvec_sd,"param.poro.sd",(int) (t_start/da_interval + stat_dumpoffset),pfoutfile_stat,3);
+              enkf_printstatistics_pfb(subvec_mean,"param.poro.mean",tstartcycle + stat_dumpoffset,pfoutfile_stat,3);
+              enkf_printstatistics_pfb(subvec_sd,"param.poro.sd",tstartcycle + stat_dumpoffset,pfoutfile_stat,3);
             }
             enkf_ensemblestatistics(dat_alpha,subvec_mean,subvec_sd,pf_paramvecsize/4,comm_couple_c);
             if(task_id==1){
-              enkf_printstatistics_pfb(subvec_mean,"param.alpha.mean",(int) (t_start/da_interval + stat_dumpoffset),pfoutfile_stat,3);
-              enkf_printstatistics_pfb(subvec_sd,"param.alpha.sd",(int) (t_start/da_interval + stat_dumpoffset),pfoutfile_stat,3);
+              enkf_printstatistics_pfb(subvec_mean,"param.alpha.mean",tstartcycle + stat_dumpoffset,pfoutfile_stat,3);
+              enkf_printstatistics_pfb(subvec_sd,"param.alpha.sd",tstartcycle + stat_dumpoffset,pfoutfile_stat,3);
             }
             enkf_ensemblestatistics(dat_n,subvec_mean,subvec_sd,pf_paramvecsize/4,comm_couple_c);
             if(task_id==1){
-              enkf_printstatistics_pfb(subvec_mean,"param.n.mean",(int) (t_start/da_interval + stat_dumpoffset),pfoutfile_stat,3);
-              enkf_printstatistics_pfb(subvec_sd,"param.n.sd",(int) (t_start/da_interval + stat_dumpoffset),pfoutfile_stat,3);
+              enkf_printstatistics_pfb(subvec_mean,"param.n.mean",tstartcycle + stat_dumpoffset,pfoutfile_stat,3);
+              enkf_printstatistics_pfb(subvec_sd,"param.n.sd",tstartcycle + stat_dumpoffset,pfoutfile_stat,3);
             }
         }
         
@@ -587,24 +582,14 @@
 
         /* print updated parameter values */
         if(pf_paramprintensemble){ 
-            enkf_printstatistics_pfb(dat_ksat,"update.param.ksat",(int) (t_start/da_interval + stat_dumpoffset),pfoutfile_ens,3);
-            enkf_printstatistics_pfb(dat_poro,"update.param.poro",(int) (t_start/da_interval + stat_dumpoffset),pfoutfile_ens,3);
-            enkf_printstatistics_pfb(dat_alpha,"update.param.alpha",(int) (t_start/da_interval + stat_dumpoffset),pfoutfile_ens,3);
-            enkf_printstatistics_pfb(dat_n,"update.param.n",(int) (t_start/da_interval + stat_dumpoffset),pfoutfile_ens,3);
+            enkf_printstatistics_pfb(dat_ksat,"update.param.ksat",tstartcycle + stat_dumpoffset,pfoutfile_ens,3);
+            enkf_printstatistics_pfb(dat_poro,"update.param.poro",tstartcycle + stat_dumpoffset,pfoutfile_ens,3);
+            enkf_printstatistics_pfb(dat_alpha,"update.param.alpha",tstartcycle + stat_dumpoffset,pfoutfile_ens,3);
+            enkf_printstatistics_pfb(dat_n,"update.param.n",tstartcycle + stat_dumpoffset,pfoutfile_ens,3);
         }
     }
     
     update_parflow(do_pupd);
-=======
-    /* print updated mannings values */
-    //if(pf_paramupdate == 2){
-    //  char fprefix [200];
-    //  char fsuffix [10];
-    //  sprintf(fprefix,"%s/%s.%s",outdir,pfinfile,"update.mannings");
-    //  sprintf(fsuffix,"%05d",tstartcycle + stat_dumpoffset);
-    //  enkf_printmannings(fprefix,fsuffix);
-    //}
->>>>>>> 16df259a
   }
 #endif
 
