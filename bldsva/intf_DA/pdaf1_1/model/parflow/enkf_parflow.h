/*-----------------------------------------------------------------------------------------
Copyright (c) 2013-2016 by Wolfgang Kurtz, Guowei He and Mukund Pondkule (Forschungszentrum Juelich GmbH)

This file is part of TerrSysMP-PDAF

TerrSysMP-PDAF is free software: you can redistribute it and/or modify
it under the terms of the GNU Lesser General Public License as published by
the Free Software Foundation, either version 3 of the License, or
(at your option) any later version.

TerrSysMP-PDAF is distributed in the hope that it will be useful,
but WITHOUT ANY WARRANTY; without even the implied warranty of
MERCHANTABILITY or FITNESS FOR A PARTICULAR PURPOSE.  See the
GNU LesserGeneral Public License for more details.

You should have received a copy of the GNU Lesser General Public License
along with TerrSysMP-PDAF.  If not, see <http://www.gnu.org/licenses/>.
-------------------------------------------------------------------------------------------*/


/*-----------------------------------------------------------------------------------------
enkf_parflow.h: Wrapper functions for ParFlow (header file)
-------------------------------------------------------------------------------------------*/


#ifndef GLOBAL
#define GLOBAL extern
#endif

#include "parflow.h"

#ifndef _ENKF_PARFLOW_H_
#define _ENKF_PARFLOW_H_

/* global integer variables */
GLOBAL int enkf_subvecsize;
GLOBAL int *idx_map_subvec2state;
GLOBAL int pf_statevecsize;
GLOBAL int pf_paramvecsize;
extern int pf_updateflag;
extern int pf_paramupdate;
GLOBAL int nx_glob,ny_glob,nz_glob;
GLOBAL int nx_local,ny_local,nz_local;
GLOBAL int nx_glob, ny_glob, nz_glob;
int origin_local[3];
extern int pf_olfmasking;
extern int pf_gwmasking;
extern int pf_printgwmask;
GLOBAL int *riveridx,*riveridy,nriverid;

/* global double variables */
GLOBAL double *subvec_p, *subvec_sat, *subvec_porosity, *subvec_param;
GLOBAL double *subvec_gwind;
GLOBAL double *pf_statevec;
GLOBAL double * xcoord, * ycoord, * zcoord;
extern double pf_aniso_perm_y,pf_aniso_perm_z;

/* global MPI communicator */
#if defined PARFLOW_STAND_ALONE
GLOBAL int comm_model_pdaf;
#endif

/* variables for calculation of statistics */
GLOBAL double *subvec_mean, *subvec_sd;
<<<<<<< HEAD
GLOBAL double *dat_alpha, *dat_n, *dat_ksat, *dat_poro;
extern int    comm_couple, task_id;
=======
GLOBAL double *subvec_param_mean, *subvec_param_sd;
extern int    comm_couple;  /* task_id; */
>>>>>>> 895c7491

/* functions */
void enkfparflowinit(int ac, char *av[],char *input_file);
void enkfparflowadvance(double current_time, double dt);
void enkfparflowfinalize();
void enkf_printvec(char *pre, char *suff, double *data, int dim);
void enkf_printmannings(char *pre, char *suff);
void enkf_ensemblestatistics (double* dat, double* mean, double* var, int size, MPI_Comm comm);
void parflow_oasis_init(double current_time, double dt);
void init_idx_map_subvec2state(Vector *pf_vector);

void PF2ENKF(Vector *pf_vector, double *enkf_subvec);
void PF2ENKF_2P(Vector *p1_vector, Vector *p2_vector, double *enkf_subvec);
void PF2ENKF_3P(Vector *p1_vector, Vector *p2_vector, Vector *p3_vector, double *enkf_subvec);
void PF2ENKF_4P(Vector *p1_vector, Vector *p2_vector, Vector *p3_vector, Vector *p4_vector, double *enkf_subvec);
void ENKF2PF(Vector *pf_vector, double *enkf_subvec);
void ENKF2PF_2P(Vector *p1_vector, Vector *p2_vector, double *enkf_subvec);
void ENKF2PF_3P(Vector *p1_vector, Vector *p2_vector, Vector *p3_vector, double *enkf_subvec);
void ENKF2PF_4P(Vector *p1_vector, Vector *p2_vector, Vector *p3_vector, Vector *p4_vector, double *enkf_subvec);
void ENKF2PF_masked(Vector *pf_vector, double *enkf_subvec, double *mask);
int  enkf_getsubvectorsize(Grid *grid);

void update_parflow(int do_pupd);
void mask_overlandcells();
void mask_overlandcells_river();
void init_n_domains_size(int* n_domains_p);
void init_parf_l_size(int* dim_l);
//void g2l_state(int* domain_p, float* state_p[], int* dim_l, float* state_l[]);
//void l2g_state(int* domain_p, float* state_p[], int* dim_l, float* state_l[]);

/* external functions/ variables (fortran/ pdaf) for retrieving measurement locations for current time step */
extern void get_obsindex_currentobsfile(int *no_obs);
extern void clean_obs_pf();
extern int *tidx_obs, *xidx_obs, *yidx_obs, *zidx_obs, *ind_obs;

#endif<|MERGE_RESOLUTION|>--- conflicted
+++ resolved
@@ -62,13 +62,9 @@
 
 /* variables for calculation of statistics */
 GLOBAL double *subvec_mean, *subvec_sd;
-<<<<<<< HEAD
-GLOBAL double *dat_alpha, *dat_n, *dat_ksat, *dat_poro;
-extern int    comm_couple, task_id;
-=======
 GLOBAL double *subvec_param_mean, *subvec_param_sd;
 extern int    comm_couple;  /* task_id; */
->>>>>>> 895c7491
+GLOBAL double *dat_alpha, *dat_n, *dat_ksat, *dat_poro;
 
 /* functions */
 void enkfparflowinit(int ac, char *av[],char *input_file);
