/*-----------------------------------------------------------------------------------------
Copyright (c) 2013-2016 by Wolfgang Kurtz, Guowei He and Mukund Pondkule (Forschungszentrum Juelich GmbH)

This file is part of TerrSysMP-PDAF

TerrSysMP-PDAF is free software: you can redistribute it and/or modify
it under the terms of the GNU Lesser General Public License as published by
the Free Software Foundation, either version 3 of the License, or
(at your option) any later version.

TerrSysMP-PDAF is distributed in the hope that it will be useful,
but WITHOUT ANY WARRANTY; without even the implied warranty of
MERCHANTABILITY or FITNESS FOR A PARTICULAR PURPOSE.  See the
GNU LesserGeneral Public License for more details.

You should have received a copy of the GNU Lesser General Public License
along with TerrSysMP-PDAF.  If not, see <http://www.gnu.org/licenses/>.
-------------------------------------------------------------------------------------------*/


/*-----------------------------------------------------------------------------------------
enkf_parflow.c: Wrapper functions for ParFlow
-------------------------------------------------------------------------------------------*/
#include "enkf.h"
#include "parflow.h"
#include "solver.h"

#include "enkf_parflow.h"
#include <string.h>
#include "problem_saturationtopressure.h"

//#include <spi/include/l1p/sprefetch.h>

amps_ThreadLocalDcl(PFModule *, Solver_module);
amps_ThreadLocalDcl(PFModule *, solver);
amps_ThreadLocalDcl(Vector *, evap_trans);
amps_ThreadLocalDcl(Vector *, vdummy_3d);
amps_ThreadLocalDcl(Vector *, vdummy_2d);
amps_ThreadLocalDcl(PFModule *, problem);

//ProblemData *GetProblemDataRichards(PFModule *this_module);
//Problem *GetProblemRichards(PFModule *this_module);
//PFModule *GetICPhasePressureRichards(PFModule *this_module);

Vector *GetPressureRichards(PFModule *this_module);
Vector *GetSaturationRichards(PFModule *this_module);
Vector *GetDensityRichards(PFModule *this_module);
int     GetEvapTransFile(PFModule *this_module);
char   *GetEvapTransFilename(PFModule *this_module);

void init_idx_map_subvec2state(Vector *pf_vector) {
	Grid *grid = VectorGrid(pf_vector);

	int sg;
	double *tmpdat;

	// allocate x, y z coords
	int num = enkf_subvecsize;

   // hcp param update conditional statement
   // we need to indicate the physical coordinates
   // of the parameter (K_sat) in the x/ycoord if
   // it is included in the state vector for
   // localization purposes.
	if( pf_paramupdate == 1 )
	   num *= 2;

	xcoord = (double *) malloc(num * sizeof(double));
	ycoord = (double *) malloc(num * sizeof(double));
	zcoord = (double *) malloc(num * sizeof(double));
	//tmpdat = (double *) malloc(enkf_subvecsize * sizeof(double));

	// copy dz_mult to double
	ProblemData * problem_data = GetProblemDataRichards(solver);
	Vector      * dz_mult      = ProblemDataZmult(problem_data);
	Problem     * problem      = GetProblemRichards(solver);

    //Vector *pressure_in = (Vector*) GetPressureRichards(amps_ThreadLocal(solver));
    //Vector *pressure_in = (solver->instance_xtra->pressure);
    //Vector *pressure_in = vdummy_3d;
    //Vector *pressure_in = GetPressureRichards2(amps_ThreadLocal(solver));
    //Vector *pressure_in = NULL;
    //GetPressureRichards3(amps_ThreadLocal(solver),&pressure_in);

	//Grid *grid = VectorGrid(pressure_in);

	//PFModule * dz_mult_module = ProblemdzScale(problem);
	//char * name;
	//name = "dzScale.nzListNumber";

	//int num_dz = GetDouble(name);
	//int ir;
	//double values[num_dz];
	//char key[IDB_MAX_KEY_LEN];
	//for (ir = 0; ir < num_dz; ir++) {
	//	sprintf(key, "Cell.%d.dzScale.Value", ir);
	//	values[ir] = GetDouble(key);
	//}
	//PF2ENKF(dz_mult, zcoord);

	ForSubgridI(sg, GridSubgrids(grid))
	{
		Subgrid *subgrid = GridSubgrid(grid, sg);

		int ix = SubgridIX(subgrid);
		int iy = SubgridIY(subgrid);
		int iz = SubgridIZ(subgrid);

		int nx = SubgridNX(subgrid);
		int ny = SubgridNY(subgrid);
		int nz = SubgridNZ(subgrid);

		nx_glob = BackgroundNX(GlobalsBackground);
		ny_glob = BackgroundNY(GlobalsBackground);
	       	nz_glob = BackgroundNZ(GlobalsBackground);

		int i, j, k;
		int counter = 0;

		for (k = iz; k < iz + nz; k++) {
			for (j = iy; j < iy + ny; j++) {
				for (i = ix; i < ix + nx; i++) {
					idx_map_subvec2state[counter] = nx_glob * ny_glob * k	+ nx_glob * j + i;
					idx_map_subvec2state[counter] += 1; // wolfgang's fix for C -> Fortran index
					//xcoord[counter] = i * SubgridDX(subgrid) + 0.5*SubgridDX(subgrid); //SubgridX(subgrid) ;//+ i * SubgridDX(subgrid);
					//ycoord[counter] = j * SubgridDY(subgrid) + 0.5*SubgridDY(subgrid); //SubgridY(subgrid) ;//+ j * SubgridDY(subgrid);
					xcoord[counter] =   i;
					ycoord[counter] =   j;
					zcoord[counter] =   k;
					//zcoord[counter] = SubgridZ(subgrid) + k * SubgridDZ(subgrid)*values[k];
                                        //tmpdat[counter] = (double)idx_map_subvec2state[counter];
					counter++;

				}
			}
		}

      //  hcp paramupdate
      //  here we indicate the physical coordinates of the
      //  parameters according to their addresses in the
      //  state vector.
      if( pf_paramupdate == 1 )
      {
         for( i = 0; i < enkf_subvecsize; i++ ) {
            xcoord[enkf_subvecsize + i] = xcoord[i];
            ycoord[enkf_subvecsize + i] = ycoord[i];
            zcoord[enkf_subvecsize + i] = zcoord[i];
         };
      }

      /* store local dimensions for later use */
    nx_local = nx;
    ny_local = ny;
    nz_local = nz;
    origin_local[0] = ix+1;
    origin_local[1] = iy+1;
    origin_local[2] = iz+1;
	}
    //free(xcoord);
    //free(ycoord);
    //free(zcoord);
    //enkf_printvec("info","index", tmpdat);
    //enkf_printvec("info","xcoord", xcoord);
    //enkf_printvec("info","ycoord", ycoord);
    //enkf_printvec("info","zcoord", zcoord);
    //free(tmpdat);
}

void PseudoAdvanceRichards(PFModule *this_module, double start_time, /* Starting time */
double stop_time, /* Stopping time */
PFModule *time_step_control, /* Use this module to control timestep if supplied */
Vector *evap_trans, /* Flux from land surface model */
Vector **pressure_out, /* Output vars */
Vector **porosity_out, Vector **saturation_out);
// gw end

/*-------------------------------------------------------------------------*/
/**
  @author   Wolfgang Kurtz, Guowei He, Mukund Pondkule
  @brief    Initialization of ParFlow for TSMP-PDAF.
  @param    ac    Command line input (for amps).
  @param    *av   Command line input (for amps).
  @param    *input_file   Input file name

  1. First initialization similar to wrf_parflow.c
  2. read time-invariant ET file, if applicable
  3. kuw: create pf vector for printing results to pfb files
  4. create pf vector for printing 2D data
  5. read in mask file (ascii) for overland flow masking
 */
/*--------------------------------------------------------------------------*/
void enkfparflowinit(int ac, char *av[], char *input_file) {

  Grid *grid;

  char *filename = input_file;
  MPI_Comm pfcomm;

  if (screen_wrapper > 1) {
    printf("TSMP-PDAF-WRAPPER mype(w)=%d: enkfparflowinit filename = %s\n", mype_world, filename);
  }

  //L1P_SetStreamPolicy(L1P_stream_optimistic);
  //L1P_SetStreamPolicy(L1P_stream_confirmed);
  //L1P_SetStreamPolicy(L1P_stream_confirmed_or_dcbt);
  //L1P_SetStreamPolicy(L1P_stream_disable);


#ifdef PARFLOW_STAND_ALONE
  pfcomm = MPI_Comm_f2c(comm_model_pdaf);
#endif

  /* BEGINNING: wrf_parflow related part */
  /* ----------------------------------- */

  /*-----------------------------------------------------------------------
   * Initialize AMPS from existing MPI state
   *-----------------------------------------------------------------------*/
#ifdef COUP_OAS_PFL
  if (amps_Init(&ac, &av))
    {
#else
      // Parflow stand alone. No need to guard becasue CLM stand alone should not compile this file.
  if (amps_EmbeddedInitComm(pfcomm))
    {
#endif
      amps_Printf("Error: amps_EmbeddedInit initalization failed\n");
      exit(1);
    }

  /*-----------------------------------------------------------------------
   * Set up globals structure
   *-----------------------------------------------------------------------*/
  NewGlobals(filename);

  /*-----------------------------------------------------------------------
   * Read the Users Input Deck
   *-----------------------------------------------------------------------*/
  amps_ThreadLocal(input_database) = IDB_NewDB(GlobalsInFileName);

  /*-----------------------------------------------------------------------
   * Setup log printing
   *-----------------------------------------------------------------------*/
  NewLogging();

  /*-----------------------------------------------------------------------
   * Setup timing table
   *-----------------------------------------------------------------------*/
  NewTiming();

  /* End of main includes */

  /* Begin of Solver includes */
  GlobalsNumProcsX = GetIntDefault("Process.Topology.P", 1);
  GlobalsNumProcsY = GetIntDefault("Process.Topology.Q", 1);
  GlobalsNumProcsZ = GetIntDefault("Process.Topology.R", 1);

  GlobalsNumProcs = amps_Size(amps_CommWorld);

  GlobalsBackground = ReadBackground();

  GlobalsUserGrid = ReadUserGrid();

  SetBackgroundBounds(GlobalsBackground, GlobalsUserGrid);

  GlobalsMaxRefLevel = 0;

  amps_ThreadLocal(Solver_module) = PFModuleNewModuleType(
							  SolverImpesNewPublicXtraInvoke, SolverRichards, ("Solver"));

  amps_ThreadLocal(solver) = PFModuleNewInstance(
						 amps_ThreadLocal(Solver_module), ());
  /* End of solver includes */

  SetupRichards(amps_ThreadLocal(solver));

  /* Create the flow grid */
  grid = CreateGrid(GlobalsUserGrid);

  /* Create the PF vector holding flux */
  amps_ThreadLocal(evap_trans) = NewVectorType(grid, 1, 1, vector_cell_centered);
  InitVectorAll(amps_ThreadLocal(evap_trans), 0.0);

  /* END: wrf_parflow related part */
  /* ----------------------------- */

  /* read time-invariant ET file, if applicable */
  int etfile = GetEvapTransFile(amps_ThreadLocal(solver));
  if (etfile) {
    char *etfilename = GetEvapTransFilename(amps_ThreadLocal(solver));
    char  filename[256];
    sprintf(filename, "%s", etfilename);
    ReadPFBinary( filename, evap_trans );
    VectorUpdateCommHandle *handle;
    handle = InitVectorUpdate(evap_trans, VectorUpdateAll);
    FinalizeVectorUpdate(handle);
  }

  /* kuw: create pf vector for printing results to pfb files */
  amps_ThreadLocal(vdummy_3d) = NewVectorType(grid, 1, 1, vector_cell_centered);
  InitVectorAll(amps_ThreadLocal(vdummy_3d), 0.0);
  enkf_subvecsize = enkf_getsubvectorsize(grid);
  if(screen_wrapper > 2 && task_id == 1) {
    printf("TSMP-PDAF-WRAPPER mype(w)=%d: enkf_subvecsize=%d\n", mype_world, enkf_subvecsize);
  }

  /* create pf vector for printing 2D data */
  ProblemData *problem_data = GetProblemDataRichards(solver);
  amps_ThreadLocal(vdummy_2d) = NewVectorType(VectorGrid(ProblemDataMannings(problem_data)),1,1,vector_cell_centered);
  InitVectorAll(amps_ThreadLocal(vdummy_2d),0.0);

  /* read in mask file (ascii) for overland flow masking */
  if(pf_olfmasking == 2){
    FILE *friverid=NULL;
    int i;
    friverid = fopen("river.dat","rb");
    fscanf(friverid,"%d",&nriverid);
    riveridx = (int*) calloc(sizeof(int),nriverid);
    riveridy = (int*) calloc(sizeof(int),nriverid);
    for(i=0;i<nriverid;i++){
      fscanf(friverid,"%d %d",&riveridx[i],&riveridy[i]);
      riveridx[i] = riveridx[i]-1;
      riveridy[i] = riveridy[i]-1;
    }
    fclose(friverid);
  }

}

/*-------------------------------------------------------------------------*/
/**
  @author   Wolfgang Kurtz, Guowei He, Mukund Pondkule
  @brief    Initialization of OASIS/ParFlow for TSMP-PDAF.
  @param    current_time    Command line input (for amps).
  @param    dt   Command line input (for amps).

  1. First initialization similar to wrf_parflow.c (wrfparflowadvance_)
  2. Set problem and pressure_in
  3. Allocate and initialize idx_map_subvec2state
  4. Set statevector-size and allocate ParFlow Subvectors
 */
/*--------------------------------------------------------------------------*/
void parflow_oasis_init(double current_time, double dt) {
  double stop_time = current_time + dt;

  Vector *pressure_out;
  Vector *porosity_out;
  Vector *saturation_out;

  VectorUpdateCommHandle *handle;

  /* BEGINNING: wrf_parflow related part */
  /* ----------------------------------- */

  /*
   * Exchange ghost layer data for the newly set fluxes
   */
  handle = InitVectorUpdate(evap_trans, VectorUpdateAll);
  FinalizeVectorUpdate(handle);

  PFModule *time_step_control;

  time_step_control = NewPFModule((void *) SelectTimeStep,
				  (void *) SelectTimeStepInitInstanceXtra,
				  (void *) SelectTimeStepFreeInstanceXtra,
				  (void *) SelectTimeStepNewPublicXtra,
				  (void *) SelectTimeStepFreePublicXtra,
				  (void *) SelectTimeStepSizeOfTempData, NULL, NULL);

  ThisPFModule = time_step_control;
  SelectTimeStepNewPublicXtra();
  ThisPFModule = NULL;

  PFModule *time_step_control_instance = PFModuleNewInstance(
							     time_step_control, ());

  // gw init the OAS, but weird implicit declaration..
  PseudoAdvanceRichards(amps_ThreadLocal(solver), current_time, stop_time,
			time_step_control_instance, amps_ThreadLocal(evap_trans),
			&pressure_out, &porosity_out, &saturation_out);

  PFModuleFreeInstance(time_step_control_instance);
  PFModuleFreeModule(time_step_control);

  /* END: wrf_parflow related part */
  /* ----------------------------- */

  // gw: init idx as well
  Problem *problem = GetProblemRichards(solver);
  Vector *pressure_in = GetPressureRichards(solver);

  /* Allocate and initialize idx_map_subvec2state */
  idx_map_subvec2state   = (int *)   malloc(enkf_subvecsize * sizeof(int));
  init_idx_map_subvec2state(pressure_in);

  /* Set statevector-size and allocate ParFlow Subvectors */
  pf_statevecsize = enkf_subvecsize;
  if(pf_updateflag == 3) pf_statevecsize = pf_statevecsize * 2;
#ifdef FOR2131
  if(pf_updateflag == 2) pf_statevecsize = pf_statevecsize * 2;
#endif
  pf_paramvecsize = enkf_subvecsize;
  if(pf_paramupdate == 2) pf_paramvecsize = nx_local*ny_local;
  if(pf_paramupdate == 4 || pf_paramupdate == 5) pf_paramvecsize = 2*enkf_subvecsize;
  if(pf_paramupdate == 6 || pf_paramupdate == 7) pf_paramvecsize = 3*enkf_subvecsize;
  if(pf_paramupdate == 8) pf_paramvecsize = 4*enkf_subvecsize;
  if(pf_paramupdate > 0) pf_statevecsize += pf_paramvecsize;

  subvec_p               = (double*) calloc(enkf_subvecsize,sizeof(double));
  subvec_sat             = (double*) calloc(enkf_subvecsize,sizeof(double));
  subvec_porosity        = (double*) calloc(enkf_subvecsize,sizeof(double));
  subvec_param           = (double*) calloc(pf_paramvecsize,sizeof(double));
  subvec_mean            = (double*) calloc(enkf_subvecsize,sizeof(double));
  subvec_sd              = (double*) calloc(enkf_subvecsize,sizeof(double));
  subvec_param_mean      = (double*) calloc(pf_paramvecsize,sizeof(double));
  subvec_param_sd        = (double*) calloc(pf_paramvecsize,sizeof(double));
  if(pf_gwmasking > 0){
    subvec_gwind           = (double*) calloc(enkf_subvecsize,sizeof(double));
  }
  if(pf_paramupdate == 4){
    dat_alpha          = (double*) calloc(enkf_subvecsize,sizeof(double));
    dat_n              = (double*) calloc(enkf_subvecsize,sizeof(double));
  }
  else if(pf_paramupdate == 5){
    dat_ksat    = (double*) calloc(enkf_subvecsize,sizeof(double));
    dat_poro    = (double*) calloc(enkf_subvecsize,sizeof(double));
  }
  else if(pf_paramupdate == 6){
    dat_ksat     = (double*) calloc(enkf_subvecsize,sizeof(double));
    dat_alpha    = (double*) calloc(enkf_subvecsize,sizeof(double));
    dat_n        = (double*) calloc(enkf_subvecsize,sizeof(double));
  }
  else if(pf_paramupdate == 7){
    dat_poro     = (double*) calloc(enkf_subvecsize,sizeof(double));
    dat_alpha    = (double*) calloc(enkf_subvecsize,sizeof(double));
    dat_n        = (double*) calloc(enkf_subvecsize,sizeof(double));
  }
  else if(pf_paramupdate == 8){
    dat_ksat     = (double*) calloc(enkf_subvecsize,sizeof(double));
    dat_poro     = (double*) calloc(enkf_subvecsize,sizeof(double));
    dat_alpha    = (double*) calloc(enkf_subvecsize,sizeof(double));
    dat_n        = (double*) calloc(enkf_subvecsize,sizeof(double));
  }

  pf_statevec            = (double*) calloc(pf_statevecsize,sizeof(double));
}

/*-------------------------------------------------------------------------*/
/**
  @author   Wolfgang Kurtz, Guowei He, Mukund Pondkule
  @brief    Integration of ParFlow from `current_time` by tim `dt`.
  @param    current_time  Starting time of the simulation.
  @param    dt   Time difference for simulation.

  Integration of ParFlow similar to `wrf_parflow.c` (`wrfparflowadvance_`)

  The `wrf_parflow` related part is essentially the first part of
  `wrfparflowadvance_` without getting `problem_data` and without
  initializing a `PFModule *time_step_control`. Instead there is
  `NULL` given as time step control input (time steps should be
  fixed).

  Afterwards different routines generate a PDAF-statevector from
  simulation outputs. The routines are chosen by flags `pf_updateflag`
  and `pf_paramupdate`.

 */
/*--------------------------------------------------------------------------*/
void enkfparflowadvance(int tcycle, double current_time, double dt)

{
	int i,j;

	/* BEGINNING: wrf_parflow related part */
	/* ----------------------------------- */
	double stop_time = current_time + dt;

	Vector *pressure_out;
	Vector *porosity_out;
	Vector *saturation_out;

	VectorUpdateCommHandle *handle;

	handle = InitVectorUpdate(evap_trans, VectorUpdateAll);
	FinalizeVectorUpdate(handle);

	AdvanceRichards(amps_ThreadLocal(solver), current_time, stop_time, NULL, amps_ThreadLocal(evap_trans), &pressure_out, &porosity_out, &saturation_out);

	handle = InitVectorUpdate(pressure_out, VectorUpdateAll);
	FinalizeVectorUpdate(handle);
	handle = InitVectorUpdate(porosity_out, VectorUpdateAll);
	FinalizeVectorUpdate(handle);
	handle = InitVectorUpdate(saturation_out, VectorUpdateAll);
	FinalizeVectorUpdate(handle);
	/* END: wrf_parflow related part */
	/* ----------------------------- */

	/* create state vector: pressure */
	if(pf_updateflag == 1) {
  	  PF2ENKF(pressure_out, subvec_p);
  	  for(i=0;i<enkf_subvecsize;i++){
             pf_statevec[i] = subvec_p[i];
          }

          /* masking option using saturated cells only */
          if(pf_gwmasking == 1){
            for(i=0;i<enkf_subvecsize;i++){
              subvec_gwind[i] = 1.0;
              if(subvec_p[i]< 0.0) subvec_gwind[i] = 0.0;
            }
          }

          /* masking option using mixed state vector */
          if(pf_gwmasking == 2){
            int no_obs,haveobs,tmpidx;
            MPI_Comm comm_couple_c = MPI_Comm_f2c(comm_couple);
            PF2ENKF(saturation_out, subvec_sat);
  	    PF2ENKF(porosity_out, subvec_porosity);
            MPI_Allreduce(subvec_sat,subvec_mean,enkf_subvecsize,MPI_DOUBLE,MPI_SUM,comm_couple_c);
            for(i=0;i<enkf_subvecsize;i++){
              subvec_gwind[i] = 1.0;
              if(subvec_mean[i]< (double)nreal){
                subvec_gwind[i] = 0.0;
                pf_statevec[i] = subvec_sat[i] * subvec_porosity[i];
              }
            }
            if(task_id == 1 && pf_printgwmask == 1) enkf_printstatistics_pfb(subvec_gwind,"gwind",tstartcycle + stat_dumpoffset,outdir,3);
            get_obsindex_currentobsfile(&no_obs);

            for(i=0;i<no_obs;i++){
              haveobs=0;
              if((xidx_obs[i]>=origin_local[0]) && (xidx_obs[i]<(origin_local[0]+nx_local))){
                if((yidx_obs[i]>=origin_local[1]) && (yidx_obs[i]<(origin_local[1]+ny_local))){
                  if((zidx_obs[i]>=origin_local[2]) && (zidx_obs[i]<(origin_local[2]+nz_local))){
                    haveobs=1;
                  }
                }
              }
              if(haveobs && ind_obs[i]==1){
                for(j=0;j<=(zidx_obs[i]-origin_local[2]);j++){
                  tmpidx = nx_local*ny_local*j + nx_local*(yidx_obs[i]-origin_local[1]) + (xidx_obs[i]-origin_local[0]);
                  subvec_gwind[tmpidx] = 1.0;
                  pf_statevec[tmpidx] = subvec_p[tmpidx];
                }
              }
            }
            if(task_id == 1 && pf_printgwmask == 1) enkf_printstatistics_pfb(subvec_gwind,"gwind_corrected",tstartcycle + stat_dumpoffset,outdir,3);
            clean_obs_pf();
          }
        }

	/* create state vector: swc */
	if(pf_updateflag == 2){
	  PF2ENKF(saturation_out, subvec_sat);
	  PF2ENKF(porosity_out, subvec_porosity);
<<<<<<< HEAD
	  for(i=0;i<enkf_subvecsize;i++) pf_statevec[i] = subvec_sat[i] * subvec_porosity[i];
          double dz_glob=GetDouble("ComputationalGrid.DZ");  //hcp if crns update
          int isc;
          soilay = (double *) malloc(nz_glob * sizeof(double));
          char key[IDB_MAX_KEY_LEN];
          for (isc = 0; isc < nz_glob; isc++) {
              sprintf(key, "Cell.%d.dzScale.Value", isc);
              soilay[isc] = GetDouble(key);
              soilay[isc] *= dz_glob;
              }
=======
	  for(i=0;i<enkf_subvecsize;i++) {
            pf_statevec[i] = subvec_sat[i] * subvec_porosity[i];
          }
#ifdef FOR2131
          for(i=enkf_subvecsize,j=0;i<(2*enkf_subvecsize);i++,j++){
               pf_statevec[i] = subvec_p[j];
           }
#endif
>>>>>>> 1e9ba11c
	}

	/* create state vector: joint swc + pressure */
        if(pf_updateflag == 3){
          PF2ENKF(pressure_out, subvec_p);
          PF2ENKF(saturation_out, subvec_sat);
          PF2ENKF(porosity_out, subvec_porosity);
	  for(i=0;i<enkf_subvecsize;i++){
            pf_statevec[i] = subvec_sat[i] * subvec_porosity[i];
          }
          for(i=enkf_subvecsize,j=0;i<(2*enkf_subvecsize);i++,j++){
            pf_statevec[i] = subvec_p[j];
          }
        }

	/* append hydraulic conductivity to state vector */
        if(pf_paramupdate == 1){
           ProblemData *problem_data = GetProblemDataRichards(solver);
           Vector      *perm_xx = ProblemDataPermeabilityX(problem_data);
           handle = InitVectorUpdate(perm_xx, VectorUpdateAll);
           FinalizeVectorUpdate(handle);
           PF2ENKF(perm_xx,subvec_param);
           for(i=(pf_statevecsize-pf_paramvecsize),j=0;i<pf_statevecsize;i++,j++){
             pf_statevec[i] = log10(subvec_param[j]);
           }
        }

	/* append Mannings coefficient to state vector */
        if(pf_paramupdate == 2){
           ProblemData *problem_data = GetProblemDataRichards(solver);
           Vector       *mannings    = ProblemDataMannings(problem_data);
           handle = InitVectorUpdate(mannings, VectorUpdateAll);
           FinalizeVectorUpdate(handle);
           PF2ENKF(mannings,subvec_param);
           for(i=(pf_statevecsize-pf_paramvecsize),j=0;i<pf_statevecsize;i++,j++){
              pf_statevec[i] = log10(subvec_param[j]);
           }
        }

        /* append Porosity to state vector */
        if(pf_paramupdate == 3){
           ProblemData *problem_data = GetProblemDataRichards(solver);
           Vector       *porosity    = ProblemDataPorosity(problem_data);
           handle = InitVectorUpdate(porosity, VectorUpdateAll);
           FinalizeVectorUpdate(handle);
           PF2ENKF(porosity, subvec_param);
           for(i=(pf_statevecsize-pf_paramvecsize),j=0;i<pf_statevecsize;i++,j++){
               pf_statevec[i] = subvec_param[j];
           }
        }

        /* append van Genuchten parameters to state vector */
        if(pf_paramupdate == 4){
           PFModule *relPerm = GetPhaseRelPerm(solver);
           Vector *alpha = PhaseRelPermGetAlpha(relPerm);
           Vector *n = PhaseRelPermGetN(relPerm);
           handle = InitVectorUpdate(alpha, VectorUpdateAll);
           FinalizeVectorUpdate(handle);
           handle = InitVectorUpdate(n, VectorUpdateAll);
           FinalizeVectorUpdate(handle);
           PF2ENKF_2P(alpha, n, subvec_param);
           for(i=(pf_statevecsize-pf_paramvecsize),j=0;i<pf_statevecsize;i++,j++){
               if((j%2)==0){
                   pf_statevec[i] = log(subvec_param[j]);
              }else{
                   pf_statevec[i] = subvec_param[j];
              }
           }
          }

        /* append hydraulic conductivity and porosity to state vector */
        if(pf_paramupdate == 5){
            ProblemData *problem_data = GetProblemDataRichards(solver);
            Vector      *perm_xx = ProblemDataPermeabilityX(problem_data);
            Vector      *porosity    = ProblemDataPorosity(problem_data);
            handle = InitVectorUpdate(perm_xx, VectorUpdateAll);
            FinalizeVectorUpdate(handle);
            handle = InitVectorUpdate(porosity, VectorUpdateAll);
            FinalizeVectorUpdate(handle);
            PF2ENKF_2P(perm_xx,porosity,subvec_param);
            for(i=(pf_statevecsize-pf_paramvecsize),j=0;i<pf_statevecsize;i++,j++){
                    if((j%2)==0){
                        pf_statevec[i] = log10(subvec_param[j]);
                    }else{
                        pf_statevec[i] = subvec_param[j];
                    }
            }
        }

        /* append hydraulic conductivity and van Genuchten parameters to state vector */
        if(pf_paramupdate == 6){
            ProblemData *problem_data = GetProblemDataRichards(solver);
            PFModule    *relPerm = GetPhaseRelPerm(solver);
            Vector      *perm_xx = ProblemDataPermeabilityX(problem_data);
            Vector      *alpha = PhaseRelPermGetAlpha(relPerm);
            Vector      *n     = PhaseRelPermGetN(relPerm);
            handle = InitVectorUpdate(perm_xx, VectorUpdateAll);
            FinalizeVectorUpdate(handle);
            handle = InitVectorUpdate(alpha, VectorUpdateAll);
            FinalizeVectorUpdate(handle);
            handle = InitVectorUpdate(n, VectorUpdateAll);
            FinalizeVectorUpdate(handle);
            PF2ENKF_3P(perm_xx,alpha,n,subvec_param);
            for(i=(pf_statevecsize-pf_paramvecsize),j=0;i<pf_statevecsize;i=i+3,j=j+3){
                    pf_statevec[i] = log10(subvec_param[j]);
                    pf_statevec[i+1] = log(subvec_param[j+1]);
                    pf_statevec[i+2] = subvec_param[j+2];
            }
        }

        /* append porosity and van Genuchten parameters to state vector */
        if(pf_paramupdate == 7){
            ProblemData *problem_data = GetProblemDataRichards(solver);
            PFModule    *relPerm = GetPhaseRelPerm(solver);
            Vector      *porosity    = ProblemDataPorosity(problem_data);
            Vector      *alpha = PhaseRelPermGetAlpha(relPerm);
            Vector      *n     = PhaseRelPermGetN(relPerm);
            handle = InitVectorUpdate(porosity, VectorUpdateAll);
            FinalizeVectorUpdate(handle);
            handle = InitVectorUpdate(alpha, VectorUpdateAll);
            FinalizeVectorUpdate(handle);
            handle = InitVectorUpdate(n, VectorUpdateAll);
            FinalizeVectorUpdate(handle);
            PF2ENKF_3P(porosity,alpha,n,subvec_param);
            for(i=(pf_statevecsize-pf_paramvecsize),j=0;i<pf_statevecsize;i=i+3,j=j+3){
                    pf_statevec[i] = subvec_param[j];
                    pf_statevec[i+1] = log(subvec_param[j+1]);
                    pf_statevec[i+2] = subvec_param[j+2];
            }
        }

        /* append hydraulic conductivity, porosity and van Genuchten parameters to state vector */
        if(pf_paramupdate == 8){
            ProblemData *problem_data = GetProblemDataRichards(solver);
            PFModule    *relPerm = GetPhaseRelPerm(solver);
            Vector      *perm_xx = ProblemDataPermeabilityX(problem_data);
            Vector      *porosity    = ProblemDataPorosity(problem_data);
            Vector      *alpha = PhaseRelPermGetAlpha(relPerm);
            Vector      *n     = PhaseRelPermGetN(relPerm);
            handle = InitVectorUpdate(perm_xx, VectorUpdateAll);
            FinalizeVectorUpdate(handle);
            handle = InitVectorUpdate(porosity, VectorUpdateAll);
            FinalizeVectorUpdate(handle);
            handle = InitVectorUpdate(alpha, VectorUpdateAll);
            FinalizeVectorUpdate(handle);
            handle = InitVectorUpdate(n, VectorUpdateAll);
            FinalizeVectorUpdate(handle);
            PF2ENKF_4P(perm_xx,porosity,alpha,n,subvec_param);
            for(i=(pf_statevecsize-pf_paramvecsize),j=0;i<pf_statevecsize;i=i+4,j=j+4){
                    pf_statevec[i] = log10(subvec_param[j]);
                    pf_statevec[i+1] = subvec_param[j+1];
                    pf_statevec[i+2] = log(subvec_param[j+2]);
                    pf_statevec[i+3] = subvec_param[j+3];
            }
        }

}

void enkfparflowfinalize() {

	// gw: free assimilation data structures
	free(idx_map_subvec2state);
	free(xcoord);
	free(ycoord);
	free(zcoord);
        if(pf_updateflag == 2){
        free(soilay);
        }

	fflush(NULL);
	LogGlobals();
	PrintTiming();
	FreeLogging();
	FreeTiming();
	FreeGlobals();
	amps_Finalize();
}

int enkf_getsubvectorsize(Grid *grid) {
	int sg;
	int out = 0;
	ForSubgridI(sg, GridSubgrids(grid))
	{
		Subgrid *subgrid = GridSubgrid(grid, sg);
		int nx = SubgridNX(subgrid);
		int ny = SubgridNY(subgrid);
		int nz = SubgridNZ(subgrid);
		out += nx * ny * nz; // kuw: correct?
	}
	return (out);
}

void PF2ENKF(Vector *pf_vector, double *enkf_subvec) {

	Grid *grid = VectorGrid(pf_vector);
	int sg;

	ForSubgridI(sg, GridSubgrids(grid))
	{
		Subgrid *subgrid = GridSubgrid(grid, sg);

		int ix = SubgridIX(subgrid);
		int iy = SubgridIY(subgrid);
		int iz = SubgridIZ(subgrid);

		int nx = SubgridNX(subgrid);
		int ny = SubgridNY(subgrid);
		int nz = SubgridNZ(subgrid);


		Subvector *subvector = VectorSubvector(pf_vector, sg);
		double *subvector_data = SubvectorData(subvector);

		int i, j, k;
		int counter = 0;

		for (k = iz; k < iz + nz; k++) {
			for (j = iy; j < iy + ny; j++) {
				for (i = ix; i < ix + nx; i++) {
					int pf_index = SubvectorEltIndex(subvector, i, j, k);
					enkf_subvec[counter] = (subvector_data[pf_index]);
					counter++;
				}
			}
		}
	}
}

void PF2ENKF_2P(Vector *p1_vector, Vector *p2_vector, double *enkf_subvec) {

	Grid *grid = VectorGrid(p1_vector);
	int sg;

	ForSubgridI(sg, GridSubgrids(grid))
	{
		Subgrid *subgrid = GridSubgrid(grid, sg);

		int ix = SubgridIX(subgrid);
		int iy = SubgridIY(subgrid);
		int iz = SubgridIZ(subgrid);

		int nx = SubgridNX(subgrid);
		int ny = SubgridNY(subgrid);
		int nz = SubgridNZ(subgrid);


		Subvector *subvector = VectorSubvector(p1_vector, sg);
		double *subvector_data = SubvectorData(subvector);

                Subvector *subvector_2 = VectorSubvector(p2_vector, sg);
		double *subvector_2_data = SubvectorData(subvector_2);

		int i, j, k;
		int counter = 0;

		for (k = iz; k < iz + nz; k++) {
			for (j = iy; j < iy + ny; j++) {
				for (i = ix; i < ix + nx; i++) {
					int pf_index = SubvectorEltIndex(subvector, i, j, k);
                                        int pf_index_2 = SubvectorEltIndex(subvector_2, i, j, k);
					enkf_subvec[counter] = (subvector_data[pf_index]);
					counter++;
                                        enkf_subvec[counter] = (subvector_2_data[pf_index_2]);
					counter++;
				}
			}
		}
	}

}

void PF2ENKF_3P(Vector *p1_vector, Vector *p2_vector, Vector *p3_vector, double *enkf_subvec) {

	Grid *grid = VectorGrid(p1_vector);
	int sg;

	ForSubgridI(sg, GridSubgrids(grid))
	{
		Subgrid *subgrid = GridSubgrid(grid, sg);

		int ix = SubgridIX(subgrid);
		int iy = SubgridIY(subgrid);
		int iz = SubgridIZ(subgrid);

		int nx = SubgridNX(subgrid);
		int ny = SubgridNY(subgrid);
		int nz = SubgridNZ(subgrid);


		Subvector *subvector = VectorSubvector(p1_vector, sg);
		double *subvector_data = SubvectorData(subvector);

                Subvector *subvector_2 = VectorSubvector(p2_vector, sg);
		double *subvector_2_data = SubvectorData(subvector_2);

                Subvector *subvector_3 = VectorSubvector(p3_vector, sg);
		double *subvector_3_data = SubvectorData(subvector_3);

		int i, j, k;
		int counter = 0;

		for (k = iz; k < iz + nz; k++) {
			for (j = iy; j < iy + ny; j++) {
				for (i = ix; i < ix + nx; i++) {
					int pf_index = SubvectorEltIndex(subvector, i, j, k);
                                        int pf_index_2 = SubvectorEltIndex(subvector_2, i, j, k);
                                        int pf_index_3 = SubvectorEltIndex(subvector_3, i, j, k);
					enkf_subvec[counter] = (subvector_data[pf_index]);
					counter++;
                                        enkf_subvec[counter] = (subvector_2_data[pf_index_2]);
					counter++;
                                        enkf_subvec[counter] = (subvector_3_data[pf_index_3]);
					counter++;
				}
			}
		}
	}

}

void PF2ENKF_4P(Vector *p1_vector, Vector *p2_vector, Vector *p3_vector, Vector *p4_vector, double *enkf_subvec) {

	Grid *grid = VectorGrid(p1_vector);
	int sg;

	ForSubgridI(sg, GridSubgrids(grid))
	{
		Subgrid *subgrid = GridSubgrid(grid, sg);

		int ix = SubgridIX(subgrid);
		int iy = SubgridIY(subgrid);
		int iz = SubgridIZ(subgrid);

		int nx = SubgridNX(subgrid);
		int ny = SubgridNY(subgrid);
		int nz = SubgridNZ(subgrid);


		Subvector *subvector = VectorSubvector(p1_vector, sg);
		double *subvector_data = SubvectorData(subvector);

                Subvector *subvector_2 = VectorSubvector(p2_vector, sg);
		double *subvector_2_data = SubvectorData(subvector_2);

                Subvector *subvector_3 = VectorSubvector(p3_vector, sg);
		double *subvector_3_data = SubvectorData(subvector_3);

                Subvector *subvector_4 = VectorSubvector(p4_vector, sg);
		double *subvector_4_data = SubvectorData(subvector_4);

		int i, j, k;
		int counter = 0;

		for (k = iz; k < iz + nz; k++) {
			for (j = iy; j < iy + ny; j++) {
				for (i = ix; i < ix + nx; i++) {
					int pf_index = SubvectorEltIndex(subvector, i, j, k);
                                        int pf_index_2 = SubvectorEltIndex(subvector_2, i, j, k);
                                        int pf_index_3 = SubvectorEltIndex(subvector_3, i, j, k);
                                        int pf_index_4 = SubvectorEltIndex(subvector_4, i, j, k);
					enkf_subvec[counter] = (subvector_data[pf_index]);
					counter++;
                                        enkf_subvec[counter] = (subvector_2_data[pf_index_2]);
					counter++;
                                        enkf_subvec[counter] = (subvector_3_data[pf_index_3]);
					counter++;
                                        enkf_subvec[counter] = (subvector_4_data[pf_index_4]);
					counter++;
				}
			}
		}
	}

}

void ENKF2PF(Vector *pf_vector, double *enkf_subvec) {

	Grid *grid = VectorGrid(amps_ThreadLocal(pf_vector));
	int sg;

	ForSubgridI(sg, GridSubgrids(grid))
	{
		Subgrid *subgrid = GridSubgrid(grid, sg);

		int ix = SubgridIX(subgrid);
		int iy = SubgridIY(subgrid);
		int iz = SubgridIZ(subgrid);

		int nx = SubgridNX(subgrid);
		int ny = SubgridNY(subgrid);
		int nz = SubgridNZ(subgrid);

		Subvector *subvector = VectorSubvector(pf_vector, sg);
		double *subvector_data = SubvectorData(subvector);

		int i, j, k;
		int counter = 0;

		for (k = iz; k < iz + nz; k++) {
			for (j = iy; j < iy + ny; j++) {
				for (i = ix; i < ix + nx; i++) {
					int pf_index = SubvectorEltIndex(subvector, i, j, k);
					(subvector_data[pf_index]) = enkf_subvec[counter];
					counter++;
				}
			}
		}
	}
}

void ENKF2PF_2P(Vector *p1_vector, Vector *p2_vector, double *enkf_subvec) {

	Grid *grid = VectorGrid(amps_ThreadLocal(p1_vector));
	int sg;

	ForSubgridI(sg, GridSubgrids(grid))
	{
		Subgrid *subgrid = GridSubgrid(grid, sg);

		int ix = SubgridIX(subgrid);
		int iy = SubgridIY(subgrid);
		int iz = SubgridIZ(subgrid);

		int nx = SubgridNX(subgrid);
		int ny = SubgridNY(subgrid);
		int nz = SubgridNZ(subgrid);

		Subvector *subvector = VectorSubvector(p1_vector, sg);
		double *subvector_data = SubvectorData(subvector);

                Subvector *subvector_2 = VectorSubvector(p2_vector, sg);
		double *subvector_2_data = SubvectorData(subvector_2);

		int i, j, k;
		int counter = 0;

		for (k = iz; k < iz + nz; k++) {
			for (j = iy; j < iy + ny; j++) {
				for (i = ix; i < ix + nx; i++) {
					int pf_index = SubvectorEltIndex(subvector, i, j, k);
                                        int pf_index_2 = SubvectorEltIndex(subvector_2, i, j, k);
					(subvector_data[pf_index]) = enkf_subvec[counter];
					counter++;
                                        (subvector_2_data[pf_index_2]) = enkf_subvec[counter];
					counter++;
				}
			}
		}
	}
}

void ENKF2PF_3P(Vector *p1_vector, Vector *p2_vector, Vector *p3_vector, double *enkf_subvec) {

	Grid *grid = VectorGrid(amps_ThreadLocal(p1_vector));
	int sg;

	ForSubgridI(sg, GridSubgrids(grid))
	{
		Subgrid *subgrid = GridSubgrid(grid, sg);

		int ix = SubgridIX(subgrid);
		int iy = SubgridIY(subgrid);
		int iz = SubgridIZ(subgrid);

		int nx = SubgridNX(subgrid);
		int ny = SubgridNY(subgrid);
		int nz = SubgridNZ(subgrid);

		Subvector *subvector = VectorSubvector(p1_vector, sg);
		double *subvector_data = SubvectorData(subvector);

                Subvector *subvector_2 = VectorSubvector(p2_vector, sg);
		double *subvector_2_data = SubvectorData(subvector_2);

                Subvector *subvector_3 = VectorSubvector(p3_vector, sg);
		double *subvector_3_data = SubvectorData(subvector_3);

		int i, j, k;
		int counter = 0;

		for (k = iz; k < iz + nz; k++) {
			for (j = iy; j < iy + ny; j++) {
				for (i = ix; i < ix + nx; i++) {
					int pf_index = SubvectorEltIndex(subvector, i, j, k);
                                        int pf_index_2 = SubvectorEltIndex(subvector_2, i, j, k);
                                        int pf_index_3 = SubvectorEltIndex(subvector_3, i, j, k);
					(subvector_data[pf_index]) = enkf_subvec[counter];
					counter++;
                                        (subvector_2_data[pf_index_2]) = enkf_subvec[counter];
					counter++;
                                        (subvector_3_data[pf_index_3]) = enkf_subvec[counter];
					counter++;
				}
			}
		}
	}
}

void ENKF2PF_4P(Vector *p1_vector, Vector *p2_vector, Vector *p3_vector, Vector *p4_vector, double *enkf_subvec) {

	Grid *grid = VectorGrid(amps_ThreadLocal(p1_vector));
	int sg;

	ForSubgridI(sg, GridSubgrids(grid))
	{
		Subgrid *subgrid = GridSubgrid(grid, sg);

		int ix = SubgridIX(subgrid);
		int iy = SubgridIY(subgrid);
		int iz = SubgridIZ(subgrid);

		int nx = SubgridNX(subgrid);
		int ny = SubgridNY(subgrid);
		int nz = SubgridNZ(subgrid);

		Subvector *subvector = VectorSubvector(p1_vector, sg);
		double *subvector_data = SubvectorData(subvector);

                Subvector *subvector_2 = VectorSubvector(p2_vector, sg);
		double *subvector_2_data = SubvectorData(subvector_2);

                Subvector *subvector_3 = VectorSubvector(p3_vector, sg);
		double *subvector_3_data = SubvectorData(subvector_3);

                Subvector *subvector_4 = VectorSubvector(p4_vector, sg);
		double *subvector_4_data = SubvectorData(subvector_4);

		int i, j, k;
		int counter = 0;

		for (k = iz; k < iz + nz; k++) {
			for (j = iy; j < iy + ny; j++) {
				for (i = ix; i < ix + nx; i++) {
					int pf_index = SubvectorEltIndex(subvector, i, j, k);
                                        int pf_index_2 = SubvectorEltIndex(subvector_2, i, j, k);
                                        int pf_index_3 = SubvectorEltIndex(subvector_3, i, j, k);
                                        int pf_index_4 = SubvectorEltIndex(subvector_4, i, j, k);
					(subvector_data[pf_index]) = enkf_subvec[counter];
					counter++;
                                        (subvector_2_data[pf_index_2]) = enkf_subvec[counter];
					counter++;
                                        (subvector_3_data[pf_index_3]) = enkf_subvec[counter];
					counter++;
                                        (subvector_4_data[pf_index_4]) = enkf_subvec[counter];
					counter++;
				}
			}
		}
	}
}

void ENKF2PF_masked(Vector *pf_vector, double *enkf_subvec, double *mask) {

	Grid *grid = VectorGrid(pf_vector);
	int sg;

	ForSubgridI(sg, GridSubgrids(grid))
	{
		Subgrid *subgrid = GridSubgrid(grid, sg);

		int ix = SubgridIX(subgrid);
		int iy = SubgridIY(subgrid);
		int iz = SubgridIZ(subgrid);

		int nx = SubgridNX(subgrid);
		int ny = SubgridNY(subgrid);
		int nz = SubgridNZ(subgrid);

		Subvector *subvector = VectorSubvector(pf_vector, sg);
		double *subvector_data = SubvectorData(subvector);

		int i, j, k;
		int counter = 0;

		for (k = iz; k < iz + nz; k++) {
			for (j = iy; j < iy + ny; j++) {
				for (i = ix; i < ix + nx; i++) {
					int pf_index = SubvectorEltIndex(subvector, i, j, k);
					subvector_data[pf_index] = mask[counter]*enkf_subvec[counter] + (1.0-mask[counter])*subvector_data[pf_index];
					counter++;
				}
			}
		}
	}
}

void enkf_printvec(char *pre, char *suff, double *data, int dim) {
  Vector *v=NULL;
  if(dim==2){
    v = vdummy_2d;
  }else{
    v = vdummy_3d;
  }
  Grid *grid = VectorGrid(v);
  int sg;

  ForSubgridI(sg, GridSubgrids(grid))
  {
    Subgrid *subgrid = GridSubgrid(grid, sg);
    int ix = SubgridIX(subgrid);
    int iy = SubgridIY(subgrid);
    int iz = SubgridIZ(subgrid);

    int nx = SubgridNX(subgrid);
    int ny = SubgridNY(subgrid);
    int nz = SubgridNZ(subgrid);

    Subvector *subvector = VectorSubvector(v, sg);

    double *subvector_data = SubvectorData(subvector);
    int     i, j, k;
    int     counter = 0;

    for (k = iz; k < iz + nz; k++) {
      for (j = iy; j < iy + ny; j++) {
    	for (i = ix; i < ix + nx; i++) {
    	  int pf_index = SubvectorEltIndex(subvector, i, j, k);
    	  subvector_data[pf_index] = data[counter];
    	  counter++;
    	}
      }
    }

  }

  WritePFBinary(pre, suff, v);
}

void enkf_printmannings(char *pre, char *suff){
    ProblemData *problem_data = GetProblemDataRichards(solver);
    WritePFBinary(pre,suff, ProblemDataMannings(problem_data));
}


void update_parflow (int do_pupd) {
  int i,j;
  VectorUpdateCommHandle *handle;

  if(pf_paramupdate == 3 && do_pupd){
    ProblemData *problem_data = GetProblemDataRichards(solver);
    Vector      *porosity     = ProblemDataPorosity(problem_data);
    int nshift = 0;
    if(pf_updateflag == 3 || pf_updateflag == 2){
      nshift = 2*enkf_subvecsize;
    }else{
      nshift = enkf_subvecsize;
    }
    /* update porosity */
    for(i=nshift,j=0;i<(nshift+pf_paramvecsize);i++,j++){
      subvec_param[j] = pf_statevec[i];
      subvec_porosity[j] = pf_statevec[i];
    }

    ENKF2PF(porosity,subvec_param);
    handle = InitVectorUpdate(porosity,VectorUpdateAll);
    FinalizeVectorUpdate(handle);
  }

  /* hydraulic conductivity and porosity */
  if(pf_paramupdate == 5 && do_pupd){
    ProblemData * problem_data = GetProblemDataRichards(solver);
    Vector            *perm_xx = ProblemDataPermeabilityX(problem_data);
    Vector            *perm_yy = ProblemDataPermeabilityY(problem_data);
    Vector            *perm_zz = ProblemDataPermeabilityZ(problem_data);
    Vector       *porosity    = ProblemDataPorosity(problem_data);
    int nshift = 0;
    if(pf_updateflag == 3 || pf_updateflag == 2){
      nshift = 2*enkf_subvecsize;
    }else{
      nshift = enkf_subvecsize;
    }

    int por_counter = 0;
    for(i=nshift,j=0;i<(nshift+pf_paramvecsize);i++,j++){
        subvec_param[j] = pf_statevec[i];
        if((j%2)!=0){
            subvec_porosity[por_counter] = pf_statevec[i];
            por_counter++;
        }
    }

    ENKF2PF_2P(perm_xx,porosity,subvec_param);
    handle = InitVectorUpdate(perm_xx, VectorUpdateAll);
    FinalizeVectorUpdate(handle);
    handle = InitVectorUpdate(porosity, VectorUpdateAll);
    FinalizeVectorUpdate(handle);

    /* update perm_yy and perm_zz */
    for(i=nshift,j=0;i<(nshift+pf_paramvecsize);i++,j++){
        if((j%2)==0){
            subvec_param[j] = pf_statevec[i] * pf_aniso_perm_y;
            subvec_param[j+1] = pf_statevec[i] * pf_aniso_perm_z;
        }
    }

    ENKF2PF_2P(perm_yy,perm_zz,subvec_param);
    handle = InitVectorUpdate(perm_yy, VectorUpdateAll);
    FinalizeVectorUpdate(handle);
    handle = InitVectorUpdate(perm_zz, VectorUpdateAll);
    FinalizeVectorUpdate(handle);
  }

  /* porosity and van Genuchten parameter */
  if(pf_paramupdate == 7 && do_pupd){
    ProblemData * problem_data = GetProblemDataRichards(solver);
    Vector            *porosity = ProblemDataPorosity(problem_data);
    PFModule *relPerm = GetPhaseRelPerm(solver);
    Vector            *alpha = PhaseRelPermGetAlpha(relPerm);
    Vector            *n = PhaseRelPermGetN(relPerm);
    PFModule *sat     = GetSaturation(solver);
    Vector            *alpha_sat = SaturationGetAlpha(sat);
    Vector            *n_sat = SaturationGetN(sat);
    int nshift = 0;
    if(pf_updateflag == 3 || pf_updateflag == 2){
      nshift = 2*enkf_subvecsize;
    }else{
      nshift = enkf_subvecsize;
    }

    int por_counter = 0;
    for(i=nshift,j=0;i<(nshift+pf_paramvecsize);i++,j++){
        subvec_param[j] = pf_statevec[i];
        if((j%3)==0){
            subvec_porosity[por_counter] = pf_statevec[i];
            por_counter++;
        }
    }

    ENKF2PF_3P(porosity,alpha,n,subvec_param);
    handle = InitVectorUpdate(porosity, VectorUpdateAll);
    FinalizeVectorUpdate(handle);
    handle = InitVectorUpdate(alpha, VectorUpdateAll);
    FinalizeVectorUpdate(handle);
    handle = InitVectorUpdate(n, VectorUpdateAll);
    FinalizeVectorUpdate(handle);
    ENKF2PF_3P(porosity,alpha_sat,n_sat,subvec_param);
    handle = InitVectorUpdate(porosity, VectorUpdateAll);
    FinalizeVectorUpdate(handle);
    handle = InitVectorUpdate(alpha_sat, VectorUpdateAll);
    FinalizeVectorUpdate(handle);
    handle = InitVectorUpdate(n_sat, VectorUpdateAll);
    FinalizeVectorUpdate(handle);
  }

  /* hydraulic conductivity, porosity and van Genuchten parameter */
  if(pf_paramupdate == 8 && do_pupd){
    ProblemData * problem_data = GetProblemDataRichards(solver);
    Vector            *perm_xx = ProblemDataPermeabilityX(problem_data);
    Vector            *perm_yy = ProblemDataPermeabilityY(problem_data);
    Vector            *perm_zz = ProblemDataPermeabilityZ(problem_data);
    Vector            *porosity = ProblemDataPorosity(problem_data);
    PFModule *relPerm = GetPhaseRelPerm(solver);
    Vector            *alpha = PhaseRelPermGetAlpha(relPerm);
    Vector            *n = PhaseRelPermGetN(relPerm);
    PFModule *sat     = GetSaturation(solver);
    Vector            *alpha_sat = SaturationGetAlpha(sat);
    Vector            *n_sat = SaturationGetN(sat);
    int nshift = 0;
    if(pf_updateflag == 3 || pf_updateflag == 2){
      nshift = 2*enkf_subvecsize;
    }else{
      nshift = enkf_subvecsize;
    }

    int por_counter = 0;
    for(i=nshift,j=0;i<(nshift+pf_paramvecsize);i++,j++){
        subvec_param[j] = pf_statevec[i];
        if((j%4)==1){
            subvec_porosity[por_counter] = pf_statevec[i];
            por_counter++;
        }
    }

    ENKF2PF_4P(perm_xx,porosity,alpha,n,subvec_param);
    handle = InitVectorUpdate(perm_xx, VectorUpdateAll);
    FinalizeVectorUpdate(handle);
    handle = InitVectorUpdate(porosity, VectorUpdateAll);
    FinalizeVectorUpdate(handle);
    handle = InitVectorUpdate(alpha, VectorUpdateAll);
    FinalizeVectorUpdate(handle);
    handle = InitVectorUpdate(n, VectorUpdateAll);
    FinalizeVectorUpdate(handle);
    ENKF2PF_4P(perm_xx,porosity,alpha_sat,n_sat,subvec_param);
    handle = InitVectorUpdate(perm_xx, VectorUpdateAll);
    FinalizeVectorUpdate(handle);
    handle = InitVectorUpdate(porosity, VectorUpdateAll);
    FinalizeVectorUpdate(handle);
    handle = InitVectorUpdate(alpha_sat, VectorUpdateAll);
    FinalizeVectorUpdate(handle);
    handle = InitVectorUpdate(n_sat, VectorUpdateAll);
    FinalizeVectorUpdate(handle);

    /* update perm_yy and perm_zz*/
    for(i=nshift,j=0;i<(nshift+pf_paramvecsize);i=i+4,j=j+4){
        subvec_param[j] = pf_statevec[i];
        subvec_param[j+1] = pf_statevec[i] * pf_aniso_perm_y;
        subvec_param[j+2] = pf_statevec[i] * pf_aniso_perm_z;
        subvec_param[j+3] = pf_statevec[i+1];
    }

    ENKF2PF_4P(perm_xx,perm_yy,perm_zz,porosity,subvec_param);
    handle = InitVectorUpdate(perm_xx, VectorUpdateAll);
    FinalizeVectorUpdate(handle);
    handle = InitVectorUpdate(porosity, VectorUpdateAll);
    FinalizeVectorUpdate(handle);
    handle = InitVectorUpdate(perm_yy, VectorUpdateAll);
    FinalizeVectorUpdate(handle);
    handle = InitVectorUpdate(perm_zz, VectorUpdateAll);
    FinalizeVectorUpdate(handle);
  }

  if(pf_olfmasking == 1) mask_overlandcells();
  if(pf_olfmasking == 2) mask_overlandcells_river();

  if(pf_updateflag == 1) {
    Vector *pressure_in = GetPressureRichards(solver);
    //Vector *pressure_in = NULL;
    //pressure_in = GetPressureRichards(amps_ThreadLocal(solver));
    //GetPressureRichards3(amps_ThreadLocal(solver),&pressure_in);
    //pressure_in = (void*) GetPressureRichards4(amps_ThreadLocal(solver));

    /* no groundwater masking */
    if(pf_gwmasking == 0){
      ENKF2PF(pressure_in, pf_statevec);
    }

    /* groundwater masking using saturated cells only */
    if(pf_gwmasking == 1){
      ENKF2PF_masked(pressure_in, pf_statevec,subvec_gwind);
    }

    /* groundwater masking using mixed state vector */
    if(pf_gwmasking == 2){
      Problem      *problem = GetProblemRichards(solver);
      ProblemData  *problem_data = GetProblemDataRichards(solver);
      PFModule     *problem_saturation = ProblemSaturation(problem);
      double       gravity  = ProblemGravity(problem);
      Vector *saturation_in = GetSaturationRichards(solver);
      Vector *density       = GetDensityRichards(solver);
      int saturation_to_pressure_type = 1;

      /* first update swc cells from mixed state vector pf_statevec */
      for(i=0;i<enkf_subvecsize;i++){
        subvec_sat[i] = subvec_gwind[i]*subvec_sat[i] + (1.0-subvec_gwind[i])*pf_statevec[i]/subvec_porosity[i];
      }
      ENKF2PF(saturation_in,subvec_sat);
      global_ptr_this_pf_module = problem_saturation;
      SaturationToPressure(saturation_in,	pressure_in, density, gravity,problem_data, CALCFCN, saturation_to_pressure_type);
      global_ptr_this_pf_module = solver;

      /* second update remaining pressures cells from mixed state vector pf_statevec */
      ENKF2PF_masked(pressure_in,pf_statevec,subvec_gwind);
    }

    /* update ghost cells for pressure */
    handle = InitVectorUpdate(pressure_in, VectorUpdateAll);
    FinalizeVectorUpdate(handle);

  }

  if(pf_updateflag == 2){
    /* write state vector to saturation in parflow */
    Vector * saturation_in = GetSaturationRichards(solver);
    for(i=0;i<enkf_subvecsize;i++){
      pf_statevec[i] = pf_statevec[i] / subvec_porosity[i];
#ifdef FOR2131
      if(pf_statevec[i] > 1.0){
         pf_statevec[i] = 1.0;
      }
#endif
    }
    int saturation_to_pressure_type = 1;
    ENKF2PF(saturation_in, pf_statevec);
    Problem * problem = GetProblemRichards(solver);
    double gravity = ProblemGravity(problem);
    Vector * pressure_in = GetPressureRichards(solver);
    Vector * density = GetDensityRichards(solver);
    ProblemData * problem_data = GetProblemDataRichards(solver);
    PFModule * problem_saturation = ProblemSaturation(problem);
    // convert saturation to pressure
    global_ptr_this_pf_module = problem_saturation;
    SaturationToPressure(saturation_in,	pressure_in, density, gravity, problem_data, CALCFCN, saturation_to_pressure_type);
    global_ptr_this_pf_module = solver;

    PF2ENKF(pressure_in,subvec_p);
    handle = InitVectorUpdate(pressure_in, VectorUpdateAll);
    FinalizeVectorUpdate(handle);
  }

  if(pf_updateflag == 3){
    Vector *pressure_in = GetPressureRichards(solver);

    ENKF2PF(pressure_in,&pf_statevec[enkf_subvecsize]);

    handle = InitVectorUpdate(pressure_in, VectorUpdateAll);
    FinalizeVectorUpdate(handle);

  }

  if(pf_paramupdate == 1 && do_pupd){
    ProblemData * problem_data = GetProblemDataRichards(solver);
    Vector            *perm_xx = ProblemDataPermeabilityX(problem_data);
    Vector            *perm_yy = ProblemDataPermeabilityY(problem_data);
    Vector            *perm_zz = ProblemDataPermeabilityZ(problem_data);
    int nshift = 0;
    if(pf_updateflag == 3){
      nshift = 2*enkf_subvecsize;
    }else{
#ifdef FOR2131
      if(pf_updateflag == 2){
	nshift = 2*enkf_subvecsize;
      }else{
#endif
	nshift = enkf_subvecsize;
#ifdef FOR2131
      }
#endif
    }

    /* update perm_xx */
    for(i=nshift,j=0;i<(nshift+enkf_subvecsize);i++,j++)
      subvec_param[j] = pf_statevec[i];

    if(pf_gwmasking != 1){
      ENKF2PF(perm_xx,subvec_param);
    }
    // hcp gmasking with param
    if(pf_gwmasking == 1){
//      printf("Kxx masked");
      ENKF2PF_masked(perm_xx, subvec_param,subvec_gwind);
    }
    if(pf_gwmasking == 2){
//      printf("Kxx masked");
      ENKF2PF_masked(perm_xx, subvec_param,subvec_gwind);
    }
    // hcp fin
    handle = InitVectorUpdate(perm_xx, VectorUpdateAll);
    FinalizeVectorUpdate(handle);

    /* update perm_yy */
    for(i=nshift,j=0;i<(nshift+enkf_subvecsize);i++,j++)
      subvec_param[j] = pf_statevec[i] * pf_aniso_perm_y;

    if(pf_gwmasking != 1){
      ENKF2PF(perm_yy,subvec_param);
    }
    // hcp gmasking with param
    if(pf_gwmasking == 1){
//      printf("Kyy masked");
      ENKF2PF_masked(perm_yy, subvec_param,subvec_gwind);
    }
    if(pf_gwmasking == 2){
//      printf("Kyy masked");
      ENKF2PF_masked(perm_yy, subvec_param,subvec_gwind);
    }
    // hcp fin
    handle = InitVectorUpdate(perm_yy, VectorUpdateAll);
    FinalizeVectorUpdate(handle);

    /* update perm_zz */
    for(i=nshift,j=0;i<(nshift+enkf_subvecsize);i++,j++)
      subvec_param[j] = pf_statevec[i] * pf_aniso_perm_z;

    if(pf_gwmasking != 1){
      ENKF2PF(perm_zz,subvec_param);
    }
    // hcp gmasking with param
    if(pf_gwmasking == 1){
//      printf("Kzz masked");
      ENKF2PF_masked(perm_zz, subvec_param,subvec_gwind);
    }
    if(pf_gwmasking == 2){
//      printf("Kzz masked");
      ENKF2PF_masked(perm_zz, subvec_param,subvec_gwind);
    }
    // hcp fin
    handle = InitVectorUpdate(perm_zz, VectorUpdateAll);
    FinalizeVectorUpdate(handle);

  }

  if(pf_paramupdate == 2 && do_pupd){
    ProblemData *problem_data = GetProblemDataRichards(solver);
    Vector       *mannings    = ProblemDataMannings(problem_data);
    int nshift = 0;
    if(pf_updateflag == 3){
      nshift = 2*enkf_subvecsize;
    }else{
#ifdef FOR2131
      if(pf_updateflag == 2){
	nshift = 2*enkf_subvecsize;
      }else{
#endif
	nshift = enkf_subvecsize;
#ifdef FOR2131
      }
#endif
    }
    /* update mannings */
    for(i=nshift,j=0;i<(nshift+pf_paramvecsize);i++,j++)
      subvec_param[j] = pf_statevec[i];

    ENKF2PF(mannings,subvec_param);
    handle = InitVectorUpdate(mannings, VectorUpdateAll);
    FinalizeVectorUpdate(handle);
  }

  /* van Genuchten */
  if(pf_paramupdate == 4 && do_pupd){
    PFModule *relPerm = GetPhaseRelPerm(solver);
    Vector            *alpha = PhaseRelPermGetAlpha(relPerm);
    Vector            *n = PhaseRelPermGetN(relPerm);
    PFModule *sat     = GetSaturation(solver);
    Vector            *alpha_sat = SaturationGetAlpha(sat);
    Vector            *n_sat = SaturationGetN(sat);
    int nshift = 0;
    if(pf_updateflag == 3 || pf_updateflag == 2){
      nshift = 2*enkf_subvecsize;
    }else{
      nshift = enkf_subvecsize;
    }

    for(i=nshift,j=0;i<(nshift+pf_paramvecsize);i++,j++)
      subvec_param[j] = pf_statevec[i];

    ENKF2PF_2P(alpha,n,subvec_param);
    handle = InitVectorUpdate(alpha, VectorUpdateAll);
    FinalizeVectorUpdate(handle);
    handle = InitVectorUpdate(n, VectorUpdateAll);
    FinalizeVectorUpdate(handle);
    ENKF2PF_2P(alpha_sat,n_sat,subvec_param);
    handle = InitVectorUpdate(alpha_sat, VectorUpdateAll);
    FinalizeVectorUpdate(handle);
    handle = InitVectorUpdate(n_sat, VectorUpdateAll);
    FinalizeVectorUpdate(handle);

  }

  /* hydraulic conductivity and van Genuchten parameter */
  if(pf_paramupdate == 6 && do_pupd){
    ProblemData * problem_data = GetProblemDataRichards(solver);
    Vector            *perm_xx = ProblemDataPermeabilityX(problem_data);
    Vector            *perm_yy = ProblemDataPermeabilityY(problem_data);
    Vector            *perm_zz = ProblemDataPermeabilityZ(problem_data);
    PFModule *relPerm = GetPhaseRelPerm(solver);
    Vector            *alpha = PhaseRelPermGetAlpha(relPerm);
    Vector            *n = PhaseRelPermGetN(relPerm);
    PFModule *sat     = GetSaturation(solver);
    Vector            *alpha_sat = SaturationGetAlpha(sat);
    Vector            *n_sat = SaturationGetN(sat);
    int nshift = 0;
    if(pf_updateflag == 3 || pf_updateflag == 2){
      nshift = 2*enkf_subvecsize;
    }else{
      nshift = enkf_subvecsize;
    }

    for(i=nshift,j=0;i<(nshift+pf_paramvecsize);i++,j++){
        subvec_param[j] = pf_statevec[i];
    }

    ENKF2PF_3P(perm_xx,alpha,n,subvec_param);
    handle = InitVectorUpdate(perm_xx, VectorUpdateAll);
    FinalizeVectorUpdate(handle);
    handle = InitVectorUpdate(alpha, VectorUpdateAll);
    FinalizeVectorUpdate(handle);
    handle = InitVectorUpdate(n, VectorUpdateAll);
    FinalizeVectorUpdate(handle);
    ENKF2PF_3P(perm_xx,alpha_sat,n_sat,subvec_param);
    handle = InitVectorUpdate(perm_xx, VectorUpdateAll);
    FinalizeVectorUpdate(handle);
    handle = InitVectorUpdate(alpha_sat, VectorUpdateAll);
    FinalizeVectorUpdate(handle);
    handle = InitVectorUpdate(n_sat, VectorUpdateAll);
    FinalizeVectorUpdate(handle);

    /* update perm_yy and perm_zz*/
    for(i=nshift,j=0;i<(nshift+pf_paramvecsize);i=i+3,j=j+3){
        if((j%2)==0){
            subvec_param[j] = pf_statevec[i];
            subvec_param[j+1] = pf_statevec[i] * pf_aniso_perm_y;
            subvec_param[j+2] = pf_statevec[i] * pf_aniso_perm_z;
        }
    }

    ENKF2PF_3P(perm_xx,perm_yy,perm_zz,subvec_param);
    handle = InitVectorUpdate(perm_xx, VectorUpdateAll);
    FinalizeVectorUpdate(handle);
    handle = InitVectorUpdate(perm_yy, VectorUpdateAll);
    FinalizeVectorUpdate(handle);
    handle = InitVectorUpdate(perm_zz, VectorUpdateAll);
    FinalizeVectorUpdate(handle);

  }

}


void mask_overlandcells()
{
  int i,j,k;
  int counter = 0;

  /* fast-forward counter to uppermost model layer */
  counter = nx_local*ny_local*(nz_local-1);

  /* mask updated values in uppermost model layer */
  if(pf_updateflag == 1){
    for(i=0;i<ny_local;i++){
      for(j=0;j<nx_local;j++){
        //if(subvec_p[counter]>0.0) pf_statevec[counter] = subvec_p[counter];
        pf_statevec[counter] = subvec_p[counter];
        counter++;
      }
    }
    if(pf_gwmasking == 2){   //There are overland cells being unsat (by hcp)
      counter = nx_local*ny_local*(nz_local-1);
      for(i=0;i<ny_local;i++){
        for(j=0;j<nx_local;j++){
          //if(subvec_p[counter]>0.0) pf_statevec[counter] = subvec_p[counter];
          if(subvec_gwind[counter] < 0.5){
             pf_statevec[counter] = subvec_sat[counter]*subvec_porosity[counter];
          }
          counter++;
        }
      }
    }
  }
  if(pf_updateflag == 2){
    for(i=0;i<ny_local;i++){
      for(j=0;j<nx_local;j++){
        //if(subvec_p[counter]>0.0) pf_statevec[counter] = subvec_sat[counter]*subvec_porosity[counter];
        pf_statevec[counter] = subvec_sat[counter]*subvec_porosity[counter];
        counter++;
      }
    }
  }
  if(pf_updateflag == 3){
    for(i=0;i<ny_local;i++){
      for(j=0;j<nx_local;j++){
        //if(subvec_p[counter]>0.0) pf_statevec[counter+enkf_subvecsize] = subvec_p[counter];
        pf_statevec[counter+enkf_subvecsize] = subvec_p[counter];
        counter++;
      }
    }
  }

}


void mask_overlandcells_river()
{
  int i,j,idx;

  Grid *grid = VectorGrid(vdummy_3d);
  int sg;

  ForSubgridI(sg, GridSubgrids(grid))
  {
    Subgrid *subgrid = GridSubgrid(grid, sg);

    int ix = SubgridIX(subgrid);
    int iy = SubgridIY(subgrid);
    int iz = SubgridIZ(subgrid);

    int nx = SubgridNX(subgrid);
    int ny = SubgridNY(subgrid);
    int nz = SubgridNZ(subgrid);

    for(i=0;i<nriverid;i++){
      if(riveridx[i]>=ix && riveridx[i]<(ix+nx) && riveridy[i]>=iy && riveridy[i]<(iy+ny)){
        for(j=iz;j<(iz+nz);j++){
          idx = nx*ny*j + (riveridy[i]-iy)*nx + (riveridx[i]-ix);
          if(pf_updateflag == 1) pf_statevec[idx] = subvec_p[idx];
          if(pf_updateflag == 2) pf_statevec[idx] = subvec_sat[idx]*subvec_porosity[idx];
          if(pf_updateflag == 3) pf_statevec[idx+enkf_subvecsize] = subvec_p[idx];
        }
      }
    }
  }
}

void init_n_domains_size(int* n_domains_p)
{
  int nshift = 0;
  /* state updates */
  // if(pf_updateflag == 1 || pf_updateflag == 2) {
    *n_domains_p = nx_local * ny_local;
  /*   nshift = nx_local * ny_local; */
  /* }   */
  /* else if(pf_updateflag == 3) { */
  /*   *n_domains_p = nx_local * ny_local * 2; */
  /*   nshift = 2 * nx_local * ny_local; */
  /* } */
  /* parameter updates   */
  /* if(pf_paramupdate == 1){ */
  /*   *n_domains_p = nshift + nx_local * ny_local; */
  /* } */
  /* else if(pf_paramupdate == 2){ */
  /*   *n_domains_p = nshift + pf_paramvecsize; */
  /* }  */
}

void init_parf_l_size(int* dim_l)
{
  int nshift = 0;
  /* state updates */
  if(pf_updateflag == 1) {
    *dim_l = nz_local;
    nshift = nz_local;
  }
  else if(pf_updateflag == 2) {
#ifdef FOR2131
    *dim_l = 2 * nz_local;
    nshift = 2 * nz_local;
#else
    *dim_l = nz_local;
    nshift = nz_local;
#endif
  }
  else if(pf_updateflag == 3) {
    *dim_l = 2 * nz_local;
    nshift = 2 * nz_local;
  }
  /* parameter updates */
  if(pf_paramupdate == 1){
    *dim_l = nshift + nz_local;
  }
  else if(pf_paramupdate == 2){
    *dim_l = nshift + 1;
  }
}<|MERGE_RESOLUTION|>--- conflicted
+++ resolved
@@ -553,8 +553,9 @@
 	if(pf_updateflag == 2){
 	  PF2ENKF(saturation_out, subvec_sat);
 	  PF2ENKF(porosity_out, subvec_porosity);
-<<<<<<< HEAD
-	  for(i=0;i<enkf_subvecsize;i++) pf_statevec[i] = subvec_sat[i] * subvec_porosity[i];
+	  for(i=0;i<enkf_subvecsize;i++) {
+            pf_statevec[i] = subvec_sat[i] * subvec_porosity[i];
+          }
           double dz_glob=GetDouble("ComputationalGrid.DZ");  //hcp if crns update
           int isc;
           soilay = (double *) malloc(nz_glob * sizeof(double));
@@ -564,16 +565,11 @@
               soilay[isc] = GetDouble(key);
               soilay[isc] *= dz_glob;
               }
-=======
-	  for(i=0;i<enkf_subvecsize;i++) {
-            pf_statevec[i] = subvec_sat[i] * subvec_porosity[i];
-          }
 #ifdef FOR2131
           for(i=enkf_subvecsize,j=0;i<(2*enkf_subvecsize);i++,j++){
                pf_statevec[i] = subvec_p[j];
            }
 #endif
->>>>>>> 1e9ba11c
 	}
 
 	/* create state vector: joint swc + pressure */
