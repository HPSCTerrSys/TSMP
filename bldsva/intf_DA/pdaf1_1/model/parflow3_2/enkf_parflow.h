--- conflicted
+++ resolved
@@ -62,16 +62,12 @@
 
 /* variables for calculation of statistics */
 GLOBAL double *subvec_mean, *subvec_sd;
-<<<<<<< HEAD
-GLOBAL double *dat_alpha, *dat_n, *dat_ksat, *dat_poro;
-extern int    comm_couple, task_id;
-=======
 GLOBAL double *subvec_param_mean, *subvec_param_sd;
 extern int    comm_couple;  /* task_id; */
->>>>>>> 895c7491
+GLOBAL double *dat_alpha, *dat_n, *dat_ksat, *dat_poro;
 
 /* functions */
-void enkfparflowinit(int ac, char *av[],char *input_file); 
+void enkfparflowinit(int ac, char *av[],char *input_file);
 void enkfparflowadvance(double current_time, double dt);
 void enkfparflowfinalize();
 void enkf_printvec(char *pre, char *suff, double *data, int dim);
