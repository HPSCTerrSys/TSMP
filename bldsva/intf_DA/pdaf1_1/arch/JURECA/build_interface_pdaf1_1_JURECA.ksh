--- conflicted
+++ resolved
@@ -176,14 +176,9 @@
      libs+=" -lpnetcdf  -mkl -lnetcdff -lnetcdf "
      obj+=' $(OBJCLM5)'
     fi
-<<<<<<< HEAD
-    # if [[ ${mList[1]} == eclm ]] ; then
-     # importFlags+=$importFlagsDA
-=======
     if [[ ${mList[1]} == eclm ]] ; then
      comment "Needs to be updated with eCLM coupling configuration, but have to have something here otherwise compilation complains about the if / fi construct "
      #importFlags+=$importFlagsDA
->>>>>>> 27574104
      # importFlags+=" -I$clmdir/build/intel/mpi/nodebug/nothreads/include "
      # importFlags+=" -I$clmdir/build/intel/mpi/nodebug/nothreads/mct/noesmf/c1a1l1i1o1r1g1w1e1/include "
      # importFlags+=" -I$clmdir/build/intel/mpi/nodebug/nothreads/mct/noesmf/include "
@@ -207,7 +202,7 @@
      # libs+=" -L$clmdir/build/intel/mpi/nodebug/nothreads/lib -lpio -lgptl -lmct -lmpeu  "
      # libs+=" -lpnetcdf  -mkl -lnetcdff -lnetcdf "
      # obj+=' $(OBJCLM5)'
-    # fi
+    fi
   fi
 
   if [[ $withCLM == "true" && $withCOS == "true" && $withPFL == "false" ]] ; then
