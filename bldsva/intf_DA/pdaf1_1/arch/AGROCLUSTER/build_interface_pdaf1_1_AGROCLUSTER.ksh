--- conflicted
+++ resolved
@@ -7,27 +7,6 @@
 }
 
 substitutions_da(){
-<<<<<<< HEAD
-route "${cblue}>> substitutions_da${cnormal}"
-
-  comment "   mkdir  $dadir/interface"
-    mkdir -p $dadir/interface  >> $log_file 2>> $err_file
-  check
-
-  comment "   cp pdaf interface model to $dadir/interface"
-    patch $rootdir/bldsva/intf_DA/pdaf1_1/model $dadir/interface
-  check
-
-  comment "   cp pdaf interface framework to $dadir/interface"
-    patch $rootdir/bldsva/intf_DA/pdaf1_1/framework $dadir/interface
-  check
-
-route "${cblue}<< substitutions_da${cnormal}"
-}
-
-configure_da(){
-route "${cblue}>> configure_da${cnormal}"
-=======
 route "${cyellow}>> substitutions_da${cnormal}"
   c_substitutions_pdaf
 route "${cyellow}<< substitutions_da${cnormal}"
@@ -37,7 +16,6 @@
 route "${cyellow}>> configure_da${cnormal}"
 
 #PDAF part configuration variables
->>>>>>> 53b5ac0d
   export PDAF_DIR=$dadir
   export PDAF_ARCH=linux_gnu_agro
 
@@ -261,48 +239,13 @@
 }
 
 make_da(){
-<<<<<<< HEAD
-route "${cblue}>> make_da${cnormal}"
-  export PDAF_DIR=$dadir
-  export PDAF_ARCH=linux_gnu_agro
-
-  comment "   cd to $dadir/src"
-    cd $dadir/src >> $log_file 2>> $err_file
-  check
-  comment "   make pdaf"
-    make >> $log_file 2>> $err_file
-  check
-
-  comment "   cd to $dadir/interface/model"
-    cd $dadir/interface/model >> $log_file 2>> $err_file
-  check
-  comment "   make pdaf model"
-    make >> $log_file 2>> $err_file
-  check
-
-  comment "   cd to $dadir/interface/framework"
-    cd $dadir/interface/framework >> $log_file 2>> $err_file
-  check
-  comment "   make pdaf framework"
-    make >> $log_file 2>> $err_file
-  check
-
-
-route "${cblue}<< make_da${cnormal}"
-=======
 route "${cyellow}>> make_da${cnormal}"
   c_make_pdaf
 route "${cyellow}<< make_da${cnormal}"
->>>>>>> 53b5ac0d
 }
 
 setup_da(){
 route "${cblue}>> setup_da${cnormal}"
   c_setup_pdaf
-<<<<<<< HEAD
 route "${cblue}<< setup_da${cnormal}"
-}
-=======
-route "${cyellow}<< setup_da${cnormal}"
-}
->>>>>>> 53b5ac0d
+}