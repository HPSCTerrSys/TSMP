#! /bin/ksh
#

always_da(){
route "${cyellow}>> always_da${cnormal}"
route "${cyellow}<< always_da${cnormal}"
}

substitutions_da(){
route "${cyellow}>> substitutions_da${cnormal}"

  comment "   mkdir  $dadir/interface"
    mkdir -p $dadir/interface  >> $log_file 2>> $err_file
  check

  comment "   cp pdaf interface model to $dadir/interface"
    patch $rootdir/bldsva/intf_DA/pdaf1_1/model $dadir/interface 
  check

  comment "   cp pdaf interface framework to $dadir/interface"
    patch $rootdir/bldsva/intf_DA/pdaf1_1/framework $dadir/interface 
  check

route "${cyellow}<< substitutions_da${cnormal}"
}

configure_da(){
route "${cyellow}>> configure_da${cnormal}"
  export PDAF_DIR=$dadir
  if [[ $compiler == "Gnu" ]]; then
    export PDAF_ARCH=linux_gfortran_openmpi_juwels
  else
    export PDAF_ARCH=linux_ifort_juwels
  fi

#PDAF part
  file=$dadir/make.arch/${PDAF_ARCH}.h
  
  comment "   cp pdaf config to $dadir"
    cp $rootdir/bldsva/intf_DA/pdaf1_1/arch/$platform/config/${PDAF_ARCH}.h $file >> $log_file 2>> $err_file
  check

  comment "   sed comFC dir to $file" 
    if [[ $profiling == "scalasca" ]]; then
      sed -i "s@__comFC__@scorep-mpif90@" $file >> $log_file 2>> $err_file  
    else
      sed -i "s@__comFC__@${mpiPath}/bin/mpif90@" $file >> $log_file 2>> $err_file  
    fi
  check

  comment "   sed comCC dir to $file" 
    if [[ $profiling == "scalasca" ]]; then
      sed -i "s@__comCC__@scorep-mpicc@" $file >> $log_file 2>> $err_file  
    else
      sed -i "s@__comCC__@${mpiPath}/bin/mpicc@" $file >> $log_file 2>> $err_file  
    fi
  check

  comment "   sed MPI dir to $file" 
    sed -i "s@__MPI_INC__@-I${mpiPath}/include@" $file >> $log_file 2>> $err_file  
  check

  comment "   sed LIBS to $file"
<<<<<<< HEAD
    sed -i "s@__LIBS__@  -L$(MKLROOT)/lib/intel64 -Wl,--no-as-needed -lmkl_scalapack_lp64 -lmkl_gf_lp64 -lmkl_sequential -lmkl_core -lmkl_blacs_intelmpi_lp64 -lpthread -lm -ldl -L${mpiPath}/lib64@" $file >> $log_file 2>> $err_file

    #sed -i "s@__LIBS__@ -L$lapackPath -lopenblas -L${mpiPath}/lib64@" $file >> $log_file 2>> $err_file
=======
    # sed -i "s@__LIBS__@ -L$lapackPath -L${mpiPath}/lib64@" $file >> $log_file 2>> $err_file
#    sed -i "s@__LIBS__@ -L$lapackPath -lopenblas -L${mpiPath}/lib64@" $file >> $log_file 2>> $err_file
#    sed -i "s@__LIBS__@ $lapackPath/mkl/lib/intel64/libmkl_intel_lp64.a $lapackPath/mkl/lib/intel64/libmkl_intel_thread.a $lapackPath/mkl/lib/intel64/libmkl_core.a -L${mpiPath}/lib64@" >> $log_file 2>> $err_file
>>>>>>> 5e580859
    #sed -i "s@__LIBS__@ -L$lapackPath -llapack -lblas -L${mpiPath}/lib64@" $file >> $log_file 2>> $err_file
#    sed -i "s@__LIBS__@ -L$lapackPath/mkl/lib/intel64 -Wl,--no-as-needed -lmkl_scalapack_ilp64 -lmkl_cdft_core -lmkl_intel_ilp64 -lmkl_sequential -lmkl_core -lmkl_blacs_intelmpi_ilp64 -lm -ldl -L${mpiPath}/lib64 -lirc -lintlc@" $file >> $log_file 2>> $err_file
  if [[ $compiler == "Gnu" ]]; then
    sed -i "s@__LIBS__@ -ldl $lapackPath/mkl/lib/intel64/libmkl_gf_lp64.a $lapackPath/mkl/lib/intel64/libmkl_gnu_thread.a $lapackPath/mkl/lib/intel64/libmkl_core.a -L${mpiPath}/lib64@" $file >> $log_file 2>> $err_file
  else
    sed -i "s@__LIBS__@ $lapackPath/mkl/lib/intel64/libmkl_intel_lp64.a $lapackPath/mkl/lib/intel64/libmkl_intel_thread.a $lapackPath/mkl/lib/intel64/libmkl_core.a -L${mpiPath}/lib64@" $file >> $log_file 2>> $err_file
  fi
  check

  comment "   sed optimizations to $file"
    sed -i "s@__OPT__@${optComp}@" $file >> $log_file 2>> $err_file
  check

  comment "   cd to $dadir/src"
    cd $dadir/src >> $log_file 2>> $err_file
  check
  comment "   make clean pdaf"
    make clean >> $log_file 2>> $err_file
  check



#PDAF interface part
  file1=$dadir/interface/model/Makefile
  file2=$dadir/interface/framework/Makefile
  comment "   cp pdaf interface Makefiles to $dadir"
    cp $rootdir/bldsva/intf_DA/pdaf1_1/model/Makefile  $file1 >> $log_file 2>> $err_file
  check
    cp $rootdir/bldsva/intf_DA/pdaf1_1/framework/Makefile  $file2 >> $log_file 2>> $err_file
  check

  importFlags="-g "
  cppdefs=" "
  obj=' ' 
  libs=" -L$mpiPath -lmpich -L$netcdfPath/lib/ -lnetcdff -lnetcdf " 
  pf=""
 
  if [[ $withOAS == "false" && $withPFL == "true" ]] ; then
     importFlags+="-I$pfldir/pfsimulator/parflow_lib -I$pfldir/pfsimulator/amps/common -I$pfldir/pfsimulator/amps/oas3 -I$pfldir/pfsimulator/include "
     cppdefs+=" ${pf}-DPARFLOW_STAND_ALONE "
     libs+=" -L$hyprePath/lib -L$siloPath/lib -lparflow -lamps -lamps_common -lamps -lamps_common -lkinsol -lgfortran -lHYPRE -lsilo "
     obj+=' $(OBJPF) '
  fi

  if [[ $withOAS == "false" && $withCLM == "true" ]] ; then
     importFlags+=" -I$clmdir/build/ "
     cppdefs+=" ${pf}-DCLMSA "
     libs+=" -lclm "
     obj+=' $(OBJCLM) print_update_clm.o'
  fi

  if [[ $withCLM == "true" && $withCOS == "true" && $withPFL == "false" ]] ; then
     importFlags+=" -I$clmdir/build/ -I$oasdir/$platform/build/lib/psmile.MPI1 -I$oasdir/$platform/build/lib/scrip -I$cosdir/obj "
     cppdefs+=" ${pf}-Duse_comm_da ${pf}-DCOUP_OAS_COS ${pf}-DGRIBDWD ${pf}-DNETCDF ${pf}-DHYMACS ${pf}-DMAXPATCH_PFT=1 "
     if [[ $cplscheme == "true" ]] ; then ; cppdefs+=" ${pf}-DCPL_SCHEME_F " ; fi
     if [[ $readCLM == "true" ]] ; then ; cppdefs+=" ${pf}-DREADCLM " ; fi
     libs+=" -lclm -lcosmo -lpsmile.MPI1 -lmct -lmpeu -lscrip $grib1Path/libgrib1.a "
     obj+=' $(OBJCLM) $(OBJCOSMO) '
  fi 

  if [[ $withCLM == "true" && $withCOS == "false" && $withPFL == "true" ]] ; then
     importFlags+=" -I$clmdir/build/ -I$oasdir/$platform/build/lib/psmile.MPI1 -I$oasdir/$platform/build/lib/scrip -I$pfldir/pfsimulator/parflow_lib -I$pfldir/pfsimulator/amps/oas3 -I$pfldir/pfsimulator/include -I$pfldir/pfsimulator/amps/common "
     cppdefs+=" ${pf}-Duse_comm_da ${pf}-DCOUP_OAS_PFL ${pf}-DMAXPATCH_PFT=1 "
     if [[ $readCLM == "true" ]] ; then ; cppdefs+=" ${pf}-DREADCLM " ; fi
     if [[ $freeDrain == "true" ]] ; then ; cppdefs+=" ${pf}-DFREEDRAINAGE " ; fi
     libs+=" -lclm -lpsmile.MPI1 -lmct -lmpeu -lscrip -L$hyprePath/lib -L$siloPath/lib -lparflow -lamps -lamps_common -lamps -lamps_common -lkinsol -lgfortran -lHYPRE -lsilo "
     obj+=' $(OBJCLM) $(OBJPF) '
  fi
  if [[ $withCLM == "true" && $withCOS == "true" && $withPFL == "true" ]] ; then
     importFlags+=" -I$clmdir/build/ -I$oasdir/$platform/build/lib/psmile.MPI1 -I$oasdir/$platform/build/lib/scrip -I$pfldir/pfsimulator/parflow_lib -I$pfldir/pfsimulator/amps/oas3 -I$pfldir/pfsimulator/include -I$pfldir/pfsimulator/amps/common -I$cosdir/obj "
     cppdefs+=" ${pf}-Duse_comm_da ${pf}-DCOUP_OAS_COS ${pf}-DGRIBDWD ${pf}-DNETCDF ${pf}-DHYMACS ${pf}-DMAXPATCH_PFT=1 ${pf}-DCOUP_OAS_PFL "
     if [[ $cplscheme == "true" ]] ; then ; cppdefs+=" ${pf}-DCPL_SCHEME_F " ; fi
     if [[ $readCLM == "true" ]] ; then ; cppdefs+=" ${pf}-DREADCLM " ; fi
     if [[ $freeDrain == "true" ]] ; then ; cppdefs+=" ${pf}-DFREEDRAINAGE " ; fi
     libs+=" -lclm -lpsmile.MPI1 -lmct -lmpeu -lscrip $grib1Path/libgrib1.a -L$hyprePath/lib -L$siloPath/lib -lparflow -lamps -lamps_common -lamps -lamps_common -lkinsol -lgfortran -lHYPRE -lsilo -lcosmo $grib1Path/libgrib1.a"
     obj+=' $(OBJCLM) $(OBJCOSMO) $(OBJPF) '
  fi

  comment "   sed bindir to Makefiles"
    sed -i "s,__bindir__,$bindir," $file1 $file2 >> $log_file 2>> $err_file
  check
  comment "   sed comp flags to Makefiles"
    sed -i "s,__fflags__,-cpp -I$dadir/interface/model -I$ncdfPath/include $importFlags," $file1 $file2 >> $log_file 2>> $err_file
  check
    sed -i "s,__ccflags__,-I$dadir/interface/model -I$ncdfPath/include $importFlags," $file1 $file2 >> $log_file 2>> $err_file
  check
  comment "   sed preproc flags to Makefiles"
    sed -i "s,__cpp_defs__,$cppdefs," $file1 $file2 >> $log_file 2>> $err_file
  check
    sed -i "s,__fcpp_defs__,$cppdefs," $file1 $file2 >> $log_file 2>> $err_file
  check
  comment "   sed libs to Makefiles"
    sed -i "s,__libs__,$libs," $file2 >> $log_file 2>> $err_file
  check
  comment "   sed obj to Makefiles"
    sed -i "s,__obj__,$obj," $file1 >> $log_file 2>> $err_file
  check
  comment "   sed -D prefix to Makefiles"
    sed -i "s,__pf__,$pf," $file1 $file2 >> $log_file 2>> $err_file
  check


  comment "   cd to $dadir/interface/model"
    cd $dadir/interface/model >> $log_file 2>> $err_file
  check
  comment "   make clean model"
    make clean >> $log_file 2>> $err_file
  check
  comment "   cd to $dadir/src/interface/framework"
    cd $dadir/interface/framework >> $log_file 2>> $err_file
  check
  comment "   make clean framework"
    make clean >> $log_file 2>> $err_file
  check


route "${cyellow}<< configure_da${cnormal}"
}

make_da(){
route "${cyellow}>> make_da${cnormal}"
  export PDAF_DIR=$dadir
  if [[ $compiler == "Gnu" ]]; then
    export PDAF_ARCH=linux_gfortran_openmpi_juwels
  else
    export PDAF_ARCH=linux_ifort_juwels
  fi

  comment "   cd to $dadir/src"
    cd $dadir/src >> $log_file 2>> $err_file
  check
  comment "   make pdaf"
    make >> $log_file 2>> $err_file
  check

  comment "   cd to $dadir/interface/model"
    cd $dadir/interface/model >> $log_file 2>> $err_file
  check
  comment "   make pdaf model"
    make >> $log_file 2>> $err_file
  check

  comment "   cd to $dadir/interface/framework"
    cd $dadir/interface/framework >> $log_file 2>> $err_file
  check
  comment "   make pdaf framework"
    make >> $log_file 2>> $err_file
  check


route "${cyellow}<< make_da${cnormal}"
}


setup_da(){
route "${cyellow}>> setup_da${cnormal}"
  c_setup_pdaf
route "${cyellow}<< setup_da${cnormal}"
}
<|MERGE_RESOLUTION|>--- conflicted
+++ resolved
@@ -61,15 +61,9 @@
   check
 
   comment "   sed LIBS to $file"
-<<<<<<< HEAD
-    sed -i "s@__LIBS__@  -L$(MKLROOT)/lib/intel64 -Wl,--no-as-needed -lmkl_scalapack_lp64 -lmkl_gf_lp64 -lmkl_sequential -lmkl_core -lmkl_blacs_intelmpi_lp64 -lpthread -lm -ldl -L${mpiPath}/lib64@" $file >> $log_file 2>> $err_file
-
-    #sed -i "s@__LIBS__@ -L$lapackPath -lopenblas -L${mpiPath}/lib64@" $file >> $log_file 2>> $err_file
-=======
     # sed -i "s@__LIBS__@ -L$lapackPath -L${mpiPath}/lib64@" $file >> $log_file 2>> $err_file
 #    sed -i "s@__LIBS__@ -L$lapackPath -lopenblas -L${mpiPath}/lib64@" $file >> $log_file 2>> $err_file
 #    sed -i "s@__LIBS__@ $lapackPath/mkl/lib/intel64/libmkl_intel_lp64.a $lapackPath/mkl/lib/intel64/libmkl_intel_thread.a $lapackPath/mkl/lib/intel64/libmkl_core.a -L${mpiPath}/lib64@" >> $log_file 2>> $err_file
->>>>>>> 5e580859
     #sed -i "s@__LIBS__@ -L$lapackPath -llapack -lblas -L${mpiPath}/lib64@" $file >> $log_file 2>> $err_file
 #    sed -i "s@__LIBS__@ -L$lapackPath/mkl/lib/intel64 -Wl,--no-as-needed -lmkl_scalapack_ilp64 -lmkl_cdft_core -lmkl_intel_ilp64 -lmkl_sequential -lmkl_core -lmkl_blacs_intelmpi_ilp64 -lm -ldl -L${mpiPath}/lib64 -lirc -lintlc@" $file >> $log_file 2>> $err_file
   if [[ $compiler == "Gnu" ]]; then
