/*-----------------------------------------------------------------------------------------
Copyright (c) 2013-2016 by Wolfgang Kurtz and Guowei He (Forschungszentrum Juelich GmbH)

This file is part of TerrSysMP-PDAF

TerrSysMP-PDAF is free software: you can redistribute it and/or modify
it under the terms of the GNU Lesser General Public License as published by
the Free Software Foundation, either version 3 of the License, or
(at your option) any later version.

TerrSysMP-PDAF is distributed in the hope that it will be useful,
but WITHOUT ANY WARRANTY; without even the implied warranty of
MERCHANTABILITY or FITNESS FOR A PARTICULAR PURPOSE.  See the
GNU LesserGeneral Public License for more details.

You should have received a copy of the GNU Lesser General Public License
along with TerrSysMP-PDAF.  If not, see <http://www.gnu.org/licenses/>.
-------------------------------------------------------------------------------------------*/


/*-----------------------------------------------------------------------------------------
wrapper_tsmp.c: Wrapper functions for TerrSysMP
-------------------------------------------------------------------------------------------*/

#define GLOBAL
#include "enkf.h"
#if defined COUP_OAS_PFL || defined PARFLOW_STAND_ALONE
#include "enkf_parflow.h"
#endif
#include "wrapper_tsmp.h"

/*-------------------------------------------------------------------------*/
/**
  @author   Wolfgang Kurtz, Guowei He
  @brief    Initialization of component models for for TSMP-PDAF.

  1. read parameter file for data assimilation 'enkfpf.par'
  2. initialize clm, parflow and cosmo instances
 */
/*--------------------------------------------------------------------------*/
void initialize_tsmp() {
  int argc = 0; char ** argv ;	/* Dummy command line arguments for amps */


  /* read parameter file for data assimilation 'enkfpf.par' */
  read_enkfpar("enkfpf.par");

  /* initialize clm, parflow and cosmo instances */
  if(model == 0) {
#if defined COUP_OAS_PFL || defined CLMSA || defined COUP_OAS_COS
    /* enkf_clm.F90 */
#if defined CLMFIVE
    int pdaf_id;
    int pdaf_max;
    int coupcol;

    coupcol = task_id - 1 + startreal;

    pdaf_id = (int) coupcol;
    pdaf_max = (int) nreal;

    clm5_init(clminfile, &pdaf_id, &pdaf_max);
#else    
    clm_init(clminfile);
#endif    
#endif
  }
  if(model == 1) {
#if defined COUP_OAS_PFL || defined PARFLOW_STAND_ALONE
    /* enkf_parflow.c */
    enkfparflowinit(argc,argv,pfinfile);
    parflow_oasis_init(t_start,(double)da_interval);
#endif
  }

  if(model == 2){
#if defined COUP_OAS_COS
    /* enkf_cosmo.F90 */
    cosmo_init();
#endif
  }
}


void finalize_tsmp() {

  if(model == 0) {
#if defined COUP_OAS_PFL || defined CLMSA || defined COUP_OAS_COS
    clm_finalize();
#endif
  }

  if(model == 1) {
#if defined COUP_OAS_PFL || defined PARFLOW_STAND_ALONE
    free(subvec_p);
    free(subvec_sat);
    free(subvec_porosity);
    free(subvec_param);
    free(subvec_mean);
    free(subvec_sd);
    free(subvec_param_mean);
    free(subvec_param_sd);
    free(pf_statevec);

    free(subvec_permy);
    free(subvec_permz);
    free(arr_aniso_perm_yy);
    free(arr_aniso_perm_zz);

    enkfparflowfinalize();
#endif
  }

  if(model == 2){
#if defined COUP_OAS_COS
    cosmo_finalize();
#endif
  }
}

/*-------------------------------------------------------------------------*/
/**
  @author   Wolfgang Kurtz, Guowei He
  @brief    Integration/Simulation of component models.

  Depending on value of `model` for the current PE:
  1. Integration of CLM
  or
  1. Integration of ParFlow
  or
  1. Integration of COSMO

  - Debug output before and after integrating a given component model
    is written when `screen_wrapper > 1`.
  - For ParFlow, ensemble statistics are computed and printed to PFB files
    according to input `PF:printstat`
  - For CLM and COSMO, the number of time steps is computed before integrating.
  - For COSMO a multiplier is applied from input `COSMO:dtmult`.

  2. Advance `t_start` by `da_interval`.
 */
/*--------------------------------------------------------------------------*/
void integrate_tsmp() {

  /* CLM */
  if(model == 0){
#if defined COUP_OAS_PFL || defined CLMSA || defined COUP_OAS_COS
    /* Number of time steps for CLM */
    int tsclm;
    tsclm = (int) ( (double) da_interval / dt );

    /* Debug output */
    if (screen_wrapper > 1 && task_id==1) {
      printf("TSMP-PDAF-WRAPPER mype(w)=%d: CLM: advancing (%d clm time steps)\n",mype_world, tsclm);
    }

    /* Integrate CLM */
    clm_advance(&tsclm);

    /* Debug output */
    if (screen_wrapper > 1 && task_id==1) {
      printf("TSMP-PDAF-WRAPPER mype(w)=%d: CLM: advancing finished\n", mype_world);
    }

#endif
  }

  /* ParFlow */
  if(model == 1){
#if defined COUP_OAS_PFL || defined PARFLOW_STAND_ALONE
    /* Debug output */
    if (screen_wrapper > 1 && task_id==1) {
      printf("TSMP-PDAF-WRAPPER mype(w)=%d: Parflow: advancing (from %lf to %lf)\n",mype_world,t_start,t_start+(double)da_interval);
    }

    /* Integrate ParFlow */
    enkfparflowadvance(tcycle, t_start,(double)da_interval);

    /* Debug output */
    if (screen_wrapper > 1 && task_id==1) {
      printf("TSMP-PDAF-WRAPPER mype(w)=%d: Parflow: advancing finished\n", mype_world);
    }

    /* Print ensemble statistics to PFB */
    if(pf_printstat==1){
      printstat_parflow();
    }
#endif
  }

  /* COSMO */
  if(model == 2){
#if defined COUP_OAS_COS

    /* Number of time steps for COSMO */
    int tscos;
    tscos = (int) ((double) da_interval / dt);
    tscos = tscos * dtmult_cosmo; /* Multiplier read from input */

    /* Debug output */
    if (screen_wrapper > 1 && task_id==1) {
      printf("TSMP-PDAF-WRAPPER mype(w)=%d: COSMO: tscos is %d",mype_world,tscos);
    }

    /* Integrate COSMO */
    cosmo_advance(&tscos);
#endif
  }

  t_start += (double)da_interval;
  tstartcycle++;
}

#if (defined COUP_OAS_PFL || defined PARFLOW_STAND_ALONE)
void print_update_pfb(){
  if(model == 1){
    enkf_printstatistics_pfb(subvec_p,"update",tstartcycle + stat_dumpoffset,pfoutfile_ens,3);
  }
}
#endif



void update_tsmp(){

    do_pupd=0;

    /* check if frequency of parameter update is reached */
    do_pupd = tstartcycle;
    do_pupd = do_pupd % pf_freq_paramupdate;
    do_pupd = !do_pupd;

#if defined CLMSA
  if((model == tag_model_clm) && ((clmupdate_swc != 0) || (clmupdate_T != 0))){
    update_clm();
    print_update_clm(&tcycle, &total_steps);
  }
#endif

  /* print analysis and update parflow */
#if (defined COUP_OAS_PFL || defined PARFLOW_STAND_ALONE)
  if(model == 1){
<<<<<<< HEAD
    int i;
    double *dat;

    /* print updated ensemble */
    if(pf_updateflag == 3){
      dat = &pf_statevec[enkf_subvecsize];
    }else{
      dat = &pf_statevec[0];
    }

    /* state damping */
    if(pf_updateflag == 1){
      if(pf_gwmasking == 0){
	for(i=0;i<enkf_subvecsize;i++) dat[i] = subvec_p[i] + pf_dampfac_state * (dat[i] - subvec_p[i]);
      }
      if(pf_gwmasking == 1){
	/* Same as without groundwater mask, cells with groundwater will be handled in update_parflow */
	for(i=0;i<enkf_subvecsize;i++) dat[i] = subvec_p[i] + pf_dampfac_state * (dat[i] - subvec_p[i]);
      }
      if(pf_gwmasking == 2){
	/* Use pressures are saturation times porosity depending on mask */
	for(i=0;i<enkf_subvecsize;i++){
	  if(subvec_gwind[i] == 1.0){
	    dat[i] = subvec_p[i] + pf_dampfac_state * (dat[i] - subvec_p[i]);
	  }
	  else if(subvec_gwind[i] == 0.0){
	    dat[i] = subvec_sat[i] * subvec_porosity[i] + pf_dampfac_state * (dat[i] - subvec_sat[i] * subvec_porosity[i]);
	  }
	  else{
	    printf("ERROR: pf_gwmasking = 2, but subvec_gwind is neither 0.0 nor 1.0\n");
	    exit(1);
	  }
	}
      }
    }

    if(pf_printensemble == 1) enkf_printstatistics_pfb(dat,"update",tstartcycle + stat_dumpoffset,pfoutfile_ens,3);



    /* update Ksat */
    if(pf_paramupdate == 1 && do_pupd){
      dat = &pf_statevec[pf_statevecsize-pf_paramvecsize];

      /* damping */
      for(i=0;i<pf_paramvecsize;i++) dat[i] = log10(subvec_param[i]) + pf_dampfac_param * (dat[i] - log10(subvec_param[i]));

      /* print ensemble statistics */
      if(pf_paramprintstat){
	printstat_param_parflow(dat, "param.ksat",3);
      }

      /* backtransform updated K values */
      for(i=0;i<pf_paramvecsize;i++) dat[i] = pow(10,dat[i]);

      /* print updated K values */
      if(pf_paramprintensemble) enkf_printstatistics_pfb(dat,"update.param.ksat",tstartcycle + stat_dumpoffset,pfoutfile_ens,3);
    }


    /* update Mannings */
    if(pf_paramupdate == 2 && do_pupd){
      dat = &pf_statevec[pf_statevecsize-pf_paramvecsize];

      /* damping */
      for(i=0;i<pf_paramvecsize;i++) dat[i] = log10(subvec_param[i]) + pf_dampfac_param * (dat[i] - log10(subvec_param[i]));

      /* print ensemble statistics */
      if(pf_paramprintstat){
	printstat_param_parflow(dat, "param.mannings", 2);
      }

      /* backtransform updated mannings values */
      dat = &pf_statevec[pf_statevecsize-pf_paramvecsize];
      for(i=0;i<pf_paramvecsize;i++) dat[i] = pow(10,dat[i]);

      /* print updated mannings values */
      if(pf_paramprintensemble){
        char fprefix [200];
        char fsuffix [10];
        //sprintf(fprefix,"%s/%s.%s",outdir,pfinfile,"update.mannings");
        sprintf(fprefix,"%s.%s",pfoutfile_ens,"update.mannings");
        sprintf(fsuffix,"%05d",tstartcycle + stat_dumpoffset);
        enkf_printmannings(fprefix,fsuffix);
      }
    }

    /* update porosity */
    if(pf_paramupdate == 3 && do_pupd){
      dat = &pf_statevec[pf_statevecsize-pf_paramvecsize];

      /* damping */
      for(i=0;i<pf_paramvecsize;i++) dat[i] = subvec_param[i] + pf_dampfac_param * (dat[i] - subvec_param[i]);

      /* print ensemble statistics */
      if(pf_paramprintstat){
        MPI_Comm comm_couple_c = MPI_Comm_f2c(comm_couple);
        enkf_ensemblestatistics(dat,subvec_mean,subvec_sd,pf_paramvecsize,comm_couple_c);
        if(task_id == 1){
          enkf_printstatistics_pfb(subvec_mean,"param.poro.mean", tstartcycle + stat_dumpoffset,pfoutfile_stat,3);
          enkf_printstatistics_pfb(subvec_sd,"param.poro.sd", tstartcycle + stat_dumpoffset,pfoutfile_stat,3);
        }
      }

      /* print updated porosity values */
      if(pf_paramprintensemble) enkf_printstatistics_pfb(dat, "update.param.poro", tstartcycle + stat_dumpoffset,pfoutfile_ens,3);

    }

    /* update van Genuchten */
    if(pf_paramupdate == 4 && do_pupd){
        dat = &pf_statevec[pf_statevecsize-pf_paramvecsize];

        /* damping */
        int alpha_counter = 0;
        int n_counter = 0;
        for(i=0;i<pf_paramvecsize;i++){
          if((i%2)==0){
            dat[i] = log(subvec_param[i]) + pf_dampfac_param * (dat[i] - log(subvec_param[i]));
            dat_alpha[alpha_counter] = dat[i];
            alpha_counter++;
          }else{
            dat[i] = subvec_param[i] + pf_dampfac_param * (dat[i] - subvec_param[i]);
            dat_n[n_counter] = dat[i];
            n_counter++;
           }
        }

        /* print ensemble statistics */
        if(pf_paramprintstat){
          MPI_Comm comm_couple_c = MPI_Comm_f2c(comm_couple);
          enkf_ensemblestatistics(dat_alpha,subvec_mean,subvec_sd,pf_paramvecsize/2,comm_couple_c);
          if(task_id==1){
            enkf_printstatistics_pfb(subvec_mean,"param.alpha.mean",tstartcycle + stat_dumpoffset,pfoutfile_stat,3);
            enkf_printstatistics_pfb(subvec_sd,"param.alpha.sd",tstartcycle + stat_dumpoffset,pfoutfile_stat,3);
          }
          enkf_ensemblestatistics(dat_n,subvec_mean,subvec_sd,pf_paramvecsize/2,comm_couple_c);
          if(task_id==1){
            enkf_printstatistics_pfb(subvec_mean,"param.n.mean",tstartcycle + stat_dumpoffset,pfoutfile_stat,3);
            enkf_printstatistics_pfb(subvec_sd,"param.n.sd",tstartcycle + stat_dumpoffset,pfoutfile_stat,3);
          }
        }

        /* backtransform updated alpha values */
        alpha_counter = 0;
        for(i=0;i<pf_paramvecsize;i++){
            if((i%2)==0){
                dat[i] = exp(dat[i]);
                dat_alpha[alpha_counter] = dat[i];
                alpha_counter++;
            }
        }

        /* print updated van Genuchten values */
        if(pf_paramprintensemble){
            enkf_printstatistics_pfb(dat_alpha,"update.param.alpha",tstartcycle + stat_dumpoffset,pfoutfile_ens,3);
            enkf_printstatistics_pfb(dat_n,"update.param.n",tstartcycle + stat_dumpoffset,pfoutfile_ens,3);
        }
    }

    /* update hydraulic conductivity and porosity */
    if(pf_paramupdate == 5 && do_pupd){
        dat = &pf_statevec[pf_statevecsize-pf_paramvecsize];

        /* damping */
        int ksat_counter = 0;
        int poro_counter = 0;
        for(i=0;i<pf_paramvecsize;i++){
            if((i%2)==0){
                dat[i] = log10(subvec_param[i]) + pf_dampfac_param * (dat[i] - log10(subvec_param[i]));
                dat_ksat[ksat_counter] = dat[i];
                ksat_counter++;
            }else{
                dat[i] = subvec_param[i] + pf_dampfac_param * (dat[i] - subvec_param[i]);
                dat_poro[poro_counter] = dat[i];
                poro_counter++;
            }
        }

        /* print ensemble statistics */
        if(pf_paramprintstat){
            MPI_Comm comm_couple_c = MPI_Comm_f2c(comm_couple);
            enkf_ensemblestatistics(dat_ksat,subvec_mean,subvec_sd,pf_paramvecsize/2,comm_couple_c);
            if(task_id==1){
              enkf_printstatistics_pfb(subvec_mean,"param.ksat.mean",tstartcycle + stat_dumpoffset,pfoutfile_stat,3);
              enkf_printstatistics_pfb(subvec_sd,"param.ksat.sd",tstartcycle + stat_dumpoffset,pfoutfile_stat,3);
            }
            enkf_ensemblestatistics(dat_poro,subvec_mean,subvec_sd,pf_paramvecsize/2,comm_couple_c);
            if(task_id==1){
              enkf_printstatistics_pfb(subvec_mean,"param.poro.mean",tstartcycle + stat_dumpoffset,pfoutfile_stat,3);
              enkf_printstatistics_pfb(subvec_sd,"param.poro.sd",tstartcycle + stat_dumpoffset,pfoutfile_stat,3);
            }
        }

        /* backtransform updated ksat values */
        ksat_counter = 0;
        for(i=0;i<pf_paramvecsize;i++){
            if((i%2)==0){
	        dat[i] = pow(10,dat[i]);
                dat_ksat[ksat_counter] = dat[i];
                ksat_counter++;
            }
        }

        /* print updated parameter values */
        if(pf_paramprintensemble){
            enkf_printstatistics_pfb(dat_ksat,"update.param.ksat",tstartcycle + stat_dumpoffset,pfoutfile_ens,3);
            enkf_printstatistics_pfb(dat_poro,"update.param.poro",tstartcycle + stat_dumpoffset,pfoutfile_ens,3);
        }
    }

    /* update hydraulic conductivity and van Genuchten parameters */
    if(pf_paramupdate == 6 && do_pupd){
        dat = &pf_statevec[pf_statevecsize-pf_paramvecsize];

        /* damping */
        int ksat_counter = 0;
        int alpha_counter = 0;
        int n_counter = 0;
        for(i=0;i<pf_paramvecsize;i=i+3){
            dat[i] = log10(subvec_param[i]) + pf_dampfac_param * (dat[i] - log10(subvec_param[i]));
            dat_ksat[ksat_counter] = dat[i];
            ksat_counter++;
            dat[i+1] = log(subvec_param[i+1]) + pf_dampfac_param * (dat[i+1] - log(subvec_param[i+1]));
            dat_alpha[alpha_counter] = dat[i+1];
            alpha_counter++;
            dat[i+2] = subvec_param[i+2] + pf_dampfac_param * (dat[i+2] - subvec_param[i+2]);
            dat_n[n_counter] = dat[i+2];
            n_counter++;
        }

        /* print ensemble statistics */
        if(pf_paramprintstat){
            MPI_Comm comm_couple_c = MPI_Comm_f2c(comm_couple);
            enkf_ensemblestatistics(dat_ksat,subvec_mean,subvec_sd,pf_paramvecsize/3,comm_couple_c);
            if(task_id==1){
              enkf_printstatistics_pfb(subvec_mean,"param.ksat.mean",tstartcycle + stat_dumpoffset,pfoutfile_stat,3);
              enkf_printstatistics_pfb(subvec_sd,"param.ksat.sd",tstartcycle + stat_dumpoffset,pfoutfile_stat,3);
            }
            enkf_ensemblestatistics(dat_alpha,subvec_mean,subvec_sd,pf_paramvecsize/3,comm_couple_c);
            if(task_id==1){
              enkf_printstatistics_pfb(subvec_mean,"param.alpha.mean",tstartcycle + stat_dumpoffset,pfoutfile_stat,3);
              enkf_printstatistics_pfb(subvec_sd,"param.alpha.sd",tstartcycle + stat_dumpoffset,pfoutfile_stat,3);
            }
            enkf_ensemblestatistics(dat_n,subvec_mean,subvec_sd,pf_paramvecsize/3,comm_couple_c);
            if(task_id==1){
              enkf_printstatistics_pfb(subvec_mean,"param.n.mean",tstartcycle + stat_dumpoffset,pfoutfile_stat,3);
              enkf_printstatistics_pfb(subvec_sd,"param.n.sd",tstartcycle + stat_dumpoffset,pfoutfile_stat,3);
            }
        }

        /* backtransform updated ksat values */
        ksat_counter = 0;
        alpha_counter = 0;
        for(i=0;i<pf_paramvecsize;i=i+3){
            dat[i] = pow(10,dat[i]);
            dat_ksat[ksat_counter] = dat[i];
            ksat_counter++;
            dat[i+1] = exp(dat[i+1]);
            dat_alpha[alpha_counter] = dat[i+1];
            alpha_counter++;
        }

        /* print updated parameter values */
        if(pf_paramprintensemble){
            enkf_printstatistics_pfb(dat_ksat,"update.param.ksat",tstartcycle + stat_dumpoffset,pfoutfile_ens,3);
            enkf_printstatistics_pfb(dat_alpha,"update.param.alpha",tstartcycle + stat_dumpoffset,pfoutfile_ens,3);
            enkf_printstatistics_pfb(dat_n,"update.param.n",tstartcycle + stat_dumpoffset,pfoutfile_ens,3);
        }
    }

    /* update porosity and van Genuchten parameters */
    if(pf_paramupdate == 7 && do_pupd){
        dat = &pf_statevec[pf_statevecsize-pf_paramvecsize];

        /* damping */
        int poro_counter = 0;
        int alpha_counter = 0;
        int n_counter = 0;
        for(i=0;i<pf_paramvecsize;i=i+3){
            dat[i] = subvec_param[i] + pf_dampfac_param * (dat[i] - subvec_param[i]);
            dat_poro[poro_counter] = dat[i];
            poro_counter++;
            dat[i+1] = log(subvec_param[i+1]) + pf_dampfac_param * (dat[i+1] - log(subvec_param[i+1]));
            dat_alpha[alpha_counter] = dat[i+1];
            alpha_counter++;
            dat[i+2] = subvec_param[i+2] + pf_dampfac_param * (dat[i+2] - subvec_param[i+2]);
            dat_n[n_counter] = dat[i+2];
            n_counter++;
        }

        /* print ensemble statistics */
        if(pf_paramprintstat){
            MPI_Comm comm_couple_c = MPI_Comm_f2c(comm_couple);
            enkf_ensemblestatistics(dat_poro,subvec_mean,subvec_sd,pf_paramvecsize/3,comm_couple_c);
            if(task_id==1){
              enkf_printstatistics_pfb(subvec_mean,"param.poro.mean",tstartcycle + stat_dumpoffset,pfoutfile_stat,3);
              enkf_printstatistics_pfb(subvec_sd,"param.poro.sd",tstartcycle + stat_dumpoffset,pfoutfile_stat,3);
            }
            enkf_ensemblestatistics(dat_alpha,subvec_mean,subvec_sd,pf_paramvecsize/3,comm_couple_c);
            if(task_id==1){
              enkf_printstatistics_pfb(subvec_mean,"param.alpha.mean",tstartcycle + stat_dumpoffset,pfoutfile_stat,3);
              enkf_printstatistics_pfb(subvec_sd,"param.alpha.sd",tstartcycle + stat_dumpoffset,pfoutfile_stat,3);
            }
            enkf_ensemblestatistics(dat_n,subvec_mean,subvec_sd,pf_paramvecsize/3,comm_couple_c);
            if(task_id==1){
              enkf_printstatistics_pfb(subvec_mean,"param.n.mean",tstartcycle + stat_dumpoffset,pfoutfile_stat,3);
              enkf_printstatistics_pfb(subvec_sd,"param.n.sd",tstartcycle + stat_dumpoffset,pfoutfile_stat,3);
            }
        }

        /* backtransform updated ksat values */
        alpha_counter = 0;
        for(i=1;i<pf_paramvecsize;i=i+3){
            dat[i] = exp(dat[i]);
            dat_alpha[alpha_counter] = dat[i];
            alpha_counter++;
        }

        /* print updated parameter values */
        if(pf_paramprintensemble){
            enkf_printstatistics_pfb(dat_poro,"update.param.poro",tstartcycle + stat_dumpoffset,pfoutfile_ens,3);
            enkf_printstatistics_pfb(dat_alpha,"update.param.alpha",tstartcycle + stat_dumpoffset,pfoutfile_ens,3);
            enkf_printstatistics_pfb(dat_n,"update.param.n",tstartcycle + stat_dumpoffset,pfoutfile_ens,3);
        }
    }

    /* update hydraulic conductivity, porosity and van Genuchten parameters */
    if(pf_paramupdate == 8 && do_pupd){
        dat = &pf_statevec[pf_statevecsize-pf_paramvecsize];

        /* damping */
        int ksat_counter = 0;
        int poro_counter = 0;
        int alpha_counter = 0;
        int n_counter = 0;
        for(i=0;i<pf_paramvecsize;i=i+4){
            dat[i] = log10(subvec_param[i]) + pf_dampfac_param * (dat[i] - log10(subvec_param[i]));
            dat_ksat[ksat_counter] = dat[i];
            ksat_counter++;
            dat[i+1] = subvec_param[i+1] + pf_dampfac_param * (dat[i+1] - subvec_param[i+1]);
            dat_poro[poro_counter] = dat[i+1];
            poro_counter++;
            dat[i+2] = log(subvec_param[i+2]) + pf_dampfac_param * (dat[i+2] - log(subvec_param[i+2]));
            dat_alpha[alpha_counter] = dat[i+2];
            alpha_counter++;
            dat[i+3] = subvec_param[i+3] + pf_dampfac_param * (dat[i+3] - subvec_param[i+3]);
            dat_n[n_counter] = dat[i+3];
            n_counter++;
        }

        /* print ensemble statistics */
        if(pf_paramprintstat){
            MPI_Comm comm_couple_c = MPI_Comm_f2c(comm_couple);
            enkf_ensemblestatistics(dat_ksat,subvec_mean,subvec_sd,pf_paramvecsize/4,comm_couple_c);
            if(task_id==1){
              enkf_printstatistics_pfb(subvec_mean,"param.ksat.mean",tstartcycle + stat_dumpoffset,pfoutfile_stat,3);
              enkf_printstatistics_pfb(subvec_sd,"param.ksat.sd",tstartcycle + stat_dumpoffset,pfoutfile_stat,3);
            }
            enkf_ensemblestatistics(dat_poro,subvec_mean,subvec_sd,pf_paramvecsize/4,comm_couple_c);
            if(task_id==1){
              enkf_printstatistics_pfb(subvec_mean,"param.poro.mean",tstartcycle + stat_dumpoffset,pfoutfile_stat,3);
              enkf_printstatistics_pfb(subvec_sd,"param.poro.sd",tstartcycle + stat_dumpoffset,pfoutfile_stat,3);
            }
            enkf_ensemblestatistics(dat_alpha,subvec_mean,subvec_sd,pf_paramvecsize/4,comm_couple_c);
            if(task_id==1){
              enkf_printstatistics_pfb(subvec_mean,"param.alpha.mean",tstartcycle + stat_dumpoffset,pfoutfile_stat,3);
              enkf_printstatistics_pfb(subvec_sd,"param.alpha.sd",tstartcycle + stat_dumpoffset,pfoutfile_stat,3);
            }
            enkf_ensemblestatistics(dat_n,subvec_mean,subvec_sd,pf_paramvecsize/4,comm_couple_c);
            if(task_id==1){
              enkf_printstatistics_pfb(subvec_mean,"param.n.mean",tstartcycle + stat_dumpoffset,pfoutfile_stat,3);
              enkf_printstatistics_pfb(subvec_sd,"param.n.sd",tstartcycle + stat_dumpoffset,pfoutfile_stat,3);
            }
        }

        /* backtransform updated ksat values */
        ksat_counter = 0;
        alpha_counter = 0;
        for(i=0;i<pf_paramvecsize;i=i+4){
            dat[i] = pow(10,dat[i]);
            dat_ksat[ksat_counter] = dat[i];
            ksat_counter++;
            dat[i+2] = exp(dat[i+2]);
            dat_alpha[alpha_counter] = dat[i+2];
            alpha_counter++;
        }

        /* print updated parameter values */
        if(pf_paramprintensemble){
            enkf_printstatistics_pfb(dat_ksat,"update.param.ksat",tstartcycle + stat_dumpoffset,pfoutfile_ens,3);
            enkf_printstatistics_pfb(dat_poro,"update.param.poro",tstartcycle + stat_dumpoffset,pfoutfile_ens,3);
            enkf_printstatistics_pfb(dat_alpha,"update.param.alpha",tstartcycle + stat_dumpoffset,pfoutfile_ens,3);
            enkf_printstatistics_pfb(dat_n,"update.param.n",tstartcycle + stat_dumpoffset,pfoutfile_ens,3);
        }
    }

    update_parflow(do_pupd);

    /* print updated mannings values */
    //if(pf_paramupdate == 2){
    //  char fprefix [200];
    //  char fsuffix [10];
    //  sprintf(fprefix,"%s/%s.%s",outdir,pfinfile,"update.mannings");
    //  sprintf(fsuffix,"%05d",tstartcycle + stat_dumpoffset);
    //  enkf_printmannings(fprefix,fsuffix);
    //}
=======
    update_parflow();
>>>>>>> db977a2f
  }
#endif

  // print et statistics
#if !defined PARFLOW_STAND_ALONE
  if(model == tag_model_clm && clmprint_et == 1){
    write_clm_statistics(&tcycle, &total_steps);
  }
#endif

  //  !print *,"Finished update_tsmp()"


}<|MERGE_RESOLUTION|>--- conflicted
+++ resolved
@@ -223,13 +223,6 @@
 
 void update_tsmp(){
 
-    do_pupd=0;
-
-    /* check if frequency of parameter update is reached */
-    do_pupd = tstartcycle;
-    do_pupd = do_pupd % pf_freq_paramupdate;
-    do_pupd = !do_pupd;
-
 #if defined CLMSA
   if((model == tag_model_clm) && ((clmupdate_swc != 0) || (clmupdate_T != 0))){
     update_clm();
@@ -240,417 +233,7 @@
   /* print analysis and update parflow */
 #if (defined COUP_OAS_PFL || defined PARFLOW_STAND_ALONE)
   if(model == 1){
-<<<<<<< HEAD
-    int i;
-    double *dat;
-
-    /* print updated ensemble */
-    if(pf_updateflag == 3){
-      dat = &pf_statevec[enkf_subvecsize];
-    }else{
-      dat = &pf_statevec[0];
-    }
-
-    /* state damping */
-    if(pf_updateflag == 1){
-      if(pf_gwmasking == 0){
-	for(i=0;i<enkf_subvecsize;i++) dat[i] = subvec_p[i] + pf_dampfac_state * (dat[i] - subvec_p[i]);
-      }
-      if(pf_gwmasking == 1){
-	/* Same as without groundwater mask, cells with groundwater will be handled in update_parflow */
-	for(i=0;i<enkf_subvecsize;i++) dat[i] = subvec_p[i] + pf_dampfac_state * (dat[i] - subvec_p[i]);
-      }
-      if(pf_gwmasking == 2){
-	/* Use pressures are saturation times porosity depending on mask */
-	for(i=0;i<enkf_subvecsize;i++){
-	  if(subvec_gwind[i] == 1.0){
-	    dat[i] = subvec_p[i] + pf_dampfac_state * (dat[i] - subvec_p[i]);
-	  }
-	  else if(subvec_gwind[i] == 0.0){
-	    dat[i] = subvec_sat[i] * subvec_porosity[i] + pf_dampfac_state * (dat[i] - subvec_sat[i] * subvec_porosity[i]);
-	  }
-	  else{
-	    printf("ERROR: pf_gwmasking = 2, but subvec_gwind is neither 0.0 nor 1.0\n");
-	    exit(1);
-	  }
-	}
-      }
-    }
-
-    if(pf_printensemble == 1) enkf_printstatistics_pfb(dat,"update",tstartcycle + stat_dumpoffset,pfoutfile_ens,3);
-
-
-
-    /* update Ksat */
-    if(pf_paramupdate == 1 && do_pupd){
-      dat = &pf_statevec[pf_statevecsize-pf_paramvecsize];
-
-      /* damping */
-      for(i=0;i<pf_paramvecsize;i++) dat[i] = log10(subvec_param[i]) + pf_dampfac_param * (dat[i] - log10(subvec_param[i]));
-
-      /* print ensemble statistics */
-      if(pf_paramprintstat){
-	printstat_param_parflow(dat, "param.ksat",3);
-      }
-
-      /* backtransform updated K values */
-      for(i=0;i<pf_paramvecsize;i++) dat[i] = pow(10,dat[i]);
-
-      /* print updated K values */
-      if(pf_paramprintensemble) enkf_printstatistics_pfb(dat,"update.param.ksat",tstartcycle + stat_dumpoffset,pfoutfile_ens,3);
-    }
-
-
-    /* update Mannings */
-    if(pf_paramupdate == 2 && do_pupd){
-      dat = &pf_statevec[pf_statevecsize-pf_paramvecsize];
-
-      /* damping */
-      for(i=0;i<pf_paramvecsize;i++) dat[i] = log10(subvec_param[i]) + pf_dampfac_param * (dat[i] - log10(subvec_param[i]));
-
-      /* print ensemble statistics */
-      if(pf_paramprintstat){
-	printstat_param_parflow(dat, "param.mannings", 2);
-      }
-
-      /* backtransform updated mannings values */
-      dat = &pf_statevec[pf_statevecsize-pf_paramvecsize];
-      for(i=0;i<pf_paramvecsize;i++) dat[i] = pow(10,dat[i]);
-
-      /* print updated mannings values */
-      if(pf_paramprintensemble){
-        char fprefix [200];
-        char fsuffix [10];
-        //sprintf(fprefix,"%s/%s.%s",outdir,pfinfile,"update.mannings");
-        sprintf(fprefix,"%s.%s",pfoutfile_ens,"update.mannings");
-        sprintf(fsuffix,"%05d",tstartcycle + stat_dumpoffset);
-        enkf_printmannings(fprefix,fsuffix);
-      }
-    }
-
-    /* update porosity */
-    if(pf_paramupdate == 3 && do_pupd){
-      dat = &pf_statevec[pf_statevecsize-pf_paramvecsize];
-
-      /* damping */
-      for(i=0;i<pf_paramvecsize;i++) dat[i] = subvec_param[i] + pf_dampfac_param * (dat[i] - subvec_param[i]);
-
-      /* print ensemble statistics */
-      if(pf_paramprintstat){
-        MPI_Comm comm_couple_c = MPI_Comm_f2c(comm_couple);
-        enkf_ensemblestatistics(dat,subvec_mean,subvec_sd,pf_paramvecsize,comm_couple_c);
-        if(task_id == 1){
-          enkf_printstatistics_pfb(subvec_mean,"param.poro.mean", tstartcycle + stat_dumpoffset,pfoutfile_stat,3);
-          enkf_printstatistics_pfb(subvec_sd,"param.poro.sd", tstartcycle + stat_dumpoffset,pfoutfile_stat,3);
-        }
-      }
-
-      /* print updated porosity values */
-      if(pf_paramprintensemble) enkf_printstatistics_pfb(dat, "update.param.poro", tstartcycle + stat_dumpoffset,pfoutfile_ens,3);
-
-    }
-
-    /* update van Genuchten */
-    if(pf_paramupdate == 4 && do_pupd){
-        dat = &pf_statevec[pf_statevecsize-pf_paramvecsize];
-
-        /* damping */
-        int alpha_counter = 0;
-        int n_counter = 0;
-        for(i=0;i<pf_paramvecsize;i++){
-          if((i%2)==0){
-            dat[i] = log(subvec_param[i]) + pf_dampfac_param * (dat[i] - log(subvec_param[i]));
-            dat_alpha[alpha_counter] = dat[i];
-            alpha_counter++;
-          }else{
-            dat[i] = subvec_param[i] + pf_dampfac_param * (dat[i] - subvec_param[i]);
-            dat_n[n_counter] = dat[i];
-            n_counter++;
-           }
-        }
-
-        /* print ensemble statistics */
-        if(pf_paramprintstat){
-          MPI_Comm comm_couple_c = MPI_Comm_f2c(comm_couple);
-          enkf_ensemblestatistics(dat_alpha,subvec_mean,subvec_sd,pf_paramvecsize/2,comm_couple_c);
-          if(task_id==1){
-            enkf_printstatistics_pfb(subvec_mean,"param.alpha.mean",tstartcycle + stat_dumpoffset,pfoutfile_stat,3);
-            enkf_printstatistics_pfb(subvec_sd,"param.alpha.sd",tstartcycle + stat_dumpoffset,pfoutfile_stat,3);
-          }
-          enkf_ensemblestatistics(dat_n,subvec_mean,subvec_sd,pf_paramvecsize/2,comm_couple_c);
-          if(task_id==1){
-            enkf_printstatistics_pfb(subvec_mean,"param.n.mean",tstartcycle + stat_dumpoffset,pfoutfile_stat,3);
-            enkf_printstatistics_pfb(subvec_sd,"param.n.sd",tstartcycle + stat_dumpoffset,pfoutfile_stat,3);
-          }
-        }
-
-        /* backtransform updated alpha values */
-        alpha_counter = 0;
-        for(i=0;i<pf_paramvecsize;i++){
-            if((i%2)==0){
-                dat[i] = exp(dat[i]);
-                dat_alpha[alpha_counter] = dat[i];
-                alpha_counter++;
-            }
-        }
-
-        /* print updated van Genuchten values */
-        if(pf_paramprintensemble){
-            enkf_printstatistics_pfb(dat_alpha,"update.param.alpha",tstartcycle + stat_dumpoffset,pfoutfile_ens,3);
-            enkf_printstatistics_pfb(dat_n,"update.param.n",tstartcycle + stat_dumpoffset,pfoutfile_ens,3);
-        }
-    }
-
-    /* update hydraulic conductivity and porosity */
-    if(pf_paramupdate == 5 && do_pupd){
-        dat = &pf_statevec[pf_statevecsize-pf_paramvecsize];
-
-        /* damping */
-        int ksat_counter = 0;
-        int poro_counter = 0;
-        for(i=0;i<pf_paramvecsize;i++){
-            if((i%2)==0){
-                dat[i] = log10(subvec_param[i]) + pf_dampfac_param * (dat[i] - log10(subvec_param[i]));
-                dat_ksat[ksat_counter] = dat[i];
-                ksat_counter++;
-            }else{
-                dat[i] = subvec_param[i] + pf_dampfac_param * (dat[i] - subvec_param[i]);
-                dat_poro[poro_counter] = dat[i];
-                poro_counter++;
-            }
-        }
-
-        /* print ensemble statistics */
-        if(pf_paramprintstat){
-            MPI_Comm comm_couple_c = MPI_Comm_f2c(comm_couple);
-            enkf_ensemblestatistics(dat_ksat,subvec_mean,subvec_sd,pf_paramvecsize/2,comm_couple_c);
-            if(task_id==1){
-              enkf_printstatistics_pfb(subvec_mean,"param.ksat.mean",tstartcycle + stat_dumpoffset,pfoutfile_stat,3);
-              enkf_printstatistics_pfb(subvec_sd,"param.ksat.sd",tstartcycle + stat_dumpoffset,pfoutfile_stat,3);
-            }
-            enkf_ensemblestatistics(dat_poro,subvec_mean,subvec_sd,pf_paramvecsize/2,comm_couple_c);
-            if(task_id==1){
-              enkf_printstatistics_pfb(subvec_mean,"param.poro.mean",tstartcycle + stat_dumpoffset,pfoutfile_stat,3);
-              enkf_printstatistics_pfb(subvec_sd,"param.poro.sd",tstartcycle + stat_dumpoffset,pfoutfile_stat,3);
-            }
-        }
-
-        /* backtransform updated ksat values */
-        ksat_counter = 0;
-        for(i=0;i<pf_paramvecsize;i++){
-            if((i%2)==0){
-	        dat[i] = pow(10,dat[i]);
-                dat_ksat[ksat_counter] = dat[i];
-                ksat_counter++;
-            }
-        }
-
-        /* print updated parameter values */
-        if(pf_paramprintensemble){
-            enkf_printstatistics_pfb(dat_ksat,"update.param.ksat",tstartcycle + stat_dumpoffset,pfoutfile_ens,3);
-            enkf_printstatistics_pfb(dat_poro,"update.param.poro",tstartcycle + stat_dumpoffset,pfoutfile_ens,3);
-        }
-    }
-
-    /* update hydraulic conductivity and van Genuchten parameters */
-    if(pf_paramupdate == 6 && do_pupd){
-        dat = &pf_statevec[pf_statevecsize-pf_paramvecsize];
-
-        /* damping */
-        int ksat_counter = 0;
-        int alpha_counter = 0;
-        int n_counter = 0;
-        for(i=0;i<pf_paramvecsize;i=i+3){
-            dat[i] = log10(subvec_param[i]) + pf_dampfac_param * (dat[i] - log10(subvec_param[i]));
-            dat_ksat[ksat_counter] = dat[i];
-            ksat_counter++;
-            dat[i+1] = log(subvec_param[i+1]) + pf_dampfac_param * (dat[i+1] - log(subvec_param[i+1]));
-            dat_alpha[alpha_counter] = dat[i+1];
-            alpha_counter++;
-            dat[i+2] = subvec_param[i+2] + pf_dampfac_param * (dat[i+2] - subvec_param[i+2]);
-            dat_n[n_counter] = dat[i+2];
-            n_counter++;
-        }
-
-        /* print ensemble statistics */
-        if(pf_paramprintstat){
-            MPI_Comm comm_couple_c = MPI_Comm_f2c(comm_couple);
-            enkf_ensemblestatistics(dat_ksat,subvec_mean,subvec_sd,pf_paramvecsize/3,comm_couple_c);
-            if(task_id==1){
-              enkf_printstatistics_pfb(subvec_mean,"param.ksat.mean",tstartcycle + stat_dumpoffset,pfoutfile_stat,3);
-              enkf_printstatistics_pfb(subvec_sd,"param.ksat.sd",tstartcycle + stat_dumpoffset,pfoutfile_stat,3);
-            }
-            enkf_ensemblestatistics(dat_alpha,subvec_mean,subvec_sd,pf_paramvecsize/3,comm_couple_c);
-            if(task_id==1){
-              enkf_printstatistics_pfb(subvec_mean,"param.alpha.mean",tstartcycle + stat_dumpoffset,pfoutfile_stat,3);
-              enkf_printstatistics_pfb(subvec_sd,"param.alpha.sd",tstartcycle + stat_dumpoffset,pfoutfile_stat,3);
-            }
-            enkf_ensemblestatistics(dat_n,subvec_mean,subvec_sd,pf_paramvecsize/3,comm_couple_c);
-            if(task_id==1){
-              enkf_printstatistics_pfb(subvec_mean,"param.n.mean",tstartcycle + stat_dumpoffset,pfoutfile_stat,3);
-              enkf_printstatistics_pfb(subvec_sd,"param.n.sd",tstartcycle + stat_dumpoffset,pfoutfile_stat,3);
-            }
-        }
-
-        /* backtransform updated ksat values */
-        ksat_counter = 0;
-        alpha_counter = 0;
-        for(i=0;i<pf_paramvecsize;i=i+3){
-            dat[i] = pow(10,dat[i]);
-            dat_ksat[ksat_counter] = dat[i];
-            ksat_counter++;
-            dat[i+1] = exp(dat[i+1]);
-            dat_alpha[alpha_counter] = dat[i+1];
-            alpha_counter++;
-        }
-
-        /* print updated parameter values */
-        if(pf_paramprintensemble){
-            enkf_printstatistics_pfb(dat_ksat,"update.param.ksat",tstartcycle + stat_dumpoffset,pfoutfile_ens,3);
-            enkf_printstatistics_pfb(dat_alpha,"update.param.alpha",tstartcycle + stat_dumpoffset,pfoutfile_ens,3);
-            enkf_printstatistics_pfb(dat_n,"update.param.n",tstartcycle + stat_dumpoffset,pfoutfile_ens,3);
-        }
-    }
-
-    /* update porosity and van Genuchten parameters */
-    if(pf_paramupdate == 7 && do_pupd){
-        dat = &pf_statevec[pf_statevecsize-pf_paramvecsize];
-
-        /* damping */
-        int poro_counter = 0;
-        int alpha_counter = 0;
-        int n_counter = 0;
-        for(i=0;i<pf_paramvecsize;i=i+3){
-            dat[i] = subvec_param[i] + pf_dampfac_param * (dat[i] - subvec_param[i]);
-            dat_poro[poro_counter] = dat[i];
-            poro_counter++;
-            dat[i+1] = log(subvec_param[i+1]) + pf_dampfac_param * (dat[i+1] - log(subvec_param[i+1]));
-            dat_alpha[alpha_counter] = dat[i+1];
-            alpha_counter++;
-            dat[i+2] = subvec_param[i+2] + pf_dampfac_param * (dat[i+2] - subvec_param[i+2]);
-            dat_n[n_counter] = dat[i+2];
-            n_counter++;
-        }
-
-        /* print ensemble statistics */
-        if(pf_paramprintstat){
-            MPI_Comm comm_couple_c = MPI_Comm_f2c(comm_couple);
-            enkf_ensemblestatistics(dat_poro,subvec_mean,subvec_sd,pf_paramvecsize/3,comm_couple_c);
-            if(task_id==1){
-              enkf_printstatistics_pfb(subvec_mean,"param.poro.mean",tstartcycle + stat_dumpoffset,pfoutfile_stat,3);
-              enkf_printstatistics_pfb(subvec_sd,"param.poro.sd",tstartcycle + stat_dumpoffset,pfoutfile_stat,3);
-            }
-            enkf_ensemblestatistics(dat_alpha,subvec_mean,subvec_sd,pf_paramvecsize/3,comm_couple_c);
-            if(task_id==1){
-              enkf_printstatistics_pfb(subvec_mean,"param.alpha.mean",tstartcycle + stat_dumpoffset,pfoutfile_stat,3);
-              enkf_printstatistics_pfb(subvec_sd,"param.alpha.sd",tstartcycle + stat_dumpoffset,pfoutfile_stat,3);
-            }
-            enkf_ensemblestatistics(dat_n,subvec_mean,subvec_sd,pf_paramvecsize/3,comm_couple_c);
-            if(task_id==1){
-              enkf_printstatistics_pfb(subvec_mean,"param.n.mean",tstartcycle + stat_dumpoffset,pfoutfile_stat,3);
-              enkf_printstatistics_pfb(subvec_sd,"param.n.sd",tstartcycle + stat_dumpoffset,pfoutfile_stat,3);
-            }
-        }
-
-        /* backtransform updated ksat values */
-        alpha_counter = 0;
-        for(i=1;i<pf_paramvecsize;i=i+3){
-            dat[i] = exp(dat[i]);
-            dat_alpha[alpha_counter] = dat[i];
-            alpha_counter++;
-        }
-
-        /* print updated parameter values */
-        if(pf_paramprintensemble){
-            enkf_printstatistics_pfb(dat_poro,"update.param.poro",tstartcycle + stat_dumpoffset,pfoutfile_ens,3);
-            enkf_printstatistics_pfb(dat_alpha,"update.param.alpha",tstartcycle + stat_dumpoffset,pfoutfile_ens,3);
-            enkf_printstatistics_pfb(dat_n,"update.param.n",tstartcycle + stat_dumpoffset,pfoutfile_ens,3);
-        }
-    }
-
-    /* update hydraulic conductivity, porosity and van Genuchten parameters */
-    if(pf_paramupdate == 8 && do_pupd){
-        dat = &pf_statevec[pf_statevecsize-pf_paramvecsize];
-
-        /* damping */
-        int ksat_counter = 0;
-        int poro_counter = 0;
-        int alpha_counter = 0;
-        int n_counter = 0;
-        for(i=0;i<pf_paramvecsize;i=i+4){
-            dat[i] = log10(subvec_param[i]) + pf_dampfac_param * (dat[i] - log10(subvec_param[i]));
-            dat_ksat[ksat_counter] = dat[i];
-            ksat_counter++;
-            dat[i+1] = subvec_param[i+1] + pf_dampfac_param * (dat[i+1] - subvec_param[i+1]);
-            dat_poro[poro_counter] = dat[i+1];
-            poro_counter++;
-            dat[i+2] = log(subvec_param[i+2]) + pf_dampfac_param * (dat[i+2] - log(subvec_param[i+2]));
-            dat_alpha[alpha_counter] = dat[i+2];
-            alpha_counter++;
-            dat[i+3] = subvec_param[i+3] + pf_dampfac_param * (dat[i+3] - subvec_param[i+3]);
-            dat_n[n_counter] = dat[i+3];
-            n_counter++;
-        }
-
-        /* print ensemble statistics */
-        if(pf_paramprintstat){
-            MPI_Comm comm_couple_c = MPI_Comm_f2c(comm_couple);
-            enkf_ensemblestatistics(dat_ksat,subvec_mean,subvec_sd,pf_paramvecsize/4,comm_couple_c);
-            if(task_id==1){
-              enkf_printstatistics_pfb(subvec_mean,"param.ksat.mean",tstartcycle + stat_dumpoffset,pfoutfile_stat,3);
-              enkf_printstatistics_pfb(subvec_sd,"param.ksat.sd",tstartcycle + stat_dumpoffset,pfoutfile_stat,3);
-            }
-            enkf_ensemblestatistics(dat_poro,subvec_mean,subvec_sd,pf_paramvecsize/4,comm_couple_c);
-            if(task_id==1){
-              enkf_printstatistics_pfb(subvec_mean,"param.poro.mean",tstartcycle + stat_dumpoffset,pfoutfile_stat,3);
-              enkf_printstatistics_pfb(subvec_sd,"param.poro.sd",tstartcycle + stat_dumpoffset,pfoutfile_stat,3);
-            }
-            enkf_ensemblestatistics(dat_alpha,subvec_mean,subvec_sd,pf_paramvecsize/4,comm_couple_c);
-            if(task_id==1){
-              enkf_printstatistics_pfb(subvec_mean,"param.alpha.mean",tstartcycle + stat_dumpoffset,pfoutfile_stat,3);
-              enkf_printstatistics_pfb(subvec_sd,"param.alpha.sd",tstartcycle + stat_dumpoffset,pfoutfile_stat,3);
-            }
-            enkf_ensemblestatistics(dat_n,subvec_mean,subvec_sd,pf_paramvecsize/4,comm_couple_c);
-            if(task_id==1){
-              enkf_printstatistics_pfb(subvec_mean,"param.n.mean",tstartcycle + stat_dumpoffset,pfoutfile_stat,3);
-              enkf_printstatistics_pfb(subvec_sd,"param.n.sd",tstartcycle + stat_dumpoffset,pfoutfile_stat,3);
-            }
-        }
-
-        /* backtransform updated ksat values */
-        ksat_counter = 0;
-        alpha_counter = 0;
-        for(i=0;i<pf_paramvecsize;i=i+4){
-            dat[i] = pow(10,dat[i]);
-            dat_ksat[ksat_counter] = dat[i];
-            ksat_counter++;
-            dat[i+2] = exp(dat[i+2]);
-            dat_alpha[alpha_counter] = dat[i+2];
-            alpha_counter++;
-        }
-
-        /* print updated parameter values */
-        if(pf_paramprintensemble){
-            enkf_printstatistics_pfb(dat_ksat,"update.param.ksat",tstartcycle + stat_dumpoffset,pfoutfile_ens,3);
-            enkf_printstatistics_pfb(dat_poro,"update.param.poro",tstartcycle + stat_dumpoffset,pfoutfile_ens,3);
-            enkf_printstatistics_pfb(dat_alpha,"update.param.alpha",tstartcycle + stat_dumpoffset,pfoutfile_ens,3);
-            enkf_printstatistics_pfb(dat_n,"update.param.n",tstartcycle + stat_dumpoffset,pfoutfile_ens,3);
-        }
-    }
-
-    update_parflow(do_pupd);
-
-    /* print updated mannings values */
-    //if(pf_paramupdate == 2){
-    //  char fprefix [200];
-    //  char fsuffix [10];
-    //  sprintf(fprefix,"%s/%s.%s",outdir,pfinfile,"update.mannings");
-    //  sprintf(fsuffix,"%05d",tstartcycle + stat_dumpoffset);
-    //  enkf_printmannings(fprefix,fsuffix);
-    //}
-=======
     update_parflow();
->>>>>>> db977a2f
   }
 #endif
 
