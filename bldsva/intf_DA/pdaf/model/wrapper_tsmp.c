/*-----------------------------------------------------------------------------------------
Copyright (c) 2013-2016 by Wolfgang Kurtz and Guowei He (Forschungszentrum Juelich GmbH)

This file is part of TSMP-PDAF

TSMP-PDAF is free software: you can redistribute it and/or modify
it under the terms of the GNU Lesser General Public License as published by
the Free Software Foundation, either version 3 of the License, or
(at your option) any later version.

TSMP-PDAF is distributed in the hope that it will be useful,
but WITHOUT ANY WARRANTY; without even the implied warranty of
MERCHANTABILITY or FITNESS FOR A PARTICULAR PURPOSE.  See the
GNU LesserGeneral Public License for more details.

You should have received a copy of the GNU Lesser General Public License
along with TSMP-PDAF.  If not, see <http://www.gnu.org/licenses/>.
-------------------------------------------------------------------------------------------*/


/*-----------------------------------------------------------------------------------------
wrapper_tsmp.c: Wrapper functions for TSMP
-------------------------------------------------------------------------------------------*/

#define GLOBAL

#include "enkf.h"

#if defined COUP_OAS_PFL || defined PARFLOW_STAND_ALONE
#include "enkf_parflow.h"
#endif

#include "wrapper_tsmp.h"

/*-------------------------------------------------------------------------*/
/**
  @author   Wolfgang Kurtz, Guowei He
  @brief    Initialization of component models for for TSMP-PDAF.

  1. read parameter file for data assimilation 'enkfpf.par'
  2. initialize clm, parflow and cosmo instances
 */
/*--------------------------------------------------------------------------*/
void initialize_tsmp() {
  int argc = 0; char ** argv ;	/* Dummy command line arguments for amps */

  int pdaf_id;
  int coupcol;
  int pdaf_max;

  /* read parameter file for data assimilation 'enkfpf.par' */
  read_enkfpar("enkfpf.par");

  /* Set pdaf_id / pdaf_max realization-information for usage
     in component models*/
  coupcol = task_id - 1 + startreal;
  pdaf_id = (int) coupcol;
  pdaf_max = (int) nreal;

  /* initialize clm, parflow and cosmo instances */
  if(model == 0) {
#if defined COUP_OAS_PFL || defined CLMSA || defined COUP_OAS_COS
#if defined CLMFIVE
    /* enkf_clm.F90 */
    clm5_init(clminfile, &pdaf_id, &pdaf_max);
#else    
    /* enkf_clm.F90 */
    clm_init(clminfile);
#endif    
#endif
  }
  if(model == 1) {
#if defined COUP_OAS_PFL || defined PARFLOW_STAND_ALONE
    /* enkf_parflow.c */
    enkfparflowinit(argc,argv,pfinfile);
    parflow_oasis_init(t_start,(double)da_interval);
#endif
  }

  if(model == 2){
#if defined COUP_OAS_COS
    /* enkf_cosmo.F90 */
    cosmo_init(&pdaf_id);
#endif
  }
}


void finalize_tsmp() {

  if(model == 0) {
#if defined COUP_OAS_PFL || defined CLMSA || defined COUP_OAS_COS
    clm_finalize();
#endif
  }

  if(model == 1) {
#if defined COUP_OAS_PFL || defined PARFLOW_STAND_ALONE
    enkfparflowfinalize();
#endif
  }

  if(model == 2){
#if defined COUP_OAS_COS
    cosmo_finalize();
#endif
  }
}

/*-------------------------------------------------------------------------*/
/**
  @author   Wolfgang Kurtz, Guowei He
  @brief    Integration/Simulation of component models.

  Depending on value of `model` for the current PE:
  1. Integration of CLM
  or
  1. Integration of ParFlow
  or
  1. Integration of COSMO

  - Debug output before and after integrating a given component model
    is written when `screen_wrapper > 1`.
  - For ParFlow, ensemble statistics are computed and printed to PFB files
    according to input `PF:printstat`
  - For CLM and COSMO, the number of time steps is computed before integrating.
  - For COSMO a multiplier is applied from input `COSMO:dtmult`.

  2. Advance `t_start` by `da_interval`.
 */
/*--------------------------------------------------------------------------*/
void integrate_tsmp() {

  /* CLM */
  if(model == 0){
#if defined COUP_OAS_PFL || defined CLMSA || defined COUP_OAS_COS
    /* Number of time steps for CLM */
    int tsclm;
    tsclm = (int) ( (double) da_interval / dt );

    /* Debug output */
    if (screen_wrapper > 1 && task_id==1) {
      printf("TSMP-PDAF-WRAPPER mype(w)=%5d: CLM: advancing (%d clm time steps)\n",mype_world, tsclm);
    }

    /* Integrate CLM */
    clm_advance(&tsclm, &tstartcycle, &mype_world);

    /* Debug output */
    if (screen_wrapper > 1 && task_id==1) {
      printf("TSMP-PDAF-WRAPPER mype(w)=%5d: CLM: advancing finished\n", mype_world);
    }

#endif
  }

  /* ParFlow */
  if(model == 1){
#if defined COUP_OAS_PFL || defined PARFLOW_STAND_ALONE
    /* Debug output */
    if (screen_wrapper > 1 && task_id==1) {
      printf("TSMP-PDAF-WRAPPER mype(w)=%5d: Parflow: advancing (from %lf to %lf)\n",mype_world,t_start,t_start+(double)da_interval);
    }

    /* Integrate ParFlow */
    enkfparflowadvance(tcycle, t_start,(double)da_interval);

    /* Debug output */
    if (screen_wrapper > 1 && task_id==1) {
      printf("TSMP-PDAF-WRAPPER mype(w)=%5d: Parflow: advancing finished\n", mype_world);
    }

    /* Print ensemble statistics to PFB */
    if(pf_printstat==1){
      printstat_parflow();
    }
#endif
  }

  /* COSMO */
  if(model == 2){
#if defined COUP_OAS_COS

    /* Number of time steps for COSMO */
    int tscos;
    tscos = (int) ((double) da_interval / dt);
    tscos = tscos * dtmult_cosmo; /* Multiplier read from input */

    /* Debug output */
    if (screen_wrapper > 1 && task_id==1) {
      printf("TSMP-PDAF-WRAPPER mype(w)=%5d: COSMO: tscos is %d",mype_world,tscos);
    }

    /* Integrate COSMO */
    cosmo_advance(&tscos);
#endif
  }

  t_start += (double)da_interval;
  tstartcycle++;
}

void update_tsmp(){

#if defined CLMSA
<<<<<<< HEAD
  if((model == tag_model_clm) && ((clmupdate_swc != 0) || (clmupdate_T != 0))){
    update_clm(&tstartcycle, &mype_world);
=======
  if((model == tag_model_clm) && ((clmupdate_swc != 0) || (clmupdate_T != 0) || (clmupdate_snow!=0))){
    update_clm();
>>>>>>> dd3ce498
    print_update_clm(&tcycle, &total_steps);
  }
#endif

  /* print analysis and update parflow */
#if (defined COUP_OAS_PFL || defined PARFLOW_STAND_ALONE)
  if(model == 1){
    update_parflow();
  }
#endif

  // print et statistics
#if !defined PARFLOW_STAND_ALONE
  if(model == tag_model_clm && clmprint_et == 1){
    write_clm_statistics(&tcycle, &total_steps);
  }
#endif

  //  !print *,"Finished update_tsmp()"


}<|MERGE_RESOLUTION|>--- conflicted
+++ resolved
@@ -203,13 +203,8 @@
 void update_tsmp(){
 
 #if defined CLMSA
-<<<<<<< HEAD
-  if((model == tag_model_clm) && ((clmupdate_swc != 0) || (clmupdate_T != 0))){
+  if((model == tag_model_clm) && ((clmupdate_swc != 0) || (clmupdate_T != 0) || (clmupdate_snow!=0))){
     update_clm(&tstartcycle, &mype_world);
-=======
-  if((model == tag_model_clm) && ((clmupdate_swc != 0) || (clmupdate_T != 0) || (clmupdate_snow!=0))){
-    update_clm();
->>>>>>> dd3ce498
     print_update_clm(&tcycle, &total_steps);
   }
 #endif
