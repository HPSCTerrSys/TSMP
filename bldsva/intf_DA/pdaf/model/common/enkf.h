/*-----------------------------------------------------------------------------------------
Copyright (c) 2013-2016 by Wolfgang Kurtz, Guowei He and Mukund Pondkule (Forschungszentrum Juelich GmbH)

This file is part of TSMP-PDAF

TSMP-PDAF is free software: you can redistribute it and/or modify
it under the terms of the GNU Lesser General Public License as published by
the Free Software Foundation, either version 3 of the License, or
(at your option) any later version.

TSMP-PDAF is distributed in the hope that it will be useful,
but WITHOUT ANY WARRANTY; without even the implied warranty of
MERCHANTABILITY or FITNESS FOR A PARTICULAR PURPOSE.  See the
GNU LesserGeneral Public License for more details.

You should have received a copy of the GNU Lesser General Public License
along with TSMP-PDAF.  If not, see <http://www.gnu.org/licenses/>.
-------------------------------------------------------------------------------------------*/


/*-----------------------------------------------------------------------------------------
enkf.h: Header file for global variables/ functions
-------------------------------------------------------------------------------------------*/

#include <stdlib.h>
#include <stdio.h>
#include <string.h>
#include <unistd.h>
#include <mpi.h>

#ifndef GLOBAL
#define GLOBAL extern
#endif

/* functions */
void read_enkfpar(char *parname);
void printstat_parflow();
void printstat_param_parflow(double* dat, char* name, int dim);
void enkf_ensemblestatistics (double* dat, double* mean, double* var, int size, MPI_Comm comm);
void enkf_printstatistics_pfb (double *dat, char* name, int cycle, char* prefix, int dim);
<<<<<<< HEAD
extern void clm_init(char *s);
#ifdef CLMFIVE
extern void clm5_init(char *s, int *pdaf_id, int *pdaf_max);
#endif
=======
extern void clm_init(char *s, int *pdaf_id, int *pdaf_max, int *mype);
>>>>>>> b926f539
extern void clm_advance(int *ntstep, int *tstartcycle, int *mype);
extern void update_clm(int *tstartcycle, int *mype);
#if defined CLMSA
extern void print_update_clm(int *ts, int *ttot);
#endif
extern void write_clm_statistics(int *ts, int *ttot);
extern void clm_finalize();
extern void cosmo_init(int pdaf_id);
extern void cosmo_advance(int *cos_dt);
extern void cosmo_finalize();

/* chars */
GLOBAL char pfinfile[500];
GLOBAL char pfprefixin[100];
GLOBAL char pfprefixout[100];
GLOBAL char pfoutfile_ens[500];
GLOBAL char pfoutfile_stat[500];
GLOBAL char pfproblemname[100];
GLOBAL char clminfile[100*2];
GLOBAL char outdir[100];

/* integers */
GLOBAL int nprocpf;
GLOBAL int nprocclm;
GLOBAL int nproccosmo;
GLOBAL int nreal;
GLOBAL int startreal;
GLOBAL int total_steps;
GLOBAL int tcycle;
GLOBAL int tstartcycle;
GLOBAL int stat_dumpoffset;
GLOBAL int screen_wrapper;
GLOBAL int point_obs;
GLOBAL int obs_interp_switch;
GLOBAL MPI_Fint fsubcomm;
GLOBAL int oasprefixno;
GLOBAL int clmprefixlen;
GLOBAL int pf_updateflag;
GLOBAL int pf_paramupdate;
GLOBAL int pf_printensemble;
GLOBAL int pf_t_printensemble;
GLOBAL int pf_printstat;
GLOBAL int pf_paramprintensemble;
GLOBAL int pf_paramprintstat;
GLOBAL int nx_local,ny_local,nz_local;
GLOBAL int clmupdate_swc;
GLOBAL int clmupdate_T;
GLOBAL int clmupdate_texture;
GLOBAL int clmupdate_snow;
GLOBAL int clmupdate_snow_repartitioning;
GLOBAL int clmprint_swc;
GLOBAL int clmprint_et;
GLOBAL int clmstatevec_allcol;
GLOBAL int clmt_printensemble;
GLOBAL int clmwatmin_switch;
GLOBAL int dtmult_cosmo;
GLOBAL int pf_olfmasking;
GLOBAL int pf_olfmasking_param;
GLOBAL int pf_olfmasking_depth;
GLOBAL int pf_gwmasking;
GLOBAL int pf_printgwmask;
GLOBAL int pf_freq_paramupdate;
GLOBAL int pf_aniso_use_parflow;
GLOBAL int is_dampfac_state_time_dependent;
GLOBAL int is_dampfac_param_time_dependent;
GLOBAL int pf_dampswitch_sm;
GLOBAL int crns_flag;
GLOBAL int da_print_obs_index;
extern int model;
extern int mype_model;
extern int npes_model;
extern int mype_world;
extern int npes_world;
extern int mype_filter;
extern int npes_filter;
extern int task_id;
extern int n_modeltasks;
extern int tag_model_clm;

/* double */
GLOBAL double *pmean;
GLOBAL double *satmean;
GLOBAL double *pvar;
GLOBAL double *satvar;
GLOBAL double t_start;
GLOBAL double t_sim;
GLOBAL double dt;
GLOBAL double pf_aniso_perm_y;
GLOBAL double pf_aniso_perm_z;
GLOBAL double da_interval;
GLOBAL double pf_dampfac_param;
GLOBAL double pf_dampfac_state;
GLOBAL double dampfac_state_time_dependent;
GLOBAL double dampfac_param_time_dependent;
GLOBAL double da_crns_depth_tol;<|MERGE_RESOLUTION|>--- conflicted
+++ resolved
@@ -38,14 +38,7 @@
 void printstat_param_parflow(double* dat, char* name, int dim);
 void enkf_ensemblestatistics (double* dat, double* mean, double* var, int size, MPI_Comm comm);
 void enkf_printstatistics_pfb (double *dat, char* name, int cycle, char* prefix, int dim);
-<<<<<<< HEAD
-extern void clm_init(char *s);
-#ifdef CLMFIVE
-extern void clm5_init(char *s, int *pdaf_id, int *pdaf_max);
-#endif
-=======
 extern void clm_init(char *s, int *pdaf_id, int *pdaf_max, int *mype);
->>>>>>> b926f539
 extern void clm_advance(int *ntstep, int *tstartcycle, int *mype);
 extern void update_clm(int *tstartcycle, int *mype);
 #if defined CLMSA
