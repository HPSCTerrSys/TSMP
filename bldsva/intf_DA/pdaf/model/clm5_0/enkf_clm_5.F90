--- conflicted
+++ resolved
@@ -157,16 +157,6 @@
 
 end subroutine clm_init
 
-<<<<<<< HEAD
-subroutine clm_advance(ntstep, tstartcycle, mype) bind(C,name="clm_advance")
-  use seq_comm_mct,   only: atm_layout, lnd_layout, ice_layout, glc_layout,  &
-      rof_layout, ocn_layout, wav_layout, esp_layout
-  use shr_string_mod, only: shr_string_listGetIndexF
-  use seq_comm_mct, only: num_inst_driver
-  use ESMF_TimeMod            , only : ESMF_Time
-  use clm_time_manager        , only : get_nstep, is_last_step, advance_timestep
-=======
->>>>>>> b926f539
 
 !--------------------------------------------------------------------------
 ! clm_advance is the interface for cime_run() from
@@ -198,10 +188,7 @@
 #if defined CLMSA
   ! Calling PDAF Function to set state vector before assimiliation
   call set_clm_statevec(tstartcycle, mype)
-<<<<<<< HEAD
-=======
 #endif
->>>>>>> b926f539
 
   call t_startf ('CPL:RUN_LOOP_BSTOP')
   call mpi_barrier(mpicom_GLOID,ierr)
