!-------------------------------------------------------------------------------------------
!Copyright (c) 2013-2016 by Wolfgang Kurtz and Guowei He (Forschungszentrum Juelich GmbH)
!
!This file is part of TSMP-PDAF
!
!TSMP-PDAF is free software: you can redistribute it and/or modify
!it under the terms of the GNU Lesser General Public License as published by
!the Free Software Foundation, either version 3 of the License, or
!(at your option) any later version.
!
!TSMP-PDAF is distributed in the hope that it will be useful,
!but WITHOUT ANY WARRANTY; without even the implied warranty of
!MERCHANTABILITY or FITNESS FOR A PARTICULAR PURPOSE.  See the
!GNU LesserGeneral Public License for more details.
!
!You should have received a copy of the GNU Lesser General Public License
!along with TSMP-PDAF.  If not, see <http://www.gnu.org/licenses/>.
!-------------------------------------------------------------------------------------------
!
!
!-------------------------------------------------------------------------------------------
!enkf_clm_5.F90: Wrapper functions for CLM 5 
!-------------------------------------------------------------------------------------------
module enkf_clm_5

#include <mpif.h>

  contains

!--------------------------------------------------------------------------
! clm5_init() in the TSMP uses copied code from the start of
! cime/src/drivers/mct/main/cime_driver.F90
! but stops before the "call cime_run()" 
! because in TSMP we distinguish between init and run.
! Additionally, cime_pre_init1 is modified to take the pdaf comm and ID
! and at the end of the init we call define_clm_statevec to finish the PDAF init.
!--------------------------------------------------------------------------
subroutine clm5_init(finname, pdaf_id, pdaf_max) bind(C,name="clm5_init")
  !----------------------------------------------------------------------------
  ! share code & libs
  !----------------------------------------------------------------------------
  use shr_kind_mod,  only : r8 => SHR_KIND_R8
  use shr_kind_mod,  only : i8 => SHR_KIND_I8
  use shr_kind_mod,  only : CS => SHR_KIND_CS
  use shr_sys_mod,   only : shr_sys_irtc, shr_sys_abort
  use perf_mod,      only : t_startf, t_adj_detailf, t_stopf, t_startstop_valsf
  use ESMF,          only : ESMF_Initialize, ESMF_Finalize
  use ESMF,          only : ESMF_LogKind_Flag, ESMF_LOGKIND_NONE
  use ESMF,          only : ESMF_LOGKIND_SINGLE, ESMF_LOGKIND_MULTI
  use ESMF,          only : ESMF_LOGKIND_MULTI_ON_ERROR
  use cime_comp_mod, only : cime_pre_init1
  use cime_comp_mod, only : cime_pre_init2
  use cime_comp_mod, only : cime_init
  ! TSMP PDAF specific:
  use iso_C_binding
  use enkf_clm_mod

  implicit none
  !--------------------------------------------------------------------------
  ! PDAF variables
  !--------------------------------------------------------------------------
  character(kind=c_char,len=1),dimension(100),intent(in) :: finname 
  integer(c_int), intent(in) :: pdaf_id
  integer(c_int), intent(in) :: pdaf_max
  integer(c_int) :: counter
  !--------------------------------------------------------------------------
  ! timing variables
  !--------------------------------------------------------------------------
  integer(i8) :: beg_count, end_count, irtc_rate
  real(r8)    :: cime_pre_init1_time, ESMF_Initialize_time, &
       cime_pre_init2_time, cime_init_time_adjustment
  !--------------------------------------------------------------------------
  ! For ESMF logging
  !--------------------------------------------------------------------------
  character(len=CS)       :: esmf_logfile_option
  type(ESMF_LogKind_Flag) :: esmf_logfile_kind

<<<<<<< HEAD
=======
  ! finname input is already input file name with ensemble id attached
  ! this is done in wrapper_tsmp.c this loop just converts c into f string

  loop_string: do counter=1,clmprefixlen
        nlfilename(counter:counter) = finname(counter)
  end do loop_string

! spmd_init and mct_world init are called in cime_pre_init1 now.

!#if (defined COUP_OAS_COS || defined COUP_OAS_PFL)
!  write(6,*) 'Not yet supported model combination.'
!#elif (defined CLMSA)
!  !call spmd_init(COMM_model_oas)
!  !call mct_world_init(1,COMM_model_oas,mpicom,comp_id)
!#else
!  write(6,*) 'Not yet supported model combination.'
!#endif
  !write(*,*) "before cime_pre_init1", pdaf_id, pdaf_max
>>>>>>> 63748297
  !--------------------------------------------------------------------------
  ! Setup and initialize the communications and logging.
  !--------------------------------------------------------------------------
  beg_count = shr_sys_irtc(irtc_rate)
  call cime_pre_init1(esmf_logfile_option, COMM_model_clm, &
                      pdaf_id=pdaf_id, pdaf_max=pdaf_max)

  end_count = shr_sys_irtc(irtc_rate)

  cime_pre_init1_time = real( (end_count-beg_count), r8)/real(irtc_rate, r8)

  !--------------------------------------------------------------------------
  ! Initialize ESMF.  This is done outside of the ESMF_INTERFACE ifdef
  ! because it is needed for the time manager, even if the ESMF_INTERFACE
  ! is not used.
  !--------------------------------------------------------------------------
  beg_count = shr_sys_irtc(irtc_rate)


  select case(esmf_logfile_option)
  case('ESMF_LOGKIND_SINGLE')
     esmf_logfile_kind = ESMF_LOGKIND_SINGLE
  case('ESMF_LOGKIND_MULTI')
     esmf_logfile_kind = ESMF_LOGKIND_MULTI
  case('ESMF_LOGKIND_MULTI_ON_ERROR')
     esmf_logfile_kind = ESMF_LOGKIND_MULTI_ON_ERROR
  case('ESMF_LOGKIND_NONE')
     esmf_logfile_kind = ESMF_LOGKIND_NONE
  case default
     call shr_sys_abort('CIME ERROR: invalid ESMF logfile kind'//trim(esmf_logfile_option))
  end select
  write(6,*) "esmf_initialize"
  call ESMF_Initialize(logkindflag=esmf_logfile_kind)

  end_count = shr_sys_irtc(irtc_rate)
  ESMF_Initialize_time = real( (end_count-beg_count), r8)/real(irtc_rate, r8)

  !--------------------------------------------------------------------------
  ! Read in the configuration information and initialize the time manager.
  !--------------------------------------------------------------------------
  ! Timer initialization has to be after determination of the maximum number
  ! of threads used across all components, so called inside of
  ! cime_pre_init2, as are t_startf and t_stopf for CPL:INIT and
  ! cime_pre_init2.
  !--------------------------------------------------------------------------
  beg_count = shr_sys_irtc(irtc_rate)
  write(6,*) "cime-pre-init2"
  call cime_pre_init2()

  end_count = shr_sys_irtc(irtc_rate)
  cime_pre_init2_time = real( (end_count-beg_count), r8)/real(irtc_rate, r8)

  !--------------------------------------------------------------------------
  ! Call the initialize, run and finalize routines.
  !--------------------------------------------------------------------------

  call t_startf('CPL:INIT')
  call t_adj_detailf(+1)

  call t_startstop_valsf('CPL:cime_pre_init1',  walltime=cime_pre_init1_time)
  call t_startstop_valsf('CPL:ESMF_Initialize', walltime=ESMF_Initialize_time)
  call t_startstop_valsf('CPL:cime_pre_init2',  walltime=cime_pre_init2_time)

  call cime_init()

  call t_adj_detailf(-1)
  call t_stopf('CPL:INIT')

  cime_init_time_adjustment = cime_pre_init1_time  &
       + ESMF_Initialize_time &
       + cime_pre_init2_time
  call t_startstop_valsf('CPL:INIT',  walltime=cime_init_time_adjustment, &
       callcount=0)
<<<<<<< HEAD
  
#if defined CLMFIVE
=======

#if defined CLMSA
>>>>>>> 63748297
  call define_clm_statevec
#endif 


end subroutine clm5_init


!--------------------------------------------------------------------------
! clm_advance is the interface for cime_run() from
! cime/src/drivers/mct/main/cime_comp_mod.F90
! However, we modify cime_run() to use the TSMP time step to make sure that
! clm_advance stops the driver loop between DA steps.
! After cime_run we call set_clm_statevec() to transfer from CLM to PDAF.
!--------------------------------------------------------------------------
subroutine clm_advance(ntstep) bind(C,name="clm_advance")
  use cime_comp_mod, only : cime_run, mpicom_GLOID
  use perf_mod,      only : t_startf, t_stopf
  use enkf_clm_mod, only : set_clm_statevec 
  use iso_C_binding

  implicit none
  !--------------------------------------------------------------------------
  ! PDAF variables
  !--------------------------------------------------------------------------
  integer  :: ierr                   ! MPI error return
  integer(c_int),intent(in) :: ntstep

  ! call modified cime_run that runs for a specificied number of timesteps.
  call cime_run(ntstep)

  ! Calling PDAF Function to set state vector before assimiliation
  call set_clm_statevec()

  call t_startf ('CPL:RUN_LOOP_BSTOP')
  call mpi_barrier(mpicom_GLOID,ierr)
  call t_stopf ('CPL:RUN_LOOP_BSTOP')


end subroutine clm_advance
!--------------------------------------------------------------------------
! clm_finalize() calls cime_final() and ESMF_Finalize()
! Note that ESMF_Finalize() contains mpi_finalize()
! Therefor, it can cause conflicts if mpi_finalize() is called elsewhere.
!--------------------------------------------------------------------------
subroutine clm_finalize() bind(C,name="clm_finalize")
  use iso_C_binding

  use ESMF,          only : ESMF_Initialize, ESMF_Finalize
  use cime_comp_mod, only : cime_final

  call cime_final()

  !--------------------------------------------------------------------------
  ! Clean-up
  !--------------------------------------------------------------------------
<<<<<<< HEAD
  call ESMF_Finalize( )
=======
  ! call ESMF_Finalize( )


>>>>>>> 63748297
end subroutine clm_finalize

end module enkf_clm_5<|MERGE_RESOLUTION|>--- conflicted
+++ resolved
@@ -75,27 +75,6 @@
   character(len=CS)       :: esmf_logfile_option
   type(ESMF_LogKind_Flag) :: esmf_logfile_kind
 
-<<<<<<< HEAD
-=======
-  ! finname input is already input file name with ensemble id attached
-  ! this is done in wrapper_tsmp.c this loop just converts c into f string
-
-  loop_string: do counter=1,clmprefixlen
-        nlfilename(counter:counter) = finname(counter)
-  end do loop_string
-
-! spmd_init and mct_world init are called in cime_pre_init1 now.
-
-!#if (defined COUP_OAS_COS || defined COUP_OAS_PFL)
-!  write(6,*) 'Not yet supported model combination.'
-!#elif (defined CLMSA)
-!  !call spmd_init(COMM_model_oas)
-!  !call mct_world_init(1,COMM_model_oas,mpicom,comp_id)
-!#else
-!  write(6,*) 'Not yet supported model combination.'
-!#endif
-  !write(*,*) "before cime_pre_init1", pdaf_id, pdaf_max
->>>>>>> 63748297
   !--------------------------------------------------------------------------
   ! Setup and initialize the communications and logging.
   !--------------------------------------------------------------------------
@@ -169,13 +148,8 @@
        + cime_pre_init2_time
   call t_startstop_valsf('CPL:INIT',  walltime=cime_init_time_adjustment, &
        callcount=0)
-<<<<<<< HEAD
-  
-#if defined CLMFIVE
-=======
 
 #if defined CLMSA
->>>>>>> 63748297
   call define_clm_statevec
 #endif 
 
@@ -231,13 +205,8 @@
   !--------------------------------------------------------------------------
   ! Clean-up
   !--------------------------------------------------------------------------
-<<<<<<< HEAD
-  call ESMF_Finalize( )
-=======
   ! call ESMF_Finalize( )
 
-
->>>>>>> 63748297
 end subroutine clm_finalize
 
 end module enkf_clm_5