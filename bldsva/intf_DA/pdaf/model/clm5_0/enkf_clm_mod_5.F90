!-------------------------------------------------------------------------------------------
!Copyright (c) 2013-2016 by Wolfgang Kurtz, Guowei He and Mukund Pondkule (Forschungszentrum Juelich GmbH)
!
!This file is part of TSMP-PDAF
!
!TSMP-PDAF is free software: you can redistribute it and/or modify
!it under the terms of the GNU Lesser General Public License as published by
!the Free Software Foundation, either version 3 of the License, or
!(at your option) any later version.
!
!TSMP-PDAF is distributed in the hope that it will be useful,
!but WITHOUT ANY WARRANTY; without even the implied warranty of
!MERCHANTABILITY or FITNESS FOR A PARTICULAR PURPOSE.  See the
!GNU LesserGeneral Public License for more details.
!
!You should have received a copy of the GNU Lesser General Public License
!along with TSMP-PDAF.  If not, see <http://www.gnu.org/licenses/>.
!-------------------------------------------------------------------------------------------
!
!
!-------------------------------------------------------------------------------------------
!enkf_clm_mod.F90: Module for CLM
!-------------------------------------------------------------------------------------------

module enkf_clm_mod

  use iso_c_binding

  use shr_kind_mod    , only : r8 => shr_kind_r8, SHR_KIND_CL

#if (defined CLMSA)
  integer :: COMM_model_clm
  integer :: clm_statevecsize
  integer :: clm_varsize
  integer :: clm_begg,clm_endg,clm_begc,clm_endc,clm_begp,clm_endp
  real(r8),allocatable :: clm_statevec(:)
  real(r8),allocatable :: clm_paramarr(:)  !hcp LAI
  integer(c_int),bind(C,name="clmupdate_swc")     :: clmupdate_swc
  integer(c_int),bind(C,name="clmupdate_T")     :: clmupdate_T  ! by hcp
  integer(c_int),bind(C,name="clmupdate_texture") :: clmupdate_texture
  integer(c_int),bind(C,name="clmprint_swc")      :: clmprint_swc
#endif
  integer(c_int),bind(C,name="clmprint_et")       :: clmprint_et

  integer  :: nstep     ! time step index
  real(r8) :: dtime     ! time step increment (sec)
  integer  :: ier       ! error code

  character(c_char),bind(C,name="outdir"),target :: outdir

  logical  :: log_print    ! true=> print diagnostics
  real(r8) :: eccf         ! earth orbit eccentricity factor
  logical  :: mpi_running  ! true => MPI is initialized 
  integer  :: mpicom_glob  ! MPI communicator

  character(len=SHR_KIND_CL) :: nlfilename = " "
  integer :: ierror, lengths_of_types, i
  logical :: flag
  integer(c_int),bind(C,name="clmprefixlen") :: clmprefixlen
  integer :: COMM_couple_clm    ! CLM-version of COMM_couple
                                ! (currently not used for clm5_0)
  logical :: newgridcell

  contains

#if defined CLMSA
  subroutine define_clm_statevec()
    use shr_kind_mod, only: r8 => shr_kind_r8
    use decompMod , only : get_proc_bounds
    use clm_varpar   , only : nlevsoi

    implicit none

    integer :: begp, endp   ! per-proc beginning and ending pft indices
    integer :: begc, endc   ! per-proc beginning and ending column indices
    integer :: begl, endl   ! per-proc beginning and ending landunit indices
    integer :: begg, endg   ! per-proc gridcell ending gridcell indices


    call get_proc_bounds(begg, endg, begl, endl, begc, endc, begp, endp)
    !write(*,*) "----",begg,",",endg,",",begl,",",endl,",",begc,",",endc,",",begp,",",endp," -------"
    clm_begg     = begg
    clm_endg     = endg
    clm_begc     = begc
    clm_endc     = endc
    clm_begp     = begp
    clm_endp     = endp

    if(clmupdate_swc.eq.1) then
      clm_varsize      =  (endg-begg+1) * nlevsoi
      clm_statevecsize =  (endg-begg+1) * nlevsoi
    endif

    if(clmupdate_swc.eq.2) then
      error stop "Not implemented swc update 2"
    endif

    if(clmupdate_texture.eq.1) then
        clm_statevecsize = clm_statevecsize + 2*((endg-begg+1)*nlevsoi)
    endif

    if(clmupdate_texture.eq.2) then
        clm_statevecsize = clm_statevecsize + 3*((endg-begg+1)*nlevsoi)
    endif

    IF (allocated(clm_statevec)) deallocate(clm_statevec)
    allocate(clm_statevec(clm_statevecsize))

    !write(*,*) 'clm_paramsize is ',clm_paramsize
    IF (allocated(clm_paramarr)) deallocate(clm_paramarr)         !hcp
    ! if ((clmupdate_T.NE.0)) allocate(clm_paramarr(clm_paramsize))  !hcp
    if ((clmupdate_T.NE.0)) error stop "Not implemented clmupdate_T.NE.0"

  end subroutine

  subroutine set_clm_statevec(tstartcycle, mype)
    use clm_instMod, only : soilstate_inst, waterstate_inst
    use clm_varpar   , only : nlevsoi
    use ColumnType , only : col
    use shr_kind_mod, only: r8 => shr_kind_r8
    implicit none
    integer,intent(in) :: tstartcycle
    integer,intent(in) :: mype
    real(r8), pointer :: swc(:,:)
    real(r8), pointer :: psand(:,:)
    real(r8), pointer :: pclay(:,:)
    real(r8), pointer :: porgm(:,:)
    integer :: i,j,jj,g,cc=1,offset=0
<<<<<<< HEAD
    character (len = 34) :: fn    !TSMP-PDAF: function name for state vector output
=======
>>>>>>> 7547336e

    swc   => waterstate_inst%h2osoi_vol_col
    psand => soilstate_inst%cellsand_col
    pclay => soilstate_inst%cellclay_col
    porgm => soilstate_inst%cellorg_col

    if(clmupdate_swc.ne.0) then
        ! write swc values to state vector
        cc = 1
        do i=1,nlevsoi
          do j=clm_begg,clm_endg
            ! Only get the SWC from the first column of each gridcell
            ! and add it to the clm_statevec at the position of the gridcell (cc)
            newgridcell = .true.
            do jj=clm_begc,clm_endc
              g = col%gridcell(jj)
              if (g .eq. j) then
                if (newgridcell) then
                  newgridcell = .false.
                  clm_statevec(cc+offset) = swc(jj,i)
                endif
              endif 
            end do
            cc = cc + 1
          end do
        end do
    endif

    ! write texture values to state vector (if desired)
    if(clmupdate_texture.eq.1) then
      cc = 1
      do i=1,nlevsoi
        do j=clm_begg,clm_endg
          clm_statevec(cc+1*clm_varsize+offset) = psand(j,i)
          clm_statevec(cc+2*clm_varsize+offset) = pclay(j,i)
          cc = cc + 1
        end do
      end do
    endif

    ! write texture incl. organic matter values to state vector (if desired)
    if(clmupdate_texture.eq.2) then
      cc = 1
      do i=1,nlevsoi
        do j=clm_begg,clm_endg
          clm_statevec(cc+1*clm_varsize+offset) = psand(j,i)
          clm_statevec(cc+2*clm_varsize+offset) = pclay(j,i)
          clm_statevec(cc+3*clm_varsize+offset) = porgm(j,i)
          cc = cc + 1
        end do
      end do
    endif

#ifdef PDAF_DEBUG
  ! TSMP-PDAF: For debug runs, output the state vector in files
  WRITE(fn, "(a,i5.5,a,i5.5,a)") "clmstate_", mype, ".integrate.", tstartcycle + 1, ".txt"
  OPEN(unit=71, file=fn, action="write")
  DO i = 1, clm_statevecsize
    WRITE (71,"(f20.15)") clm_statevec(i)
  END DO
  CLOSE(71)
#endif

  end subroutine 

  subroutine update_clm(tstartcycle, mype) bind(C,name="update_clm")
    use clm_varpar   , only : nlevsoi
    use shr_kind_mod , only : r8 => shr_kind_r8
    use ColumnType , only : col
    use clm_instMod, only : soilstate_inst, waterstate_inst
    use clm_varcon      , only : denh2o, denice, watmin

    implicit none
    
    integer,intent(in) :: tstartcycle
    integer,intent(in) :: mype

    real(r8), pointer :: swc(:,:)
    real(r8), pointer :: watsat(:,:)
    real(r8), pointer :: psand(:,:)
    real(r8), pointer :: pclay(:,:)
    real(r8), pointer :: porgm(:,:)

    real(r8), pointer :: dz(:,:)          ! layer thickness depth (m)
    real(r8), pointer :: h2osoi_liq(:,:)  ! liquid water (kg/m2)
    real(r8), pointer :: h2osoi_ice(:,:)
    real(r8)  :: rliq,rice

    integer :: i,j,jj,g,cc=1,offset=0
<<<<<<< HEAD
    character (len = 31) :: fn    !TSMP-PDAF: function name for state vector outpu

#ifdef PDAF_DEBUG
    ! TSMP-PDAF: For debug runs, output the state vector in files
    WRITE(fn, "(a,i5.5,a,i5.5,a)") "clmstate_", mype, ".update.", tstartcycle, ".txt"
    OPEN(unit=71, file=fn, action="write")
    DO i = 1, clm_statevecsize
      WRITE (71,"(f20.15)") clm_statevec(i)
    END DO
    CLOSE(71)
#endif
=======
>>>>>>> 7547336e

    swc   => waterstate_inst%h2osoi_vol_col
    watsat => soilstate_inst%watsat_col
    psand => soilstate_inst%cellsand_col
    pclay => soilstate_inst%cellclay_col
    porgm => soilstate_inst%cellorg_col

    dz            => col%dz
    h2osoi_liq    => waterstate_inst%h2osoi_liq_col
    h2osoi_ice    => waterstate_inst%h2osoi_ice_col

    ! write updated swc back to CLM
    if(clmupdate_swc.ne.0) then
        cc = 1
        do i=1,nlevsoi
          do j=clm_begg,clm_endg
            ! iterate through the columns and copy from the same gridcell
            ! i.e. statevec position (cc) for each column
            do jj=clm_begc,clm_endc
              rliq = h2osoi_liq(jj,i)/(dz(jj,i)*denh2o*swc(jj,i))
              rice = h2osoi_ice(jj,i)/(dz(jj,i)*denice*swc(jj,i))
     
              if(clm_statevec(cc+offset).le.watmin) then
                swc(jj,i)   = watmin
              else if(clm_statevec(cc+offset).ge.watsat(jj,i)) then
                swc(jj,i) = watsat(jj,i)
              else
                swc(jj,i)   = clm_statevec(cc+offset)
              endif

              if (isnan(swc(jj,i))) then
                      swc(jj,i) = watmin
                      print *, "WARNING: swc at j,i is nan: ", jj, i
              endif

              ! update liquid water content
              h2osoi_liq(jj,i) = swc(jj,i) * dz(jj,i)*denh2o*rliq
              ! update ice content
              h2osoi_ice(j,i) = swc(j,i) * dz(j,i)*denice*rice
            end do
            cc = cc + 1
          end do
        end do
    endif 

    ! write updated texture back to CLM
    if(clmupdate_texture.eq.1) then
      cc = 1
      do i=1,nlevsoi
        do j=clm_begg,clm_endg
          psand(j,i) = clm_statevec(cc+1*clm_varsize+offset)
          pclay(j,i) = clm_statevec(cc+2*clm_varsize+offset)
          cc = cc + 1
        end do
      end do
      call clm_correct_texture
      call clm_texture_to_parameters
    endif

    ! write updated texture incl. organic matter back to CLM
    if(clmupdate_texture.eq.2) then
      cc = 1
      do i=1,nlevsoi
        do j=clm_begg,clm_endg
          psand(j,i) = clm_statevec(cc+1*clm_varsize+offset)
          pclay(j,i) = clm_statevec(cc+2*clm_varsize+offset)
          porgm(j,i) = clm_statevec(cc+3*clm_varsize+offset)
          cc = cc + 1
        end do
      end do
      call clm_correct_texture
      call clm_texture_to_parameters
    endif

  end subroutine 

  subroutine clm_correct_texture()

    use clm_varpar   , only : nlevsoi
    use shr_kind_mod , only : r8 => shr_kind_r8
    use clm_instMod, only : soilstate_inst
    use CNSharedParamsMod, only : CNParamsShareInst

    implicit none

    integer :: c,lev
    real(r8) :: clay,sand,orgm,ttot
    real(r8), pointer :: psand(:,:)
    real(r8), pointer :: pclay(:,:)
    real(r8), pointer :: porgm(:,:)

    psand => soilstate_inst%cellsand_col
    pclay => soilstate_inst%cellclay_col
    porgm => soilstate_inst%cellorg_col

    do c = clm_begg,clm_endg
      do lev = 1,nlevsoi
         clay = pclay(c,lev)
         sand = psand(c,lev)

         if(sand.le.0.0) sand = 1.0
         if(clay.le.0.0) clay = 1.0

         ttot = sand + clay
         if(ttot.gt.100) then
             sand = sand/ttot * 100.0
             clay = clay/ttot * 100.0
         end if

         pclay(c,lev) = clay
         psand(c,lev) = sand

         if(clmupdate_texture.eq.2) then
           orgm = (porgm(c,lev) / CNParamsShareInst%organic_max) * 100.0
           if(orgm.le.0.0) orgm = 0.0
           if(orgm.ge.100.0) orgm = 100.0
           porgm(c,lev) = (orgm / 100.0)* CNParamsShareInst%organic_max
         end if

      end do
    end do
  end subroutine

  subroutine clm_texture_to_parameters()
    use clm_varpar   , only : nlevsoi
    use clm_varcon   , only : zsoi, secspday
    use shr_kind_mod , only : r8 => shr_kind_r8
    use clm_instMod, only : soilstate_inst
    use FuncPedotransferMod , only : pedotransf, get_ipedof
    use CNSharedParamsMod, only : CNParamsShareInst
    implicit none

    real(r8)           :: om_tkm         = 0.25_r8      
    ! thermal conductivity of organic soil (Farouki, 1986) [W/m/K]
    real(r8)           :: om_watsat_lake = 0.9_r8       
    ! porosity of organic soil
    real(r8)           :: om_hksat_lake  = 0.1_r8       
    ! saturated hydraulic conductivity of organic soil [mm/s]
    real(r8)           :: om_sucsat_lake = 10.3_r8      
    ! saturated suction for organic matter (Letts, 2000)
    real(r8)           :: om_b_lake      = 2.7_r8       
    ! Clapp Hornberger paramater for oragnic soil (Letts, 2000) (lake)
    real(r8)           :: om_watsat                     
    ! porosity of organic soil
    real(r8)           :: om_hksat                      
    ! saturated hydraulic conductivity of organic soil [mm/s]
    real(r8)           :: om_sucsat                     
    ! saturated suction for organic matter (mm)(Letts, 2000)
    real(r8)           :: om_csol        = 2.5_r8       
    ! heat capacity of peat soil *10^6 (J/K m3) (Farouki, 1986)
    real(r8)           :: om_tkd         = 0.05_r8      
    ! thermal conductivity of dry organic soil (Farouki, 1981)
    real(r8)           :: om_b                          
    ! Clapp Hornberger paramater for oragnic soil (Letts, 2000)
    real(r8)           :: zsapric        = 0.5_r8
    ! depth (m) that organic matter takes on characteristics of sapric peat
    real(r8)           :: pcalpha        = 0.5_r8       ! percolation threshold
    real(r8)           :: pcbeta         = 0.139_r8     ! percolation exponent
    real(r8)           :: perc_frac    ! "percolating" fraction of organic soil
    real(r8)           :: perc_norm    ! normalize to 1 when 100% organic soil
    real(r8)           :: uncon_hksat  ! series conductivity of mineral/organic soil
    real(r8)           :: uncon_frac   ! fraction of "unconnected" soil
    real(r8)           :: bd           ! bulk density of dry soil material [kg/m^3]
    real(r8)           :: tkm          ! mineral conductivity 
    real(r8)           :: xksat        ! maximum hydraulic conductivity of soil [mm/s]
    
    integer  :: ipedof,c,lev
    real(r8) :: clay,sand,om_frac
    real(r8), pointer :: psand(:,:)
    real(r8), pointer :: pclay(:,:)
    real(r8), pointer :: porgm(:,:)

    psand => soilstate_inst%cellsand_col
    pclay => soilstate_inst%cellclay_col
    porgm   => soilstate_inst%cellorg_col

    do c = clm_begg,clm_endg
      do lev = 1,nlevsoi
         clay = pclay(c,lev)
         sand = psand(c,lev)
         om_frac = porgm(c,lev) / CNParamsShareInst%organic_max

         ipedof=get_ipedof(0)
         call pedotransf(ipedof, sand, clay, &
                         soilstate_inst%watsat_col(c,lev), &
                         soilstate_inst%bsw_col(c,lev), &
                         soilstate_inst%sucsat_col(c,lev), &
                         xksat)

         om_watsat         = max(0.93_r8 - 0.1_r8   *(zsoi(lev)/zsapric), 0.83_r8)
         om_b              = min(2.7_r8  + 9.3_r8   *(zsoi(lev)/zsapric), 12.0_r8)
         om_sucsat         = min(10.3_r8 - 0.2_r8   *(zsoi(lev)/zsapric), 10.1_r8)
         om_hksat          = max(0.28_r8 - 0.2799_r8*(zsoi(lev)/zsapric), xksat)

         soilstate_inst%bd_col(c,lev) = &
              (1._r8 - soilstate_inst%watsat_col(c,lev))*2.7e3_r8
         
         soilstate_inst%watsat_col(c,lev) = &
              (1._r8 - om_frac) * soilstate_inst%watsat_col(c,lev) + om_watsat*om_frac
         
         tkm = (1._r8 - om_frac) * (8.80_r8*sand+2.92_r8*clay)/(sand+clay)+om_tkm*om_frac 
         ! W/(m K)
         soilstate_inst%bsw_col(c,lev) = &
              (1._r8-om_frac) * (2.91_r8 + 0.159_r8*clay) + om_frac*om_b   
         
         soilstate_inst%sucsat_col(c,lev) = &
              (1._r8-om_frac) * soilstate_inst%sucsat_col(c,lev) + om_sucsat*om_frac  
         
         soilstate_inst%hksat_min_col(c,lev) = xksat

         ! perc_frac is zero unless perf_frac greater than percolation threshold
         if (om_frac > pcalpha) then
            perc_norm = (1._r8 - pcalpha)**(-pcbeta)
            perc_frac = perc_norm*(om_frac - pcalpha)**pcbeta
         else
            perc_frac = 0._r8
         endif

         ! uncon_frac is fraction of mineral soil plus fraction of
         ! "nonpercolating" organic soil
         uncon_frac = (1._r8-om_frac)+(1._r8-perc_frac)*om_frac

         ! uncon_hksat is series addition of mineral/organic
         ! conductivites
         if (om_frac < 1._r8) then
            uncon_hksat = uncon_frac/((1._r8-om_frac)/xksat &
                 +((1._r8-perc_frac)*om_frac)/om_hksat)
         else
            uncon_hksat = 0._r8
         end if

         soilstate_inst%hksat_col(c,lev)  = uncon_frac*uncon_hksat + &
             (perc_frac*om_frac)*om_hksat

         soilstate_inst%tkmg_col(c,lev)   = tkm ** (1._r8 - &
             soilstate_inst%watsat_col(c,lev))           

         soilstate_inst%tksatu_col(c,lev) = &
             soilstate_inst%tkmg_col(c,lev)*0.57_r8**soilstate_inst%watsat_col(c,lev)

         soilstate_inst%tkdry_col(c,lev)  = &
             ((0.135_r8*soilstate_inst%bd_col(c,lev) + 64.7_r8) / &
             (2.7e3_r8 - 0.947_r8*soilstate_inst%bd_col(c,lev)) &
             )*(1._r8-om_frac) + om_tkd*om_frac  

         soilstate_inst%csol_col(c,lev)   = &
             ((1._r8-om_frac)*(2.128_r8*sand+2.385_r8*clay) / (sand+clay) + &
             om_csol*om_frac)*1.e6_r8

         soilstate_inst%watdry_col(c,lev) = &
             soilstate_inst%watsat_col(c,lev) * &
             (316230._r8/soilstate_inst%sucsat_col(c,lev)  &
             ) ** (-1._r8/soilstate_inst%bsw_col(c,lev)) 

         soilstate_inst%watopt_col(c,lev) = & 
             soilstate_inst%watsat_col(c,lev) * &
             (158490._r8/soilstate_inst%sucsat_col(c,lev)  &
             ) ** (-1._r8/soilstate_inst%bsw_col(c,lev)) 

         ! secspday (day/sec)
         soilstate_inst%watfc_col(c,lev) = &
             soilstate_inst%watsat_col(c,lev) * &
             (0.1_r8 / (soilstate_inst%hksat_col(c,lev)*secspday) &
             )**(1._r8/(2._r8*soilstate_inst%bsw_col(c,lev)+3._r8))

      end do
    end do
  end subroutine
 
  subroutine  average_swc_crp(profdat,profave)
    error stop "Not implemented average_swc_crp"
  end subroutine average_swc_crp
#endif

  subroutine domain_def_clm(lon_clmobs, lat_clmobs, dim_obs, &
                            longxy, latixy, longxy_obs, latixy_obs)
    use spmdMod,   only : npes, iam
    use domainMod, only : ldomain
    use decompMod, only : get_proc_total, get_proc_bounds, ldecomp
    real, intent(in) :: lon_clmobs(:)
    real, intent(in) :: lat_clmobs(:)
    integer, intent(in) :: dim_obs
    integer, allocatable, intent(inout) :: longxy(:)
    integer, allocatable, intent(inout) :: latixy(:)
    integer, allocatable, intent(inout) :: longxy_obs(:)
    integer, allocatable, intent(inout) :: latixy_obs(:)
    integer :: ni, nj, ii, jj, kk, cid, ier, ncells, nlunits, &
               ncols, npatches, ncohorts, counter
    real :: minlon, minlat, maxlon, maxlat
    real(r8), pointer :: lon(:)
    real(r8), pointer :: lat(:)
    integer :: begg, endg   ! per-proc gridcell ending gridcell indices


    lon => ldomain%lonc
    lat => ldomain%latc
    ni = ldomain%ni
    nj = ldomain%nj

    ! get total number of gridcells, landunits,
    ! columns, patches and cohorts on processor

    call get_proc_total(iam, ncells, nlunits, ncols, npatches, ncohorts)

    ! beg and end gridcell
    call get_proc_bounds(begg=begg, endg=endg)
    
    allocate(longxy(ncells), stat=ier)
    allocate(latixy(ncells), stat=ier)

    longxy(:) = 0
    latixy(:) = 0
  
    counter = 1
    do ii = 1, nj
      do jj = 1, ni
        cid = (ii-1)*ni + jj
        do kk = begg, endg
          if(cid == ldecomp%gdc2glo(kk)) then
            latixy(counter) = ii
            longxy(counter) = jj
            counter = counter + 1
          end if
        end do
      end do
    end do

    ! cell centers to min/max longitude and latitude
    minlon = MINVAL(lon(:) + 180)
    maxlon = MAXVAL(lon(:) + 180)
    minlat = MINVAL(lat(:) + 90)
    maxlat = MAXVAL(lat(:) + 90)

    allocate(longxy_obs(dim_obs), stat=ier)
    allocate(latixy_obs(dim_obs), stat=ier)

    do i = 1, dim_obs
       if(((lon_clmobs(i) + 180) - minlon) /= 0 .and. &
          ((lat_clmobs(i) + 90) - minlat) /= 0) then
          longxy_obs(i) = ceiling(((lon_clmobs(i)+180) - minlon) * ni / (maxlon-minlon))
          latixy_obs(i) = ceiling(((lat_clmobs(i)+90) - minlat) * nj / (maxlat-minlat))
       else if(((lon_clmobs(i) + 180) - minlon) == 0 .and. &
               ((lat_clmobs(i) + 90) - minlat) == 0) then
          longxy_obs(i) = 1
          latixy_obs(i) = 1
       else if(((lon_clmobs(i) + 180) - minlon) == 0) then
          longxy_obs(i) = 1
          latixy_obs(i) = ceiling(((lat_clmobs(i)+90) - minlat) * nj / (maxlat-minlat))
       else if(((lat_clmobs(i) + 90) - minlat) == 0) then
          longxy_obs(i) = ceiling(((lon_clmobs(i)+180) - minlon) * ni / (maxlon-minlon))
          latixy_obs(i) = 1
       endif
    end do
  end subroutine  

  !> @author  Mukund Pondkule, Johannes Keller
  !> @date    27.03.2023
  !> @brief   Set indices of grid cells with lon/lat smaller than observation locations
  !> @details
  !>    This routine sets the indices of grid cells with lon/lat
  !>    smaller than observation locations.
  subroutine get_interp_idx(lon_clmobs, lat_clmobs, dim_obs, longxy_obs_floor, latixy_obs_floor)

    USE domainMod, ONLY: ldomain
    ! USE decompMod, ONLY: get_proc_total, get_proc_bounds_atm, adecomp
    ! USE spmdMod,   ONLY: npes, iam ! number of processors for clm and processor number
   ! USE mod_read_obs, ONLY: lon_clmobs, lat_clmobs
    ! USE clmtype,    ONLY : clm3
   ! USE mod_assimilation, ONLY: dim_obs
!#endif

    implicit none
    real, intent(in) :: lon_clmobs(:)
    real, intent(in) :: lat_clmobs(:)
    integer, intent(in) :: dim_obs
    integer, allocatable, intent(inout) :: longxy_obs_floor(:)
    integer, allocatable, intent(inout) :: latixy_obs_floor(:)
    integer :: i

    integer :: ni, nj
    ! integer :: ii, jj, kk, cid
    integer :: ier
    ! integer :: ncells, nlunits,ncols, npfts
    ! integer :: counter

    real :: minlon, minlat, maxlon, maxlat
    real(r8), pointer :: lon(:)
    real(r8), pointer :: lat(:)
    ! integer :: begg, endg   ! per-proc gridcell ending gridcell indices

    lon => ldomain%lonc
    lat => ldomain%latc
    ni = ldomain%ni
    nj = ldomain%nj

    ! ! get total number of gridcells, landunits,
    ! ! columns and pfts for any processor
    ! call get_proc_total(iam, ncells, nlunits, ncols, npfts)

    ! ! beg and end gridcell for atm
    ! call get_proc_bounds_atm(begg, endg)

    ! set intial values for max/min of lon/lat
    minlon = 999
    minlat = 999
    maxlon = -999
    maxlat = -999

    ! looping over all cell centers to get min/max longitude and latitude
    minlon = MINVAL(lon(:) + 180)
    maxlon = MAXVAL(lon(:) + 180)
    minlat = MINVAL(lat(:) + 90)
    maxlat = MAXVAL(lat(:) + 90)

    if(allocated(longxy_obs_floor)) deallocate(longxy_obs_floor)
    allocate(longxy_obs_floor(dim_obs), stat=ier)
    if(allocated(latixy_obs_floor)) deallocate(latixy_obs_floor)
    allocate(latixy_obs_floor(dim_obs), stat=ier)
    do i = 1, dim_obs
       if(((lon_clmobs(i) + 180) - minlon) /= 0 .and. ((lat_clmobs(i) + 90) - minlat) /= 0) then
          longxy_obs_floor(i) = floor(((lon_clmobs(i) + 180) - minlon) * ni / (maxlon - minlon)) !+ 1
          latixy_obs_floor(i) = floor(((lat_clmobs(i) + 90) - minlat) * nj / (maxlat - minlat)) !+ 1
          !print *,'longxy_obs(i) , latixy_obs(i) ', longxy_obs(i) , latixy_obs(i)
       else if(((lon_clmobs(i) + 180) - minlon) == 0 .and. ((lat_clmobs(i) + 90) - minlat) == 0) then
          longxy_obs_floor(i) = 1
          latixy_obs_floor(i) = 1
       else if(((lon_clmobs(i) + 180) - minlon) == 0) then
          longxy_obs_floor(i) = 1
          latixy_obs_floor(i) = floor(((lat_clmobs(i) + 90) - minlat) * nj / (maxlat - minlat))
       else if(((lat_clmobs(i) + 90) - minlat) == 0) then
          longxy_obs_floor(i) = floor(((lon_clmobs(i) + 180) - minlon) * ni / (maxlon - minlon))
          latixy_obs_floor(i) = 1
       endif
    end do

  end subroutine get_interp_idx

#if defined CLMSA
  subroutine init_clm_l_size(dim_l)
    use clm_varpar   , only : nlevsoi

    implicit none

    integer, intent(out) :: dim_l
    integer              :: nshift

    if(clmupdate_swc.eq.1) then
      dim_l = nlevsoi
      nshift = nlevsoi
    endif

    if(clmupdate_swc.eq.2) then
      dim_l = nlevsoi + 1
      nshift = nlevsoi + 1
      error stop "Not implemented swc update 2"
    endif

    if(clmupdate_texture.eq.1) then
      dim_l = 2*nlevsoi + nshift
    endif

    if(clmupdate_texture.eq.2) then
      dim_l = 3*nlevsoi + nshift
    endif

  end subroutine    
#endif

end module enkf_clm_mod
<|MERGE_RESOLUTION|>--- conflicted
+++ resolved
@@ -126,10 +126,7 @@
     real(r8), pointer :: pclay(:,:)
     real(r8), pointer :: porgm(:,:)
     integer :: i,j,jj,g,cc=1,offset=0
-<<<<<<< HEAD
     character (len = 34) :: fn    !TSMP-PDAF: function name for state vector output
-=======
->>>>>>> 7547336e
 
     swc   => waterstate_inst%h2osoi_vol_col
     psand => soilstate_inst%cellsand_col
@@ -219,7 +216,6 @@
     real(r8)  :: rliq,rice
 
     integer :: i,j,jj,g,cc=1,offset=0
-<<<<<<< HEAD
     character (len = 31) :: fn    !TSMP-PDAF: function name for state vector outpu
 
 #ifdef PDAF_DEBUG
@@ -231,8 +227,6 @@
     END DO
     CLOSE(71)
 #endif
-=======
->>>>>>> 7547336e
 
     swc   => waterstate_inst%h2osoi_vol_col
     watsat => soilstate_inst%watsat_col
