--- conflicted
+++ resolved
@@ -126,10 +126,7 @@
     real(r8), pointer :: pclay(:,:)
     real(r8), pointer :: porgm(:,:)
     integer :: i,j,jj,g,cc=1,offset=0
-<<<<<<< HEAD
     character (len = 34) :: fn    !TSMP-PDAF: function name for state vector output
-=======
->>>>>>> fc416adb
 
     swc   => waterstate_inst%h2osoi_vol_col
     psand => soilstate_inst%cellsand_col
@@ -219,7 +216,6 @@
     real(r8)  :: rliq,rice
 
     integer :: i,j,jj,g,cc=1,offset=0
-<<<<<<< HEAD
     character (len = 31) :: fn    !TSMP-PDAF: function name for state vector outpu
 
 #ifdef PDAF_DEBUG
@@ -231,8 +227,6 @@
     END DO
     CLOSE(71)
 #endif
-=======
->>>>>>> fc416adb
 
     swc   => waterstate_inst%h2osoi_vol_col
     watsat => soilstate_inst%watsat_col
@@ -271,11 +265,7 @@
               ! update liquid water content
               h2osoi_liq(jj,i) = swc(jj,i) * dz(jj,i)*denh2o*rliq
               ! update ice content
-<<<<<<< HEAD
-              h2osoi_ice(j,i) = swc(j,i) * dz(j,i)*denice*rice
-=======
               h2osoi_ice(jj,i) = swc(jj,i) * dz(jj,i)*denice*rice
->>>>>>> fc416adb
             end do
             cc = cc + 1
           end do
