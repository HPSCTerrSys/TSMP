--- conflicted
+++ resolved
@@ -251,13 +251,9 @@
     real(r8), pointer :: psand(:,:)
     real(r8), pointer :: pclay(:,:)
     real(r8), pointer :: porgm(:,:)
-<<<<<<< HEAD
     real(r8), pointer :: snow_depth(:)
     real(r8), pointer :: h2osno(:)
-    integer :: i,j,jj,g,cc=1,offset=0
-=======
     integer :: i,j,jj,g,cc=0,offset=0
->>>>>>> 63ae6272
     character (len = 34) :: fn    !TSMP-PDAF: function name for state vector output
     character (len = 34) :: fn2    !TSMP-PDAF: function name for swc output
 
@@ -468,11 +464,8 @@
     character (len = 32) :: fn5    !TSMP-PDAF: function name for state vector outpu
     character (len = 32) :: fn6    !TSMP-PDAF: function name for state vector outpu
 
-<<<<<<< HEAD
     integer, pointer :: snlsno(:)
-=======
     logical :: swc_zero_before_update = .false.
->>>>>>> 63ae6272
 
 #ifdef PDAF_DEBUG
     IF(clmt_printensemble == tstartcycle .OR. clmt_printensemble < 0) THEN
