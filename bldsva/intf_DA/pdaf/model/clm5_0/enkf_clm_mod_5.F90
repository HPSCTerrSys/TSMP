!-------------------------------------------------------------------------------------------
!Copyright (c) 2013-2016 by Wolfgang Kurtz, Guowei He and Mukund Pondkule (Forschungszentrum Juelich GmbH)
!
!This file is part of TSMP-PDAF
!
!TSMP-PDAF is free software: you can redistribute it and/or modify
!it under the terms of the GNU Lesser General Public License as published by
!the Free Software Foundation, either version 3 of the License, or
!(at your option) any later version.
!
!TSMP-PDAF is distributed in the hope that it will be useful,
!but WITHOUT ANY WARRANTY; without even the implied warranty of
!MERCHANTABILITY or FITNESS FOR A PARTICULAR PURPOSE.  See the
!GNU LesserGeneral Public License for more details.
!
!You should have received a copy of the GNU Lesser General Public License
!along with TSMP-PDAF.  If not, see <http://www.gnu.org/licenses/>.
!-------------------------------------------------------------------------------------------
!
!
!-------------------------------------------------------------------------------------------
!enkf_clm_mod.F90: Module for CLM
!-------------------------------------------------------------------------------------------

module enkf_clm_mod

  use iso_c_binding

! !USES:
  use shr_kind_mod    , only : r8 => shr_kind_r8, SHR_KIND_CL

! !ARGUMENTS:
    implicit none

#if (defined CLMSA)
  integer :: COMM_model_clm
  integer :: clm_statevecsize
  integer :: clm_paramsize !hcp: Size of CLM parameter vector (f.e. LAI)
  integer :: clm_varsize
  integer :: clm_begg,clm_endg
  integer :: clm_begc,clm_endc
  integer :: clm_begp,clm_endp
  real(r8),allocatable :: clm_statevec(:)
  ! clm_paramarr: Contains LAI used in obs_op_pdaf for computing model
  ! LST in LST assimilation (clmupdate_T)
  real(r8),allocatable :: clm_paramarr(:)  !hcp CLM parameter vector (f.e. LAI)
  integer(c_int),bind(C,name="clmupdate_swc")     :: clmupdate_swc
  integer(c_int),bind(C,name="clmupdate_T")     :: clmupdate_T  ! by hcp
  integer(c_int),bind(C,name="clmupdate_texture") :: clmupdate_texture
  integer(c_int),bind(C,name="clmupdate_snow")    :: clmupdate_snow
  integer(c_int),bind(C,name="clmupdate_snow_repartitioning") :: clmupdate_snow_repartitioning
  integer(c_int),bind(C,name="clmprint_swc")      :: clmprint_swc
#endif
  integer(c_int),bind(C,name="clmprint_et")       :: clmprint_et
  integer(c_int),bind(C,name="clmstatevec_allcol")       :: clmstatevec_allcol
  integer(c_int),bind(C,name="clmt_printensemble")       :: clmt_printensemble
  integer(c_int),bind(C,name="clmwatmin_switch")       :: clmwatmin_switch

  integer  :: nstep     ! time step index
  real(r8) :: dtime     ! time step increment (sec)
  integer  :: ier       ! error code

  character(c_char),bind(C,name="outdir"),target :: outdir

  logical  :: log_print    ! true=> print diagnostics
  real(r8) :: eccf         ! earth orbit eccentricity factor
  logical  :: mpi_running  ! true => MPI is initialized
  integer  :: mpicom_glob  ! MPI communicator

  character(len=SHR_KIND_CL) :: nlfilename = " "
  integer :: ierror, lengths_of_types, i
  logical :: flag
  integer(c_int),bind(C,name="clmprefixlen") :: clmprefixlen
  integer :: COMM_couple_clm    ! CLM-version of COMM_couple
                                ! (currently not used for clm5_0)
  logical :: newgridcell        !only clm5_0

  contains

#if defined CLMSA
  subroutine define_clm_statevec(mype)
    use shr_kind_mod, only: r8 => shr_kind_r8
    use decompMod , only : get_proc_bounds
    use clm_varpar   , only : nlevsoi

    implicit none

    integer,intent(in) :: mype

    integer :: begp, endp   ! per-proc beginning and ending pft indices
    integer :: begc, endc   ! per-proc beginning and ending column indices
    integer :: begl, endl   ! per-proc beginning and ending landunit indices
    integer :: begg, endg   ! per-proc gridcell ending gridcell indices


    call get_proc_bounds(begg, endg, begl, endl, begc, endc, begp, endp)

#ifdef PDAF_DEBUG
    WRITE(*,"(a,i5,a,i5,a,i5,a,i5,a,i5,a,i5,a,i5,a,i5,a,i5,a)") &
      "TSMP-PDAF mype(w)=", mype, " define_clm_statevec, CLM5-bounds (g,l,c,p)----",&
      begg,",",endg,",",begl,",",endl,",",begc,",",endc,",",begp,",",endp," -------"
#endif

    clm_begg     = begg
    clm_endg     = endg
    clm_begc     = begc
    clm_endc     = endc
    clm_begp     = begp
    clm_endp     = endp

    if(clmupdate_swc.eq.1) then
      if(clmstatevec_allcol.eq.0) then
        ! One value per grid-cell
        clm_varsize      =  (endg-begg+1) * nlevsoi
        clm_statevecsize =  (endg-begg+1) * nlevsoi
      else
        ! #cols values per grid-cell
        clm_varsize      =  (endc-begc+1) * nlevsoi
        clm_statevecsize =  (endc-begc+1) * nlevsoi
      end if
    endif

    if(clmupdate_swc.eq.2) then
      error stop "Not implemented: clmupdate_swc.eq.2"
    endif

    if(clmupdate_texture.eq.1) then
        clm_statevecsize = clm_statevecsize + 2*((endg-begg+1)*nlevsoi)
    endif

    if(clmupdate_texture.eq.2) then
        clm_statevecsize = clm_statevecsize + 3*((endg-begg+1)*nlevsoi)
    endif

    ! Snow assimilation
    ! Case 1: Assimilation of snow depth : allocated 1 per column in CLM5
    ! But observations and history file 1 per grid cell and therefore statevecsize 1 per grid cell
    if(clmupdate_snow.eq.1) then 
        clm_varsize      =  (clm_endg-clm_begg+1) ! Currently no combination of SWC and snow DA
        clm_statevecsize =  (clm_endg-clm_begg+1) ! So like this if snow is set it takes priority
    endif
    ! Case 2: Assimilation of snow water equivalent same as above
    if(clmupdate_snow.eq.2) then
        clm_varsize      =  (clm_endg-clm_begg+1) ! Currently no combination of SWC and snow DA
        clm_statevecsize =  (clm_endg-clm_begg+1) ! So like this if snow is set it takes priority
    endif

    !hcp LST DA
    if(clmupdate_T.eq.1) then
      error stop "Not implemented: clmupdate_T.eq.1"
    endif
    !end hcp

    !write(*,*) 'clm_statevecsize is ',clm_statevecsize
    IF (allocated(clm_statevec)) deallocate(clm_statevec)
    if ((clmupdate_swc.ne.0) .or. (clmupdate_T.ne.0) .or. (clmupdate_texture.ne.0)) then
      !hcp added condition
      allocate(clm_statevec(clm_statevecsize))
    end if

    !write(*,*) 'clm_paramsize is ',clm_paramsize
    if (allocated(clm_paramarr)) deallocate(clm_paramarr)         !hcp
    if ((clmupdate_T.ne.0)) then  !hcp
      error stop "Not implemented clmupdate_T.NE.0"
    end if

  end subroutine define_clm_statevec

  subroutine set_clm_statevec(tstartcycle, mype)
    use clm_instMod, only : soilstate_inst, waterstate_inst
    use clm_varpar   , only : nlevsoi
    use ColumnType , only : col
    use shr_kind_mod, only: r8 => shr_kind_r8
    implicit none
    integer,intent(in) :: tstartcycle
    integer,intent(in) :: mype
    real(r8), pointer :: swc(:,:)
    real(r8), pointer :: psand(:,:)
    real(r8), pointer :: pclay(:,:)
    real(r8), pointer :: porgm(:,:)
    real(r8), pointer :: snow_depth(:)
    real(r8), pointer :: h2osno(:)
    integer :: i,j,jj,g,cc=1,offset=0
    character (len = 34) :: fn    !TSMP-PDAF: function name for state vector output
    character (len = 34) :: fn2    !TSMP-PDAF: function name for swc output

    swc   => waterstate_inst%h2osoi_vol_col
    psand => soilstate_inst%cellsand_col
    pclay => soilstate_inst%cellclay_col
    porgm => soilstate_inst%cellorg_col

    snow_depth => waterstate_inst%snow_depth_col ! snow height of snow covered area (m) 
    h2osno     => waterstate_inst%h2osno_col     ! snow water equivalent (mm)

#ifdef PDAF_DEBUG
    IF(clmt_printensemble == tstartcycle + 1 .OR. clmt_printensemble < 0) THEN
      ! TSMP-PDAF: Debug output of CLM swc
      WRITE(fn2, "(a,i5.5,a,i5.5,a)") "swcstate_", mype, ".integrate.", tstartcycle + 1, ".txt"
      OPEN(unit=71, file=fn2, action="write")
      WRITE (71,"(f20.15)") swc(:,:)
      CLOSE(71)
    END IF
#endif

    ! calculate shift when CRP data are assimilated
    if(clmupdate_swc.eq.2) then
      error stop "Not implemented clmupdate_swc.eq.2"
    endif

    if(clmupdate_swc.ne.0) then
        ! write swc values to state vector
        cc = 1
        do i=1,nlevsoi

          if(clmstatevec_allcol.eq.0) then

            do j=clm_begg,clm_endg
              ! SWC from the first column of each gridcell
              newgridcell = .true.
              do jj=clm_begc,clm_endc
                g = col%gridcell(jj)
                if (g .eq. j) then
                  if (newgridcell) then
                    newgridcell = .false.
                    clm_statevec(cc+offset) = swc(jj,i)
                  endif
                endif
              end do
              cc = cc + 1
            end do

          else

            do jj=clm_begc,clm_endc
              ! SWC from all columns of each gridcell

              clm_statevec(cc+offset) = swc(jj,i)
              cc = cc + 1
            end do

          end if

        end do
    endif

    !hcp  LAI
    if(clmupdate_T.eq.1) then
      error stop "Not implemented: clmupdate_T.eq.1"
    endif
    !end hcp  LAI

    ! write average swc to state vector (CRP assimilation)
    if(clmupdate_swc.eq.2) then
      error stop "Not implemented: clmupdate_swc.eq.2"
    endif

    ! write texture values to state vector (if desired)
    if(clmupdate_texture.ne.0) then
      cc = 1
      do i=1,nlevsoi
        do j=clm_begg,clm_endg
          clm_statevec(cc+1*clm_varsize+offset) = psand(j,i)
          clm_statevec(cc+2*clm_varsize+offset) = pclay(j,i)
          if(clmupdate_texture.eq.2) then
            !incl. organic matter values
            clm_statevec(cc+3*clm_varsize+offset) = porgm(j,i)
          end if
          cc = cc + 1
        end do
      end do
    endif

    ! Snow assimilation
    ! Case 1: Snow depth
    if(clmupdate_snow.eq.1) then
        cc = 1
        do j=clm_begg,clm_endg
        ! Only get the snow_depth from the first column of each gridcell
        ! and add it to the clm_statevec at the position of the gridcell (cc)
        newgridcell = .true.
        do jj=clm_begc,clm_endc
          g = col%gridcell(jj)
          if (g .eq. j) then
            if (newgridcell) then
              newgridcell = .false.
              clm_statevec(cc+offset) = snow_depth(jj)
            endif
          endif 
        end do
        cc = cc + 1
        end do
    endif
    ! Case 2: SWE
    if(clmupdate_snow.eq.2) then
        cc = 1
        do j=clm_begg,clm_endg
        ! Only get the SWE from the first column of each gridcell
        ! and add it to the clm_statevec at the position of the gridcell (cc)
        newgridcell = .true.
        do jj=clm_begc,clm_endc
          g = col%gridcell(jj)
          if (g .eq. j) then
            if (newgridcell) then
              newgridcell = .false.
              clm_statevec(cc+offset) = h2osno(jj)
            endif
          endif
        end do
        cc = cc + 1
        end do
    endif

#ifdef PDAF_DEBUG
    IF(clmt_printensemble == tstartcycle + 1 .OR. clmt_printensemble < 0) THEN
      ! TSMP-PDAF: For debug runs, output the state vector in files
      WRITE(fn, "(a,i5.5,a,i5.5,a)") "clmstate_", mype, ".integrate.", tstartcycle + 1, ".txt"
      OPEN(unit=71, file=fn, action="write")
      DO i = 1, clm_statevecsize
        WRITE (71,"(f20.15)") clm_statevec(i)
      END DO
      CLOSE(71)
    END IF
#endif

  end subroutine set_clm_statevec

  subroutine update_clm(tstartcycle, mype) bind(C,name="update_clm")
    use clm_varpar   , only : nlevsoi
    use clm_time_manager  , only : update_DA_nstep
    use shr_kind_mod , only : r8 => shr_kind_r8
    use ColumnType , only : col
    use clm_instMod, only : soilstate_inst, waterstate_inst
    use clm_varcon      , only : denh2o, denice, watmin

    implicit none

    integer,intent(in) :: tstartcycle
    integer,intent(in) :: mype

    real(r8), pointer :: swc(:,:)
    real(r8), pointer :: watsat(:,:)
    real(r8), pointer :: psand(:,:)
    real(r8), pointer :: pclay(:,:)
    real(r8), pointer :: porgm(:,:)

    real(r8), pointer :: snow_depth(:)
    real(r8), pointer :: h2osno(:)

    real(r8), pointer :: dz(:,:)          ! layer thickness depth (m)
    real(r8), pointer :: h2osoi_liq(:,:)  ! liquid water (kg/m2)
    real(r8), pointer :: h2osoi_ice(:,:)

    real(r8)  :: rliq,rice,incr_h2osno
    real(r8) :: rsnow(clm_statevecsize)
    real(r8)  :: watmin_check      ! minimum soil moisture for checking clm_statevec (mm)
    real(r8)  :: watmin_set        ! minimum soil moisture for setting swc (mm)

    integer :: i,j,jj,g,cc=1,offset=0
    character (len = 31) :: fn    !TSMP-PDAF: function name for state vector outpu
    character (len = 31) :: fn2    !TSMP-PDAF: function name for state vector outpu
    character (len = 32) :: fn3    !TSMP-PDAF: function name for state vector outpu
    character (len = 32) :: fn4    !TSMP-PDAF: function name for state vector outpu
    character (len = 32) :: fn5    !TSMP-PDAF: function name for state vector outpu
    character (len = 32) :: fn6    !TSMP-PDAF: function name for state vector outpu

    integer, pointer :: snlsno(:)

#ifdef PDAF_DEBUG
    IF(clmt_printensemble == tstartcycle .OR. clmt_printensemble < 0) THEN
      ! TSMP-PDAF: For debug runs, output the state vector in files
      WRITE(fn, "(a,i5.5,a,i5.5,a)") "clmstate_", mype, ".update.", tstartcycle, ".txt"
      OPEN(unit=71, file=fn, action="write")
      DO i = 1, clm_statevecsize
        WRITE (71,"(f20.15)") clm_statevec(i)
      END DO
      CLOSE(71)
    END IF
#endif

    swc   => waterstate_inst%h2osoi_vol_col
    watsat => soilstate_inst%watsat_col
    psand => soilstate_inst%cellsand_col
    pclay => soilstate_inst%cellclay_col
    porgm => soilstate_inst%cellorg_col

    snow_depth => waterstate_inst%snow_depth_col ! snow height of snow covered area (m)
    h2osno     => waterstate_inst%h2osno_col     ! snow water equivalent (mm) 

    dz            => col%dz
    h2osoi_liq    => waterstate_inst%h2osoi_liq_col
    h2osoi_ice    => waterstate_inst%h2osoi_ice_col
    snlsno     => col%snl                        ! number of snow layers (negative)

#ifdef PDAF_DEBUG
    IF(clmt_printensemble == tstartcycle .OR. clmt_printensemble < 0) THEN
      ! TSMP-PDAF: For debug runs, output the state vector in files
      WRITE(fn5, "(a,i5.5,a,i5.5,a)") "h2osoi_liq", mype, ".bef_up.", tstartcycle, ".txt"
      OPEN(unit=71, file=fn5, action="write")
      WRITE (71,"(f20.15)") h2osoi_liq(:,:)
      CLOSE(71)
    END IF
#endif
#ifdef PDAF_DEBUG
    IF(clmt_printensemble == tstartcycle .OR. clmt_printensemble < 0) THEN
      ! TSMP-PDAF: For debug runs, output the state vector in files
      WRITE(fn6, "(a,i5.5,a,i5.5,a)") "h2osoi_ice", mype, ".bef_up.", tstartcycle, ".txt"
      OPEN(unit=71, file=fn6, action="write")
      WRITE (71,"(f20.15)") h2osoi_ice(:,:)
      CLOSE(71)
    END IF
#endif

    ! calculate shift when CRP data are assimilated
    if(clmupdate_swc.eq.2) then
      error stop "Not implemented: clmupdate_swc.eq.2"
    endif

<<<<<<< HEAD
=======
    ! CLM5: Update the Data Assimulation time-step to the current time
    ! step, since DA has been done. Used by CLM5 to skip BalanceChecks
    ! directly after the DA step.
>>>>>>> ece073bb
    call update_DA_nstep()

    ! write updated swc back to CLM
    if(clmupdate_swc.ne.0) then

        ! Set minimum soil moisture for checking the state vector and
        ! for setting minimum swc for CLM
        if(clmwatmin_switch.eq.3) then
          ! CLM3.5 type watmin
          watmin_check = 0.00
          watmin_set = 0.05
        else if(clmwatmin_switch.eq.5) then
          ! CLM5.0 type watmin
          watmin_check = watmin
          watmin_set = watmin
        else
          ! Default
          watmin_check = watmin
          watmin_set = watmin
        end if

        ! cc = 1
        do i=1,nlevsoi
          ! CLM3.5: iterate over grid cells
          ! CLM5.0: iterate over columns
          ! do j=clm_begg,clm_endg
            do j=clm_begc,clm_endc

              ! Set cc (the state vector index) from the
              ! CLM5-grid-index and the `CLM5-layer-index times
              ! num_gridcells`
              if(clmstatevec_allcol.eq.0) then
                cc = (col%gridcell(j) - clm_begg + 1) + (i - 1)*(clm_endg - clm_begg + 1)
              else
                cc = (j - clm_begc + 1) + (i - 1)*(clm_endc - clm_begc + 1)
              end if

              rliq = h2osoi_liq(j,i)/(dz(j,i)*denh2o*swc(j,i))
              rice = h2osoi_ice(j,i)/(dz(j,i)*denice*swc(j,i))
              !h2osoi_vol(c,j) = h2osoi_liq(c,j)/(dz(c,j)*denh2o) + h2osoi_ice(c,j)/(dz(c,j)*denice)

              if(clm_statevec(cc+offset).le.watmin_check) then
                swc(j,i) = watmin_set
              else if(clm_statevec(cc+offset).ge.watsat(j,i)) then
                swc(j,i) = watsat(j,i)
              else
                swc(j,i)   = clm_statevec(cc+offset)
              endif

              if (isnan(swc(j,i))) then
                      swc(j,i) = watmin_set
                      print *, "WARNING: swc at j,i is nan: ", j, i
              endif

              ! update liquid water content
              h2osoi_liq(j,i) = swc(j,i) * dz(j,i)*denh2o*rliq
              ! update ice content
              h2osoi_ice(j,i) = swc(j,i) * dz(j,i)*denice*rice

              ! cc = cc + 1
            end do
        end do

#ifdef PDAF_DEBUG
        IF(clmt_printensemble == tstartcycle .OR. clmt_printensemble < 0) THEN
          ! TSMP-PDAF: For debug runs, output the state vector in files
          WRITE(fn3, "(a,i5.5,a,i5.5,a)") "h2osoi_liq", mype, ".update.", tstartcycle, ".txt"
          OPEN(unit=71, file=fn3, action="write")
          WRITE (71,"(f20.15)") h2osoi_liq(:,:)
          CLOSE(71)
        END IF
#endif
#ifdef PDAF_DEBUG
        IF(clmt_printensemble == tstartcycle .OR. clmt_printensemble < 0) THEN
          ! TSMP-PDAF: For debug runs, output the state vector in files
          WRITE(fn4, "(a,i5.5,a,i5.5,a)") "h2osoi_ice", mype, ".update.", tstartcycle, ".txt"
          OPEN(unit=71, file=fn4, action="write")
          WRITE (71,"(f20.15)") h2osoi_ice(:,:)
          CLOSE(71)
        END IF
#endif
#ifdef PDAF_DEBUG
        IF(clmt_printensemble == tstartcycle .OR. clmt_printensemble < 0) THEN
          ! TSMP-PDAF: For debug runs, output the state vector in files
          WRITE(fn2, "(a,i5.5,a,i5.5,a)") "swcstate_", mype, ".update.", tstartcycle, ".txt"
          OPEN(unit=71, file=fn2, action="write")
          WRITE (71,"(f20.15)") swc(:,:)
          CLOSE(71)
        END IF
#endif

    endif

    !hcp: TG, TV
    if(clmupdate_T.EQ.1) then
      error stop "Not implemented: clmupdate_T.eq.1"
    endif
    ! end hcp TG, TV

    !! update liquid water content
    !do j=clm_begg,clm_endg
    !  do i=1,nlevsoi
    !    h2osoi_liq(j,i) = swc(j,i) * dz(j,i)*denh2o
    !  end do
    !end do

    ! write updated texture back to CLM
    if(clmupdate_texture.ne.0) then
      cc = 1
      do i=1,nlevsoi
        do j=clm_begg,clm_endg
          psand(j,i) = clm_statevec(cc+1*clm_varsize+offset)
          pclay(j,i) = clm_statevec(cc+2*clm_varsize+offset)
          if(clmupdate_texture.eq.2) then
            ! incl. organic matter
            porgm(j,i) = clm_statevec(cc+3*clm_varsize+offset)
          end if
          cc = cc + 1
        end do
      end do
      call clm_correct_texture
      call clm_texture_to_parameters
    endif

    ! Snow assimilation:
    ! Case 1: Snow depth
    ! Write updated snow depth back to CLM and then repartition snow and adjust related variables
    if(clmupdate_snow.eq.1) then
        cc = 1
        do j=clm_begg,clm_endg
        ! iterate through the columns and copy from the same gridcell
        ! i.e. statevec position (cc) for each column
          do jj=clm_begc,clm_endc
              ! Catch negative or 0 values from DA
              if (clm_statevec(cc+offset).lt.0.0) then
                print *, "WARNING: snow depth at g,c is negative: ", j, jj, clm_statevec(cc+offset)
              else
                rsnow(jj) = snow_depth(jj) - clm_statevec(cc+offset)
                if ( ABS(SUM(rsnow(:))) .gt.0.000001) then
                  snow_depth(jj)   = clm_statevec(cc+offset)
                endif
              endif
          end do
        cc = cc + 1
        end do
        if ( clmupdate_snow_repartitioning.ne.0) then
          if ( ABS(SUM(rsnow(:))).gt.0.000001) then
            call clm_repartition_snow()
          end if
        end if
    endif
    ! Case 2: Snow water equivalent
    ! Write updated snow depth back to CLM and then repartition snow and adjust related variables
    if(clmupdate_snow.eq.2) then
        cc = 1
        do j=clm_begg,clm_endg
        ! iterate through the columns and copy from the same gridcell
        ! i.e. statevec position (cc) for each column
          do jj=clm_begc,clm_endc
              ! Catch negative or 0 values from DA
              if (clm_statevec(cc+offset).lt.0.0) then
                print *, "WARNING: SWE at g,c is negative: ", j, jj, clm_statevec(cc+offset)
              else
                rsnow(jj) = h2osno(jj)
                if ( ABS(SUM(rsnow(:) - clm_statevec(cc+offset))).gt.0.000001) then
                  h2osno(jj)   = clm_statevec(cc+offset)
                  ! JK: clmupdate_snow_repartitioning.eq.3 is experimental
                  ! JK: clmupdate_snow_repartitioning.eq.3 from NASA-Code (based on older CLM3.5 version)
                  ! https://github.com/NASA-LIS/LISF/blob/master/lis/surfacemodels/land/clm2/da_snow/clm2_setsnowvars.F90
                  if ( clmupdate_snow_repartitioning.eq.3) then
                    incr_h2osno = h2osno(jj) / rsnow(jj) ! INC = New SWE / OLD SWE
                      do i=snlsno(jj)+1,0
                        h2osoi_ice(jj,i) = h2osoi_ice(jj,i) * incr_h2osno
                      end do
                  end if
                end if
              endif
          end do
        cc = cc + 1
        end do
        if ( clmupdate_snow_repartitioning.ne.0 .and. clmupdate_snow_repartitioning.ne.3) then
          if ( ABS(SUM(rsnow(:) - h2osno(:))).gt.0.000001) then
            call clm_repartition_snow(rsnow(:))
          end if
        end if
    endif

  end subroutine update_clm

  subroutine clm_repartition_snow(h2osno_in)
    use ColumnType,    only : col
    use clm_instMod,   only : waterstate_inst
    use clm_varpar,    only : nlevsno, nlevsoi
    use clm_varcon,    only : bdsno, denice
    use shr_kind_mod,  only : r8 => shr_kind_r8

    implicit none

    real(r8), intent(in), optional :: h2osno_in(clm_begc:clm_endc)

    real(r8), pointer :: snow_depth(:)
    real(r8), pointer :: h2osno(:)
    real(r8), pointer :: h2oliq(:,:)
    real(r8), pointer :: h2oice(:,:)
    real(r8), pointer :: frac_sno(:)
    real(r8), pointer :: snowdp(:)
    integer, pointer :: snlsno(:)

    real(r8) :: dzsno(clm_begc:clm_endc,-nlevsno+1:0)
    real(r8) :: h2osno_po(clm_begc:clm_endc)
    real(r8) :: h2osno_pr(clm_begc:clm_endc)
    real(r8) :: snowden, frac_swe, frac_liq, frac_ice
    real(r8) :: gain_h2osno, gain_h2oliq, gain_h2oice
    real(r8) :: gain_dzsno(-nlevsno+1:0)
    real(r8) :: rho_avg, z_avg
    integer :: i,ii,j,jj,g,cc=1,offset=0

    snow_depth => waterstate_inst%snow_depth_col ! snow height of snow covered area (m)
    snowdp     => waterstate_inst%snowdp_col     ! area-averaged snow height (m) 
    h2osno     => waterstate_inst%h2osno_col     ! col snow water (mm H2O)
    h2oliq     => waterstate_inst%h2osoi_liq_col ! col liquid water (kg/m2) (-nlevsno+1:nlevgrnd) 
    h2oice     => waterstate_inst%h2osoi_ice_col ! col ice lens (kg/m2) (-nlevsno+1:nlevgrnd)

    snlsno     => col%snl                        ! number of snow layers (negative)

    frac_sno   => waterstate_inst%frac_sno_eff_col ! fraction of ground covered by snow 
    ! dz for snow layers is defined like in the history output as col%dz for the snow layers
    dzsno(clm_begc:clm_endc, -nlevsno+1:0) = col%dz(clm_begc:clm_endc,-nlevsno+1:0)
    ! Iterate through all columns
    do jj=clm_begc,clm_endc
      if (h2osno(jj).lt.0.0) then ! No snow in column
        print *, "WARNING: negative snow in col: ", jj, h2osno
!        ! Set existing layers to near zero and let CLM do the layer aggregation
        do i=0,snlsno(jj)+1,-1
            h2oliq(jj,i) = 0.0_r8
            h2oice(jj,i) = 0.00000001_r8
            dzsno(jj,i)  = 0.00000001_r8
        end do
        snow_depth(jj) = sum(dzsno(jj,:))
        h2osno(jj) = sum(h2oice(jj,:))
      else ! snow (h2osno) present
        if (snlsno(jj).lt.0) then ! snow layers in the column
          if (clmupdate_snow .eq. 1) then
            ! DART source: https://github.com/NCAR/DART/blob/main/models/clm/dart_to_clm.f90
            ! Formulas below from DART use h2osno_po / h2osno_pr for after / before DA SWE
            ! clmupdate_snow == 1 has snow_depth after and h2osno before DA snow depth
            ! Therefore need to have a transform to get h2osno_po
            ! v1 init
            ! h2osno_po(jj) = (snow_depth(jj) * bdsno) ! calculations from Init using constant SBD
            ! v2 SoilTemperatureMod
            if (snowdp(jj).gt.0.0_r8) then
              rho_avg = min(800.0_r8, h2osno(jj)/snowdp(jj))
            else
              rho_avg = 200.0_r8
            end if
            if (frac_sno(jj).gt.0.0_r8 .and. snlsno(jj).lt.0.0_r8) then
              h2osno_po(jj) = snow_depth(jj) * (rho_avg*frac_sno(jj))
            else
              h2osno_po(jj) = snow_depth(jj) * denice
            end if
            h2osno_pr(jj) = h2osno(jj)
          else if (clmupdate_snow .eq. 2) then
            ! for clmupdate_snow == 2 we have post H2OSNO as the main H2OSNO already
            h2osno_po(jj) = h2osno(jj)
            h2osno_pr(jj) = h2osno_in(jj)
          end if

          do ii=0,snlsno(jj)+1,-1 ! iterate through the snow layers
            ! DART VERSION: ii = nlevsoi - i + 1
            ! snow density prior for each layer
            if (dzsno(jj,ii).gt.0.0_r8) then
              snowden = (h2oliq(jj,ii) + h2oice(jj,ii) / dzsno(jj,ii))
            else
              snowden = 0.0_r8
            endif
            ! fraction of SWE in each active layers
            if(h2osno_pr(jj).gt.0.0_r8) then
              ! repartition Option 1: Adjust bottom layer only (set weight to 1 for bottom 0 else)
              if(clmupdate_snow_repartitioning.eq.1) then
                if (ii .eq. 0) then ! DART version indexing check against nlevsno but for us 0
                  frac_swe = 1.0_r8
                  ! JK: Let CLM repartitioning do the job
                  ! afterwards. Provide all the snow in a single layer
                else
                  frac_swe = 0.0_r8
                end if
              ! repartition Option 2: Adjust all active layers
              else if (clmupdate_snow_repartitioning.eq.2) then
                frac_swe = (h2oliq(jj,ii) + h2oice(jj,ii)) / h2osno_pr(jj)
              end if
            else
              frac_swe = 0.0_r8 ! no fraction SWE if no snow is present in column
            end if ! end SWE fraction if

            ! fraction of liquid and ice
            if ((h2oliq(jj,ii) + h2oice(jj,ii)).gt.0.0_r8) then
                frac_liq = h2oliq(jj,ii) / (h2oliq(jj,ii) + h2oice(jj,ii))
                frac_ice = 1.0_r8 - frac_liq
            else
                frac_liq = 0.0_r8
                frac_ice = 0.0_r8
            end if

            ! SWE adjustment per layer 
            ! assumes identical layer distribution of liq and ice than before DA (frac_*)
            if (abs(h2osno_po(jj) - h2osno_pr(jj)).gt.0.0_r8) then
              gain_h2osno = (h2osno_po(jj) - h2osno_pr(jj)) * frac_swe
              gain_h2oliq = gain_h2osno * frac_liq
              gain_h2oice = gain_h2osno * frac_ice
            else
              gain_h2osno = 0.0_r8
              gain_h2oliq = 0.0_r8
              gain_h2oice = 0.0_r8
            end if
            ! layer level adjustments
            if (snowden.gt.0.0_r8) then
              gain_dzsno(ii) = gain_h2osno / snowden
            else
              gain_dzsno(ii) = 0.0_r8
            end if
            h2oliq(jj,ii) = h2oliq(jj,ii) + gain_h2oliq
            h2oice(jj,ii) = h2oice(jj,ii) + gain_h2oice

            ! Adjust snow layer dimensions so that CLM5 can calculate compaction / aggregation
            ! in the DART code dzsno is adjusted directly but in CLM5 dzsno is local and diagnostic
            ! i.e. calculated / assigned from frac_sno and dz(:, snow_layer) in SnowHydrologyMod
            ! therefore we adjust dz(:, snow_layer) here
            if (abs(h2osno_po(jj) - h2osno_pr(jj)).gt.0.0_r8) then
              col%dz(jj, ii) = col%dz(jj, ii) + gain_dzsno(ii)
              ! mid point and interface adjustments
              ! i.e. zsno (col%z(:, snow_layers)) and zisno (col%zi(:, snow_layers))
              ! DART version the sum goes from ilevel:nlevsno to fit with our indexing:
              col%zi(jj, ii) = sum(col%dz(jj,ii:0))*-1.0_r8
              ! In DART the check is ilevel == nlevsno but here
              if (ii.eq.0) then
                col%z(jj,ii) = col%zi(jj,ii) / 2.0_r8
              else
                col%z(jj,ii) = sum(col%zi(jj, ii:ii+1)) / 2.0_r8
              end if
            end if

          end do ! End iteration of snow layers
        endif ! End of snow layers present check

        ! Column level variables
        if (clmupdate_snow .eq. 1) then
          ! Finally adjust SWE (h2osno) since the prior value is no longer needed
          ! column level variables so we can adjust it outside the layer loop
          h2osno(jj) = h2osno_po(jj) 
        else if (clmupdate_snow .eq. 2) then
          ! Update the total snow depth to match udpates to layers for active snow layers
          if (abs(h2osno_po(jj) - h2osno_pr(jj)) .gt. 0.0_r8 .and. snlsno(jj) < 0.0_r8) then
            snow_depth(jj) = snow_depth(jj) + sum(gain_dzsno(-nlevsno+1:0))
          end if
        end if
      end if ! End of snow present check
    end do ! End of column iteration

  end subroutine clm_repartition_snow

  subroutine clm_correct_texture()

    use clm_varpar   , only : nlevsoi
    use shr_kind_mod , only : r8 => shr_kind_r8
    use clm_instMod, only : soilstate_inst
    use CNSharedParamsMod, only : CNParamsShareInst

    implicit none

    integer :: c,lev
    real(r8) :: clay,sand,ttot
    real(r8) :: orgm
    real(r8), pointer :: psand(:,:)
    real(r8), pointer :: pclay(:,:)
    real(r8), pointer :: porgm(:,:)

    psand => soilstate_inst%cellsand_col
    pclay => soilstate_inst%cellclay_col
    porgm => soilstate_inst%cellorg_col

    do c = clm_begg,clm_endg
      do lev = 1,nlevsoi
         clay = pclay(c,lev)
         sand = psand(c,lev)

         if(sand.le.0.0) sand = 1.0
         if(clay.le.0.0) clay = 1.0

         ttot = sand + clay
         if(ttot.gt.100) then
             sand = sand/ttot * 100.0
             clay = clay/ttot * 100.0
         end if

         pclay(c,lev) = clay
         psand(c,lev) = sand

         if(clmupdate_texture.eq.2) then
           orgm = (porgm(c,lev) / CNParamsShareInst%organic_max) * 100.0
           if(orgm.le.0.0) orgm = 0.0
           if(orgm.ge.100.0) orgm = 100.0
           porgm(c,lev) = (orgm / 100.0)* CNParamsShareInst%organic_max
         end if

       end do
    end do
  end subroutine clm_correct_texture

  subroutine clm_texture_to_parameters()
    use clm_varpar   , only : nlevsoi
    use clm_varcon   , only : zsoi, secspday
    use shr_kind_mod , only : r8 => shr_kind_r8
    use clm_instMod, only : soilstate_inst
    use FuncPedotransferMod , only : pedotransf, get_ipedof
    use CNSharedParamsMod, only : CNParamsShareInst
    implicit none

    real(r8)           :: om_tkm         = 0.25_r8      
    ! thermal conductivity of organic soil (Farouki, 1986) [W/m/K]
    real(r8)           :: om_watsat_lake = 0.9_r8       
    ! porosity of organic soil
    real(r8)           :: om_hksat_lake  = 0.1_r8       
    ! saturated hydraulic conductivity of organic soil [mm/s]
    real(r8)           :: om_sucsat_lake = 10.3_r8      
    ! saturated suction for organic matter (Letts, 2000)
    real(r8)           :: om_b_lake      = 2.7_r8       
    ! Clapp Hornberger paramater for oragnic soil (Letts, 2000) (lake)
    real(r8)           :: om_watsat                     
    ! porosity of organic soil
    real(r8)           :: om_hksat                      
    ! saturated hydraulic conductivity of organic soil [mm/s]
    real(r8)           :: om_sucsat                     
    ! saturated suction for organic matter (mm)(Letts, 2000)
    real(r8)           :: om_csol        = 2.5_r8       
    ! heat capacity of peat soil *10^6 (J/K m3) (Farouki, 1986)
    real(r8)           :: om_tkd         = 0.05_r8      
    ! thermal conductivity of dry organic soil (Farouki, 1981)
    real(r8)           :: om_b                          
    ! Clapp Hornberger paramater for oragnic soil (Letts, 2000)
    real(r8)           :: zsapric        = 0.5_r8
    ! depth (m) that organic matter takes on characteristics of sapric peat
    real(r8)           :: pcalpha        = 0.5_r8       ! percolation threshold
    real(r8)           :: pcbeta         = 0.139_r8     ! percolation exponent
    real(r8)           :: perc_frac    ! "percolating" fraction of organic soil
    real(r8)           :: perc_norm    ! normalize to 1 when 100% organic soil
    real(r8)           :: uncon_hksat  ! series conductivity of mineral/organic soil
    real(r8)           :: uncon_frac   ! fraction of "unconnected" soil
    real(r8)           :: bd           ! bulk density of dry soil material [kg/m^3]
    real(r8)           :: tkm          ! mineral conductivity 
    real(r8)           :: xksat        ! maximum hydraulic conductivity of soil [mm/s]
    
    integer  :: ipedof,c,lev
    real(r8) :: clay,sand,om_frac
    real(r8), pointer :: psand(:,:)
    real(r8), pointer :: pclay(:,:)
    real(r8), pointer :: porgm(:,:)

    psand => soilstate_inst%cellsand_col
    pclay => soilstate_inst%cellclay_col
    porgm   => soilstate_inst%cellorg_col

    do c = clm_begg,clm_endg
      do lev = 1,nlevsoi
         clay = pclay(c,lev)
         sand = psand(c,lev)
         om_frac = porgm(c,lev) / CNParamsShareInst%organic_max

         ipedof=get_ipedof(0)
         call pedotransf(ipedof, sand, clay, &
                         soilstate_inst%watsat_col(c,lev), &
                         soilstate_inst%bsw_col(c,lev), &
                         soilstate_inst%sucsat_col(c,lev), &
                         xksat)

         om_watsat         = max(0.93_r8 - 0.1_r8   *(zsoi(lev)/zsapric), 0.83_r8)
         om_b              = min(2.7_r8  + 9.3_r8   *(zsoi(lev)/zsapric), 12.0_r8)
         om_sucsat         = min(10.3_r8 - 0.2_r8   *(zsoi(lev)/zsapric), 10.1_r8)
         om_hksat          = max(0.28_r8 - 0.2799_r8*(zsoi(lev)/zsapric), xksat)

         soilstate_inst%bd_col(c,lev) = &
              (1._r8 - soilstate_inst%watsat_col(c,lev))*2.7e3_r8
         
         soilstate_inst%watsat_col(c,lev) = &
              (1._r8 - om_frac) * soilstate_inst%watsat_col(c,lev) + om_watsat*om_frac
         
         tkm = (1._r8 - om_frac) * (8.80_r8*sand+2.92_r8*clay)/(sand+clay)+om_tkm*om_frac 
         ! W/(m K)
         soilstate_inst%bsw_col(c,lev) = &
              (1._r8-om_frac) * (2.91_r8 + 0.159_r8*clay) + om_frac*om_b   
         
         soilstate_inst%sucsat_col(c,lev) = &
              (1._r8-om_frac) * soilstate_inst%sucsat_col(c,lev) + om_sucsat*om_frac  
         
         soilstate_inst%hksat_min_col(c,lev) = xksat

         ! perc_frac is zero unless perf_frac greater than percolation threshold
         if (om_frac > pcalpha) then
            perc_norm = (1._r8 - pcalpha)**(-pcbeta)
            perc_frac = perc_norm*(om_frac - pcalpha)**pcbeta
         else
            perc_frac = 0._r8
         endif

         ! uncon_frac is fraction of mineral soil plus fraction of
         ! "nonpercolating" organic soil
         uncon_frac = (1._r8-om_frac)+(1._r8-perc_frac)*om_frac

         ! uncon_hksat is series addition of mineral/organic
         ! conductivites
         if (om_frac < 1._r8) then
            uncon_hksat = uncon_frac/((1._r8-om_frac)/xksat &
                 +((1._r8-perc_frac)*om_frac)/om_hksat)
         else
            uncon_hksat = 0._r8
         end if

         soilstate_inst%hksat_col(c,lev)  = uncon_frac*uncon_hksat + &
             (perc_frac*om_frac)*om_hksat

         soilstate_inst%tkmg_col(c,lev)   = tkm ** (1._r8 - &
             soilstate_inst%watsat_col(c,lev))           

         soilstate_inst%tksatu_col(c,lev) = &
             soilstate_inst%tkmg_col(c,lev)*0.57_r8**soilstate_inst%watsat_col(c,lev)

         soilstate_inst%tkdry_col(c,lev)  = &
             ((0.135_r8*soilstate_inst%bd_col(c,lev) + 64.7_r8) / &
             (2.7e3_r8 - 0.947_r8*soilstate_inst%bd_col(c,lev)) &
             )*(1._r8-om_frac) + om_tkd*om_frac  

         soilstate_inst%csol_col(c,lev)   = &
             ((1._r8-om_frac)*(2.128_r8*sand+2.385_r8*clay) / (sand+clay) + &
             om_csol*om_frac)*1.e6_r8

         soilstate_inst%watdry_col(c,lev) = &
             soilstate_inst%watsat_col(c,lev) * &
             (316230._r8/soilstate_inst%sucsat_col(c,lev)  &
             ) ** (-1._r8/soilstate_inst%bsw_col(c,lev)) 

         soilstate_inst%watopt_col(c,lev) = & 
             soilstate_inst%watsat_col(c,lev) * &
             (158490._r8/soilstate_inst%sucsat_col(c,lev)  &
             ) ** (-1._r8/soilstate_inst%bsw_col(c,lev)) 

         ! secspday (day/sec)
         soilstate_inst%watfc_col(c,lev) = &
             soilstate_inst%watsat_col(c,lev) * &
             (0.1_r8 / (soilstate_inst%hksat_col(c,lev)*secspday) &
             )**(1._r8/(2._r8*soilstate_inst%bsw_col(c,lev)+3._r8))

      end do
    end do
  end subroutine clm_texture_to_parameters

  ! subroutine  average_swc_crp(profdat,profave)
  !   use clm_varcon  , only : zsoi

  !   implicit none

  !   real(r8),intent(in)  :: profdat(10)
  !   real(r8),intent(out) :: profave

  !   error stop "Not implemented average_swc_crp"
  ! end subroutine average_swc_crp
#endif

  subroutine domain_def_clm(lon_clmobs, lat_clmobs, dim_obs, &
                            longxy, latixy, longxy_obs, latixy_obs)
    use spmdMod,   only : npes, iam
    use domainMod, only : ldomain
    use decompMod, only : get_proc_total, get_proc_bounds, ldecomp

    implicit none
    real, intent(in) :: lon_clmobs(:)
    real, intent(in) :: lat_clmobs(:)
    integer, intent(in) :: dim_obs
    integer, allocatable, intent(inout) :: longxy(:)
    integer, allocatable, intent(inout) :: latixy(:)
    integer, allocatable, intent(inout) :: longxy_obs(:)
    integer, allocatable, intent(inout) :: latixy_obs(:)
    integer :: ni, nj, ii, jj, kk, cid, ier, ncells, nlunits
    integer :: ncols, counter
    integer :: npatches, ncohorts
    real :: minlon, minlat, maxlon, maxlat
    real(r8), pointer :: lon(:)
    real(r8), pointer :: lat(:)
    integer :: begg, endg   ! per-proc gridcell ending gridcell indices


    lon => ldomain%lonc
    lat => ldomain%latc
    ni = ldomain%ni
    nj = ldomain%nj

    ! get total number of gridcells, landunits,
    ! columns, patches and cohorts on processor

    call get_proc_total(iam, ncells, nlunits, ncols, npatches, ncohorts)

    ! beg and end gridcell
    call get_proc_bounds(begg=begg, endg=endg)
    
   !print *,'ni, nj ', ni, nj
   !print *,'cells per processor ', ncells
   !print *,'begg, endg ', begg, endg

    ! allocate vector with size of elements in x directions * size of elements in y directions
    allocate(longxy(ncells), stat=ier)
    allocate(latixy(ncells), stat=ier)

    ! initialize vector with zero values
    longxy(:) = 0
    latixy(:) = 0
  
    ! fill vector with index values
    counter = 1
    do ii = 1, nj
      do jj = 1, ni
        cid = (ii-1)*ni + jj
        do kk = begg, endg
          if(cid == ldecomp%gdc2glo(kk)) then
            latixy(counter) = ii
            longxy(counter) = jj
            counter = counter + 1
          end if
        end do
      end do
    end do

    ! set intial values for max/min of lon/lat
    minlon = 999
    minlat = 999
    maxlon = -999
    maxlat = -999

    ! looping over all cell centers to get min/max longitude and latitude
    minlon = MINVAL(lon(:) + 180)
    maxlon = MAXVAL(lon(:) + 180)
    minlat = MINVAL(lat(:) + 90)
    maxlat = MAXVAL(lat(:) + 90)

    allocate(longxy_obs(dim_obs), stat=ier)
    allocate(latixy_obs(dim_obs), stat=ier)

    do i = 1, dim_obs
       if(((lon_clmobs(i) + 180) - minlon) /= 0 .and. &
         ((lat_clmobs(i) + 90) - minlat) /= 0) then
          longxy_obs(i) = ceiling(((lon_clmobs(i) + 180) - minlon) * ni / (maxlon - minlon)) !+ 1
          latixy_obs(i) = ceiling(((lat_clmobs(i) + 90) - minlat) * nj / (maxlat - minlat)) !+ 1
          !print *,'longxy_obs(i) , latixy_obs(i) ', longxy_obs(i) , latixy_obs(i)
        else if(((lon_clmobs(i) + 180) - minlon) == 0 .and. &
                ((lat_clmobs(i) + 90) - minlat) == 0) then
          longxy_obs(i) = 1
          latixy_obs(i) = 1
       else if(((lon_clmobs(i) + 180) - minlon) == 0) then
          longxy_obs(i) = 1
          latixy_obs(i) = ceiling(((lat_clmobs(i) + 90) - minlat) * nj / (maxlat - minlat))
       else if(((lat_clmobs(i) + 90) - minlat) == 0) then
          longxy_obs(i) = ceiling(((lon_clmobs(i) + 180) - minlon) * ni / (maxlon - minlon))
          latixy_obs(i) = 1
       endif
    end do
    ! deallocate temporary arrays
    !deallocate(longxy)
    !deallocate(latixy)
    !deallocate(longxy_obs)
    !deallocate(latixy_obs)

  end subroutine domain_def_clm

  !> @author  Mukund Pondkule, Johannes Keller
  !> @date    27.03.2023
  !> @brief   Set indices of grid cells with lon/lat smaller than observation locations
  !> @details
  !>    This routine sets the indices of grid cells with lon/lat
  !>    smaller than observation locations.
  subroutine get_interp_idx(lon_clmobs, lat_clmobs, dim_obs, longxy_obs_floor, latixy_obs_floor)

    USE domainMod, ONLY: ldomain
    ! USE decompMod, ONLY: get_proc_total, get_proc_bounds_atm, adecomp
    ! USE spmdMod,   ONLY: npes, iam ! number of processors for clm and processor number
   ! USE mod_read_obs, ONLY: lon_clmobs, lat_clmobs
    ! USE clmtype,    ONLY : clm3
   ! USE mod_assimilation, ONLY: dim_obs
!#endif

    implicit none
    real, intent(in) :: lon_clmobs(:)
    real, intent(in) :: lat_clmobs(:)
    integer, intent(in) :: dim_obs
    integer, allocatable, intent(inout) :: longxy_obs_floor(:)
    integer, allocatable, intent(inout) :: latixy_obs_floor(:)
    integer :: i

    integer :: ni, nj
    ! integer :: ii, jj, kk, cid
    integer :: ier
    ! integer :: ncells, nlunits,ncols, npfts
    ! integer :: counter

    real :: minlon, minlat, maxlon, maxlat
    real(r8), pointer :: lon(:)
    real(r8), pointer :: lat(:)
    ! integer :: begg, endg   ! per-proc gridcell ending gridcell indices

    lon => ldomain%lonc
    lat => ldomain%latc
    ni = ldomain%ni
    nj = ldomain%nj

    ! ! get total number of gridcells, landunits,
    ! ! columns and pfts for any processor
    ! call get_proc_total(iam, ncells, nlunits, ncols, npfts)

    ! ! beg and end gridcell for atm
    ! call get_proc_bounds_atm(begg, endg)

    ! set intial values for max/min of lon/lat
    minlon = 999
    minlat = 999
    maxlon = -999
    maxlat = -999

    ! looping over all cell centers to get min/max longitude and latitude
    minlon = MINVAL(lon(:) + 180)
    maxlon = MAXVAL(lon(:) + 180)
    minlat = MINVAL(lat(:) + 90)
    maxlat = MAXVAL(lat(:) + 90)

    if(allocated(longxy_obs_floor)) deallocate(longxy_obs_floor)
    allocate(longxy_obs_floor(dim_obs), stat=ier)
    if(allocated(latixy_obs_floor)) deallocate(latixy_obs_floor)
    allocate(latixy_obs_floor(dim_obs), stat=ier)
    do i = 1, dim_obs
       if(((lon_clmobs(i) + 180) - minlon) /= 0 .and. ((lat_clmobs(i) + 90) - minlat) /= 0) then
          longxy_obs_floor(i) = floor(((lon_clmobs(i) + 180) - minlon) * ni / (maxlon - minlon)) !+ 1
          latixy_obs_floor(i) = floor(((lat_clmobs(i) + 90) - minlat) * nj / (maxlat - minlat)) !+ 1
          !print *,'longxy_obs(i) , latixy_obs(i) ', longxy_obs(i) , latixy_obs(i)
       else if(((lon_clmobs(i) + 180) - minlon) == 0 .and. ((lat_clmobs(i) + 90) - minlat) == 0) then
          longxy_obs_floor(i) = 1
          latixy_obs_floor(i) = 1
       else if(((lon_clmobs(i) + 180) - minlon) == 0) then
          longxy_obs_floor(i) = 1
          latixy_obs_floor(i) = floor(((lat_clmobs(i) + 90) - minlat) * nj / (maxlat - minlat))
       else if(((lat_clmobs(i) + 90) - minlat) == 0) then
          longxy_obs_floor(i) = floor(((lon_clmobs(i) + 180) - minlon) * ni / (maxlon - minlon))
          latixy_obs_floor(i) = 1
       endif
    end do

  end subroutine get_interp_idx

#if defined CLMSA
  subroutine init_clm_l_size(dim_l)
    use clm_varpar   , only : nlevsoi

    implicit none

    integer, intent(out) :: dim_l
    integer              :: nshift

    if(clmupdate_swc.eq.1) then
      dim_l = nlevsoi
      nshift = nlevsoi
    endif

    if(clmupdate_swc.eq.2) then
      error stop "Not implemented: clmupdate_swc.eq.2"
      ! dim_l = nlevsoi + 1
      ! nshift = nlevsoi + 1
    endif

    if(clmupdate_texture.eq.1) then
      dim_l = 2*nlevsoi + nshift
    endif

    if(clmupdate_texture.eq.2) then
      dim_l = 3*nlevsoi + nshift
    endif

  end subroutine
#endif

end module enkf_clm_mod
<|MERGE_RESOLUTION|>--- conflicted
+++ resolved
@@ -415,12 +415,9 @@
       error stop "Not implemented: clmupdate_swc.eq.2"
     endif
 
-<<<<<<< HEAD
-=======
     ! CLM5: Update the Data Assimulation time-step to the current time
     ! step, since DA has been done. Used by CLM5 to skip BalanceChecks
     ! directly after the DA step.
->>>>>>> ece073bb
     call update_DA_nstep()
 
     ! write updated swc back to CLM
