--- conflicted
+++ resolved
@@ -159,12 +159,8 @@
   INTEGER :: g                ! CLM Gridcell index
   INTEGER :: cg
   INTEGER :: i,j,k,count  ! Counters
-<<<<<<< HEAD
   INTEGER :: cnt          ! Counters
   INTEGER :: count_interp ! Counter for interpolation grid cells
-=======
-  INTEGER :: cnt           ! Counters
->>>>>>> a60eeee4
   INTEGER :: m,l          ! Counters
   logical :: is_multi_observation_files
   character (len = 110) :: current_observation_filename
@@ -610,7 +606,6 @@
 #ifndef PARFLOW_STAND_ALONE
 #ifndef OBS_ONLY_PARFLOW
   if(model .eq. tag_model_clm) then
-<<<<<<< HEAD
   if (point_obs.eq.1) then
 
     cnt = 1
@@ -639,25 +634,6 @@
         end do
       end do
     end do
-=======
-  if(point_obs.eq.1) then
-
-    cnt = 1
-     do i = 1, dim_obs
-        k = 1
-       do j = begg,endg
-            if(is_use_dr) then
-                deltax = abs(lon(j)-clmobs_lon(i))
-                deltay = abs(lat(j)-clmobs_lat(i))
-            end if
-            if(((is_use_dr).and.(deltax.le.clmobs_dr(1)).and.(deltay.le.clmobs_dr(2))).or.((.not. is_use_dr).and.(longxy_obs(i) == longxy(k)) .and. (latixy_obs(i) == latixy(k)))) then
-              obs_nc2pdaf(local_disp_obs(mype_filter+1)+cnt) = i
-              cnt = cnt + 1
-           end if
-           k = k + 1
-        end do
-     end do
->>>>>>> a60eeee4
 
   end if
   end if
@@ -695,10 +671,6 @@
       ALLOCATE(var_id_obs(dim_obs_p))
   end if
 
-<<<<<<< HEAD
-=======
-
->>>>>>> a60eeee4
 #ifndef CLMSA
 #ifndef OBS_ONLY_CLM
   if (model .eq. tag_model_parflow) then
@@ -791,13 +763,10 @@
               obs_index_p(count) = j
               obs_p(count) = pressure_obs(i)
               if(multierr.eq.1) pressure_obserr_p(count) = pressure_obserr(i)
-<<<<<<< HEAD
               if(crns_flag.eq.1) then
                   idx_obs_nc_p(count)=idx_obs_nc(i)
                   !Allocate(sc_p(count)%scol_obs_in(nz_glob))       
               endif
-=======
->>>>>>> a60eeee4
               count = count + 1
            end if
         end do
@@ -939,7 +908,6 @@
      count = 1
 
      do i = 1, dim_obs
-<<<<<<< HEAD
         obs(i) = clm_obs(i)
 
        do g = begg,endg
@@ -996,24 +964,6 @@
 
              end if
 
-=======
-        obs(i) = clm_obs(i) 
-        k = 1
-       do j = begg,endg
-            if(is_use_dr) then
-                deltax = abs(lon(j)-clmobs_lon(i))
-                deltay = abs(lat(j)-clmobs_lat(i))
-            end if
-            if(((is_use_dr).and.(deltax.le.clmobs_dr(1)).and.(deltay.le.clmobs_dr(2))).or.((.not. is_use_dr).and.(longxy_obs(i) == longxy(k)) .and. (latixy_obs(i) == latixy(k)))) then
-              !obs_index_p(count) = j + (size(lon) * (clmobs_layer(i)-1))
-              !obs_index_p(count) = j + ((endg-begg+1) * (clmobs_layer(i)-1))
-              !obs_index_p(count) = j-begg+1 + ((endg-begg+1) * (clmobs_layer(i)-1))
-              obs_index_p(count) = k + ((endg-begg+1) * (clmobs_layer(i)-1))
-              !write(*,*) 'obs_index_p(',count,') is',obs_index_p(count)
-              obs_p(count) = clm_obs(i)
-              if(multierr.eq.1) clm_obserr_p(count) = clm_obserr(i)
-              count = count + 1
->>>>>>> a60eeee4
            end if
 
          end do
@@ -1074,21 +1024,21 @@
 
      end if
 
+  end if
+  end if
+#endif
+#endif
+
 #ifdef PDAF_DEBUG
-     IF (da_print_obs_index > 0) THEN
-       ! TSMP-PDAF: For debug runs, output the state vector in files
-       WRITE(fn, "(a,i5.5,a,i5.5,a)") "obs_index_p_", mype_world, ".", step, ".txt"
-       OPEN(unit=71, file=fn, action="write")
-       DO i = 1, dim_obs_p
-         WRITE (71,"(i10)") obs_index_p(i)
-       END DO
-       CLOSE(71)
-     END IF
-#endif
-
-  end if
-  end if
-#endif
+  IF (da_print_obs_index > 0) THEN
+    ! TSMP-PDAF: For debug runs, output the state vector in files
+    WRITE(fn, "(a,i5.5,a,i5.5,a)") "obs_index_p_", mype_world, ".", step, ".txt"
+    OPEN(unit=71, file=fn, action="write")
+    DO i = 1, dim_obs_p
+      WRITE (71,"(i10)") obs_index_p(i)
+    END DO
+    CLOSE(71)
+  END IF
 #endif
 
 
