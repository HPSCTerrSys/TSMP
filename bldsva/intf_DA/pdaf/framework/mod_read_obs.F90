--- conflicted
+++ resolved
@@ -51,12 +51,8 @@
   integer :: multierr=0
   integer :: dim_nx, dim_ny
   integer :: crns_flag=0   !hcp
-<<<<<<< HEAD
-=======
-  real, allocatable :: depth_obs(:)   !hcp
   real, allocatable :: dampfac_state_time_dependent_in(:)
   real, allocatable :: dampfac_param_time_dependent_in(:)
->>>>>>> 3ebcf079
 contains
 
   !> @author Wolfgang Kurtz, Guowei He, Mukund Pondkule
