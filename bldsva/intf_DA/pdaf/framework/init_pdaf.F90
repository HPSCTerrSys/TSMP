!-------------------------------------------------------------------------------------------
!Copyright (c) 2013-2016 by Wolfgang Kurtz and Guowei He (Forschungszentrum Juelich GmbH)
!
!This file is part of TSMP-PDAF
!
!TSMP-PDAF is free software: you can redistribute it and/or modify
!it under the terms of the GNU Lesser General Public License as published by
!the Free Software Foundation, either version 3 of the License, or
!(at your option) any later version.
!
!TSMP-PDAF is distributed in the hope that it will be useful,
!but WITHOUT ANY WARRANTY; without even the implied warranty of
!MERCHANTABILITY or FITNESS FOR A PARTICULAR PURPOSE.  See the
!GNU LesserGeneral Public License for more details.
!
!You should have received a copy of the GNU Lesser General Public License
!along with TSMP-PDAF.  If not, see <http://www.gnu.org/licenses/>.
!-------------------------------------------------------------------------------------------
!
!
!-------------------------------------------------------------------------------------------
!init_pdaf.F90: TSMP-PDAF implementation of routine
!               'init_pdaf' (PDAF online coupling)
!-------------------------------------------------------------------------------------------

!$Id: init_pdaf.F90 1444 2013-10-04 10:54:08Z lnerger $
!BOP
!
! !ROUTINE: init_pdaf - Interface routine to call initialization of PDAF
!
! !INTERFACE:
SUBROUTINE init_pdaf()

! !DESCRIPTION:
! This routine collects the initialization of variables for PDAF.
! In addition, the initialization routine PDAF_init is called
! such that the internal initialization of PDAF is performed.
! This variant is for the online mode of PDAF.
!
! This routine is generic. However, it assumes a constant observation
! error (rms_obs). Further, with parallelization the local state
! dimension dim_state_p is used.
!
! !TSMP-PDAF-DESCRIPTION:
! This routine initializes a pointer to the state vector that is set
! by component-model-specific routines in `initialize_tsmp`. 
!
! This routine sets the local and global state vector dimension.
!
! Debug output for this routine is turned on by preprocessor flag
! `PDAF_DEBUG`.
!
! !REVISION HISTORY:
! 2008-10 - Lars Nerger - Initial code
! Later revisions - see svn log
!
! !USES:
!   USE mod_model, &             ! Model variables
!        ONLY: nx, ny, nx_p
  
  USE mod_parallel_pdaf, &     ! Parallelization variables for
    ! assimilation
        ONLY: n_modeltasks, task_id, COMM_filter, COMM_couple, filterpe, &
        abort_parallel, &
        mype_world, COMM_model, npes_model, &
        mpi_success, mpi_comm_world, mpi_integer, mype_model
  USE mod_assimilation, &      ! Variables for assimilation
        ONLY: dim_state_p, dim_state, screen, filtertype, subtype, toffset,&
        dim_ens, rms_obs, model_error, model_err_amp, incremental, &
        type_forget, forget, dim_bias, rank_analysis_enkf, &
        locweight, cradius, sradius, filename, &
        type_trans, type_sqrt, delt_obs, toffset, dim_state_p_count, &
        dim_lag, &
        type_winf, limit_winf, &
        type_hyb, hyb_gamma, hyb_kappa, &
        pf_res_type, pf_noise_type, pf_noise_amp
  USE mod_tsmp, &
        ONLY: pf_statevecsize, nprocpf, tag_model_parflow, tag_model_clm, nprocclm, pf_statevec, pf_statevec_fortran, &
        idx_map_subvec2state, idx_map_subvec2state_fortran, model
#if defined CLMSA
  ! kuw: get access to clm variables
#ifndef CLMFIVE    
  USE shr_kind_mod , only : r8 => shr_kind_r8
  USE clm_atmlnd   , only : clm_l2a, atm_l2a, clm_mapl2a
  USE clmtype      , only : clm3, nameg
  USE subgridAveMod, only : p2g, c2g
  USE domainMod    , only : latlon_type
  USE clm_varpar   , only : nlevsoi
  USE decompMod    , only : get_proc_global, get_proc_bounds, adecomp
  USE spmdGathScatMod , only : gather_data_to_master
  USE spmdMod      , only : masterproc
#endif
  use enkf_clm_mod, only: clm_statevecsize
#endif
  ! kuw end

  use, intrinsic :: iso_c_binding

  IMPLICIT NONE

! !CALLING SEQUENCE:
! Called by: main
! Calls: init_pdaf_parse
! Calls: init_pdaf_info
! Calls: PDAF_init
! Calls: PDAF_get_state
! Calls: PDAF_set_debug_flag
!EOP

! Local variables
  INTEGER :: filter_param_i(7) ! Integer parameter array for filter
  REAL    :: filter_param_r(2) ! Real parameter array for filter
  INTEGER :: status_pdaf       ! PDAF status flag
  INTEGER :: doexit, steps     ! Not used in this implementation
  REAL    :: timenow           ! Not used in this implementation
  integer :: ierror

  ! External subroutines
  EXTERNAL :: init_ens         ! Ensemble initialization
  EXTERNAL :: next_observation_pdaf, & ! Provide time step, model time,
                                ! and dimension of next observation
    distribute_state_pdaf, &        ! Routine to distribute a state vector to model fields
    prepoststep_ens_pdaf            ! User supplied pre/poststep routine
  integer :: i, j
  !kuw: dimensions for clm variables
  integer :: numg           ! total number of gridcells across all processors
  integer :: numl           ! total number of landunits across all processors
  integer :: numc           ! total number of columns across all processors
  integer :: nump           ! total number of pfts across all processors
  integer :: begg,endg      ! local beg/end gridcells gdc
  integer :: begl,endl      ! local beg/end landunits
  integer :: begc,endc      ! local beg/end columns
  integer :: begp,endp      ! local beg/end pfts
  !kuw end
  CHARACTER (LEN = 30) :: fn    !TSMP-PDAF: function name for output of index array

! ***************************
! ***   Initialize PDAF   ***
! ***************************

  IF (mype_world == 0) THEN
     WRITE (*,'(/1x,a)') 'INITIALIZE PDAF - ONLINE MODE'
  END IF

! *** Pointer initialization for ParFlow-type state vector ***
  if (model == tag_model_parflow) then
    ! Parflow: Initialize Fortran-pointer on pf_statevec
    call C_F_POINTER(pf_statevec, pf_statevec_fortran, [pf_statevecsize])

    ! Parflow: Initialize Fortran-pointer on idx_mapping_subvec2state
    call C_F_POINTER(idx_map_subvec2state, idx_map_subvec2state_fortran, [pf_statevecsize])
  end if

#ifdef PDAF_DEBUG
  ! Index array only needed for a single modeltask
  IF(filterpe) THEN

    ! idx_map_subvec2state is only set for ParFlow processes
    IF(model == tag_model_parflow) THEN
      ! Debug output: index manipulation array subvec->state
      WRITE(fn, "(a,i5.5,a)") "idx_map_subvec2state_", mype_world, ".txt"
      OPEN(unit=71, file=fn, action="write")
      DO i = 1, pf_statevecsize
        WRITE (71,"(i10)") idx_map_subvec2state_fortran(i)
      END DO
      CLOSE(71)
    END IF

  END IF
#endif

! *** Define state dimension ***

! *** Setting local state vector dimension ***
  if (model == tag_model_parflow) then
    ! Parflow component, setting local state dimension `dim_state_p`
    ! and later dim_state from `pf_statevecsize` from `initialize_tsmp
    ! -> parflow_oasis_init`.
    dim_state_p = pf_statevecsize  ! Local state dimension
  else
    ! CLM/COSMO component, setting dummy dim_state_p and dim_state
    dim_state_p = 1  ! Local state dimension
  end if

#if defined CLMSA
  if (model == tag_model_clm) then

    ! CLM component: setting local state dimension from
    ! `clm_statevecsize` from `initialize_tsmp -> clm(5)_init ->
    ! define_clm_statevec`
    dim_state_p = clm_statevecsize

  end if
#endif

! *** Setting global state vector dimension ***
  IF (allocated(dim_state_p_count)) deallocate(dim_state_p_count)
  allocate(dim_state_p_count(npes_model))
  call MPI_Gather(dim_state_p, 1, MPI_INTEGER, dim_state_p_count, 1, MPI_INTEGER, 0, COMM_model, ierror)

#ifdef PDAF_DEBUG
  ! Debug output: local state dimension array
  if (mype_model == 0) WRITE(*, '(a,x,a,i5,x,a,x)', advance="no") "TSMP-PDAF-debug", "mype(w)=", mype_world, "init_pdaf: dim_state_p_count in modified:"
  if (mype_model == 0) WRITE(*, *) dim_state_p_count
#endif

  if (mype_model == 0) then
    dim_state = sum(dim_state_p_count)
  end if
  call MPI_BCAST(dim_state, 1, MPI_INTEGER, 0, COMM_model, IERROR)

#ifdef PDAF_DEBUG
  ! Debug output: global state dimension
  WRITE(*, '(a,x,a,i5,x,a,x,i9)') "TSMP-PDAF-debug", "mype(w)=", mype_world, "init_pdaf: my local state vector dimension dim_state_p:", dim_state_p
  WRITE(*, '(a,x,a,i5,x,a,2x,i9)') "TSMP-PDAF-debug", "mype(w)=", mype_world, "init_pdaf: my global state vector dimension dim_state:", dim_state
#endif

  call MPI_Barrier(MPI_COMM_WORLD, ierror)

! **********************************************************
! ***   CONTROL OF PDAF - used in call to PDAF_init      ***
! **********************************************************

! *** IO options ***
  screen      = 2    ! Write screen output (1) for output, (2) add timings

! *** Ensemble size ***
  dim_ens = n_modeltasks        ! Size of ensemble for all ensemble filters

! *** Options for filter method

  ! ++++++++++++++++++++++++++++++++++++++++++++++++++
  ! +++ For available options see MOD_ASSIMILATION +++
  ! ++++++++++++++++++++++++++++++++++++++++++++++++++

  filtertype = 2     ! Type of filter
  subtype = 0        ! Subtype of filter

  forget  = 1.0      ! Forgetting factor value for inflation
  type_forget = 0    ! Type of forgetting factor

<<<<<<< HEAD
        if (screen > 2) then
            print *,""
            print *, "TSMP-PDAF mype(w)=", mype_world, ": Parflow component, setting correct dim_state_p and dim_state"
        end if
    else
        if (screen > 2) then
            print *,""
            print *, "TSMP-PDAF mype(w)=", mype_world, ": CLM component, setting dummy dim_state_p and dim_state"
        end if
=======
  type_trans = 0     ! Type of ensemble transformation (deterministic or random)
  type_sqrt = 0      ! SEIK/LSEIK/ESTKF/LESTKF: Type of transform matrix square-root
  incremental = 0    ! SEIK/LSEIK: (1) to perform incremental updating
>>>>>>> 0c6aeaa2

  !EnKF
  rank_analysis_enkf = 0  ! EnKF: rank to be considered for inversion of HPH in analysis step

<<<<<<< HEAD
#if defined CLMSA
    if (model == tag_model_clm) then
       ! comment only CLMSA
       !call get_proc_global(numg,numl,numc,nump)
       !call get_proc_bounds(begg,endg,begl,endl,begc,endc,begp,endp)
       !dim_state_p =  (endg-begg+1) * nlevsoi

        dim_state_p = clm_statevecsize

        if (screen > 2) then
            print *,"TSMP-PDAF mype(w)=", mype_world, ": CLM: dim_state_p is ",dim_state_p
        end if
    end if
#endif

    IF (allocated(dim_state_p_count)) deallocate(dim_state_p_count)
    allocate(dim_state_p_count(npes_model))
    call MPI_Gather(dim_state_p, 1, MPI_INTEGER, dim_state_p_count, 1, MPI_INTEGER, 0, comm_model, ierror)

    if (mype_model == 0 .and. screen > 2) print *, "TSMP-PDAF mype(w)=", mype_world, ": init_pdaf: dim_state_p_count in modified: ", dim_state_p_count
    IF (allocated(dim_state_p_stride)) deallocate(dim_state_p_stride)
    allocate(dim_state_p_stride(npes_model))
    do i = 1, npes_model
        dim_state_p_stride(i) = 0
        do j = 1, i - 1
            dim_state_p_stride(i) = dim_state_p_count(j) + dim_state_p_stride(i)
        end do
    end do
    if (mype_model == 0 .and. screen > 2) print *, "TSMP-PDAF mype(w)=", mype_world, ": init_pdaf: dim_state_p_stride in modified: ", dim_state_p_stride

    if (mype_model == 0) then
        dim_state = sum(dim_state_p_count)
    end if
    call MPI_BCAST(dim_state, 1, MPI_INTEGER, 0, comm_model, IERROR)
    !print  *, "my local state vector dimension is :" , dim_state_p
    !print  *, "my global state vector dimension is :" , dim_state
    !print *,""
    call MPI_Barrier(MPI_COMM_WORLD, ierror)

    ! *****************************************************
    ! *** Call PDAF initialization routine on all PEs.  ***
    ! ***                                               ***
    ! *** Here, the full selection of filters is        ***
    ! *** implemented. In a real implementation, one    ***
    ! *** reduce this to selected filters.              ***
    ! ***                                               ***
    ! *** For all filters, first the arrays of integer  ***
    ! *** and real number parameters are initialized.   ***
    ! *** Subsequently, PDAF_init is called.            ***
    ! *****************************************************

    whichinit: IF (filtertype == 2 .or. filtertype==8) THEN
        ! *** EnKF with Monte Carlo init ***
        filter_param_i(1) = dim_state_p ! State dimension
        filter_param_i(2) = dim_ens     ! Size of ensemble
        filter_param_i(3) = rank_analysis_enkf ! Rank of speudo-inverse in analysis
        filter_param_i(4) = incremental ! Whether to perform incremental analysis
        filter_param_i(5) = 0           ! Smoother lag (not implemented here)
        !kuw: add smoother support
        filter_param_i(5) = dim_lag     ! Smoother lag (not implemented here)
        !kuw end
        filter_param_r(1) = forget      ! Forgetting factor

        !hcp 0-> toffset
        CALL PDAF_init(filtertype, subtype, toffset, &
            filter_param_i, 6,&
            filter_param_r, 2, &
            COMM_model, COMM_filter, COMM_couple, &
            task_id, n_modeltasks, filterpe, init_ens, &
            screen, status_pdaf)
    ELSE
        ! *** All other filters                       ***
        ! *** SEIK, LSEIK, ETKF, LETKF, ESTKF, LESTKF ***
        filter_param_i(1) = dim_state_p ! State dimension
        filter_param_i(2) = dim_ens     ! Size of ensemble
        filter_param_i(3) = 0           ! Smoother lag (not implemented here)
        filter_param_i(4) = incremental ! Whether to perform incremental analysis
        filter_param_i(5) = type_forget ! Type of forgetting factor
        filter_param_i(6) = type_trans  ! Type of ensemble transformation
        filter_param_i(7) = type_sqrt   ! Type of transform square-root (SEIK-sub4/ESTKF)
        filter_param_r(1) = forget      ! Forgetting factor

        !hcp 0-> toffset
        CALL PDAF_init(filtertype, subtype, toffset, &
            filter_param_i, 7,&
            filter_param_r, 2, &
            COMM_model, COMM_filter, COMM_couple, &
            task_id, n_modeltasks, filterpe, init_ens, &
            screen, status_pdaf)
    END IF whichinit


    ! *** Check whether initialization of PDAF was successful ***
    IF (status_pdaf /= 0) THEN
        WRITE (*,'(/1x,a6,i3,a43,i4,a1/)') &
            'ERROR ', status_pdaf, &
            ' in initialization of PDAF - stopping! (PE ', mype_world,')'
        CALL abort_parallel()
    END IF
=======
  ! NETF/LNETF/PF
  type_winf = 0      ! NETF/LNETF/PF: Type of weights inflation
  limit_winf = 0.0   ! NETF/LNETF/PF: Limit for weights inflation

  ! LKNETF
  type_hyb = 0       ! LKNETF: Type of hybrid weight
  hyb_gamma =  1.0   ! LKNETF: Hybrid filter weight for state (1.0: LETKF, 0.0: LNETF)
  hyb_kappa = 30.0   ! LKNETF: Hybrid norm for using skewness and kurtosis (type_hyb 3 or 4)

  ! PF
  pf_res_type = 1    ! PF: Resampling type for particle filter
  pf_noise_type = 0  ! PF: Type of pertubing noise
  pf_noise_amp = 0.0 ! PF: Noise amplitude for particle filter


! *********************************************************************
! ***   Settings for analysis steps  - used in call-back routines   ***
! *********************************************************************

! *** Forecast length (time interval between analysis steps) ***
  delt_obs = 2     ! Number of time steps between analysis/assimilation steps

! *** specifications for observations ***
  rms_obs = 0.5    ! Observation error standard deviation

! *** Localization settings
  locweight = 0     ! Type of localizating weighting
                    !   (0) constant weight of 1
                    !   (1) exponentially decreasing with SRADIUS
                    !   (2) use 5th-order polynomial
                    !   (3) regulated localization of R with mean error variance
                    !   (4) regulated localization of R with single-point error variance
  cradius = 0.0     ! Cut-off radius for observation domain in local filters
  sradius = cradius ! Support radius for 5th-order polynomial
                    ! or radius for 1/e for exponential weighting

! *** File names
  filename = 'output.dat'

! *** TSMP-PDAF-specific inputs
  !kuw: add smoother support
  dim_lag = 0
  !kuw end
>>>>>>> 0c6aeaa2

  ! hcp
  toffset = 0      ! offset of time steps shifting all analysis/assimilation steps
  ! hcp end
  
! ***********************************
! *** Some optional functionality ***
! ***********************************

! *** Parse command line options   ***
! *** This is optional, but useful ***

  call init_pdaf_parse()


! *** Initial Screen output ***
! *** This is optional      ***

  IF (mype_world == 0) call init_pdaf_info()

! *** Switch on debug output ***
! *** for main process        ***
#ifdef PDAF_DEBUG
  IF (mype_world == 0) CALL PDAF_set_debug_flag(1)
#endif

! *****************************************************
! *** Call PDAF initialization routine on all PEs.  ***
! ***                                               ***
! *** Here, the full selection of filters is        ***
! *** implemented. In a real implementation, one    ***
! *** reduce this to selected filters.              ***
! ***                                               ***
! *** For all filters, first the arrays of integer  ***
! *** and real number parameters are initialized.   ***
! *** Subsequently, PDAF_init is called.            ***
! *****************************************************

  whichinit: IF (filtertype == 2 .or. filtertype==8) THEN
    ! *** EnKF with Monte Carlo init ***
    filter_param_i(1) = dim_state_p ! State dimension
    filter_param_i(2) = dim_ens     ! Size of ensemble
    filter_param_i(3) = rank_analysis_enkf ! Rank of speudo-inverse in analysis
    filter_param_i(4) = incremental ! Whether to perform incremental analysis
    filter_param_i(5) = 0           ! Smoother lag (not implemented here)
    !kuw: add smoother support
    filter_param_i(5) = dim_lag     ! Smoother lag (not implemented here)
    !kuw end
    filter_param_r(1) = forget      ! Forgetting factor

    !hcp 0-> toffset
    CALL PDAF_init(filtertype, subtype, toffset, &
      filter_param_i, 6,&
      filter_param_r, 2, &
      COMM_model, COMM_filter, COMM_couple, &
      task_id, n_modeltasks, filterpe, init_ens, &
      screen, status_pdaf)
  ELSE
    ! *** All other filters                       ***
    ! *** SEIK, LSEIK, ETKF, LETKF, ESTKF, LESTKF ***
    filter_param_i(1) = dim_state_p ! State dimension
    filter_param_i(2) = dim_ens     ! Size of ensemble
    filter_param_i(3) = 0           ! Smoother lag (not implemented here)
    filter_param_i(4) = incremental ! Whether to perform incremental analysis
    filter_param_i(5) = type_forget ! Type of forgetting factor
    filter_param_i(6) = type_trans  ! Type of ensemble transformation
    filter_param_i(7) = type_sqrt   ! Type of transform square-root (SEIK-sub4/ESTKF)
    filter_param_r(1) = forget      ! Forgetting factor

    !hcp 0-> toffset
    CALL PDAF_init(filtertype, subtype, toffset, &
      filter_param_i, 7,&
      filter_param_r, 2, &
      COMM_model, COMM_filter, COMM_couple, &
      task_id, n_modeltasks, filterpe, init_ens, &
      screen, status_pdaf)
  END IF whichinit


! *** Check whether initialization of PDAF was successful ***
  IF (status_pdaf /= 0) THEN
     WRITE (*,'(/1x,a6,i3,a43,i4,a1/)') &
          'ERROR ', status_pdaf, &
          ' in initialization of PDAF - stopping! (PE ', mype_world,')'
     CALL abort_parallel()
  END IF

! ******************************'***
! *** Prepare ensemble forecasts ***
! ******************************'***

  CALL PDAF_get_state(steps, timenow, doexit, next_observation_pdaf, &
       distribute_state_pdaf, prepoststep_ens_pdaf, status_pdaf)

! *** Switch off debug output ***
#ifdef PDAF_DEBUG
  CALL PDAF_set_debug_flag(0)
#endif

  if (mype_world == 0 .and. screen > 2) then
    print *, "TSMP-PDAF INITIALIZE PDAF FINISHED"
  end if

END SUBROUTINE init_pdaf<|MERGE_RESOLUTION|>--- conflicted
+++ resolved
@@ -239,126 +239,13 @@
   forget  = 1.0      ! Forgetting factor value for inflation
   type_forget = 0    ! Type of forgetting factor
 
-<<<<<<< HEAD
-        if (screen > 2) then
-            print *,""
-            print *, "TSMP-PDAF mype(w)=", mype_world, ": Parflow component, setting correct dim_state_p and dim_state"
-        end if
-    else
-        if (screen > 2) then
-            print *,""
-            print *, "TSMP-PDAF mype(w)=", mype_world, ": CLM component, setting dummy dim_state_p and dim_state"
-        end if
-=======
   type_trans = 0     ! Type of ensemble transformation (deterministic or random)
   type_sqrt = 0      ! SEIK/LSEIK/ESTKF/LESTKF: Type of transform matrix square-root
   incremental = 0    ! SEIK/LSEIK: (1) to perform incremental updating
->>>>>>> 0c6aeaa2
 
   !EnKF
   rank_analysis_enkf = 0  ! EnKF: rank to be considered for inversion of HPH in analysis step
 
-<<<<<<< HEAD
-#if defined CLMSA
-    if (model == tag_model_clm) then
-       ! comment only CLMSA
-       !call get_proc_global(numg,numl,numc,nump)
-       !call get_proc_bounds(begg,endg,begl,endl,begc,endc,begp,endp)
-       !dim_state_p =  (endg-begg+1) * nlevsoi
-
-        dim_state_p = clm_statevecsize
-
-        if (screen > 2) then
-            print *,"TSMP-PDAF mype(w)=", mype_world, ": CLM: dim_state_p is ",dim_state_p
-        end if
-    end if
-#endif
-
-    IF (allocated(dim_state_p_count)) deallocate(dim_state_p_count)
-    allocate(dim_state_p_count(npes_model))
-    call MPI_Gather(dim_state_p, 1, MPI_INTEGER, dim_state_p_count, 1, MPI_INTEGER, 0, comm_model, ierror)
-
-    if (mype_model == 0 .and. screen > 2) print *, "TSMP-PDAF mype(w)=", mype_world, ": init_pdaf: dim_state_p_count in modified: ", dim_state_p_count
-    IF (allocated(dim_state_p_stride)) deallocate(dim_state_p_stride)
-    allocate(dim_state_p_stride(npes_model))
-    do i = 1, npes_model
-        dim_state_p_stride(i) = 0
-        do j = 1, i - 1
-            dim_state_p_stride(i) = dim_state_p_count(j) + dim_state_p_stride(i)
-        end do
-    end do
-    if (mype_model == 0 .and. screen > 2) print *, "TSMP-PDAF mype(w)=", mype_world, ": init_pdaf: dim_state_p_stride in modified: ", dim_state_p_stride
-
-    if (mype_model == 0) then
-        dim_state = sum(dim_state_p_count)
-    end if
-    call MPI_BCAST(dim_state, 1, MPI_INTEGER, 0, comm_model, IERROR)
-    !print  *, "my local state vector dimension is :" , dim_state_p
-    !print  *, "my global state vector dimension is :" , dim_state
-    !print *,""
-    call MPI_Barrier(MPI_COMM_WORLD, ierror)
-
-    ! *****************************************************
-    ! *** Call PDAF initialization routine on all PEs.  ***
-    ! ***                                               ***
-    ! *** Here, the full selection of filters is        ***
-    ! *** implemented. In a real implementation, one    ***
-    ! *** reduce this to selected filters.              ***
-    ! ***                                               ***
-    ! *** For all filters, first the arrays of integer  ***
-    ! *** and real number parameters are initialized.   ***
-    ! *** Subsequently, PDAF_init is called.            ***
-    ! *****************************************************
-
-    whichinit: IF (filtertype == 2 .or. filtertype==8) THEN
-        ! *** EnKF with Monte Carlo init ***
-        filter_param_i(1) = dim_state_p ! State dimension
-        filter_param_i(2) = dim_ens     ! Size of ensemble
-        filter_param_i(3) = rank_analysis_enkf ! Rank of speudo-inverse in analysis
-        filter_param_i(4) = incremental ! Whether to perform incremental analysis
-        filter_param_i(5) = 0           ! Smoother lag (not implemented here)
-        !kuw: add smoother support
-        filter_param_i(5) = dim_lag     ! Smoother lag (not implemented here)
-        !kuw end
-        filter_param_r(1) = forget      ! Forgetting factor
-
-        !hcp 0-> toffset
-        CALL PDAF_init(filtertype, subtype, toffset, &
-            filter_param_i, 6,&
-            filter_param_r, 2, &
-            COMM_model, COMM_filter, COMM_couple, &
-            task_id, n_modeltasks, filterpe, init_ens, &
-            screen, status_pdaf)
-    ELSE
-        ! *** All other filters                       ***
-        ! *** SEIK, LSEIK, ETKF, LETKF, ESTKF, LESTKF ***
-        filter_param_i(1) = dim_state_p ! State dimension
-        filter_param_i(2) = dim_ens     ! Size of ensemble
-        filter_param_i(3) = 0           ! Smoother lag (not implemented here)
-        filter_param_i(4) = incremental ! Whether to perform incremental analysis
-        filter_param_i(5) = type_forget ! Type of forgetting factor
-        filter_param_i(6) = type_trans  ! Type of ensemble transformation
-        filter_param_i(7) = type_sqrt   ! Type of transform square-root (SEIK-sub4/ESTKF)
-        filter_param_r(1) = forget      ! Forgetting factor
-
-        !hcp 0-> toffset
-        CALL PDAF_init(filtertype, subtype, toffset, &
-            filter_param_i, 7,&
-            filter_param_r, 2, &
-            COMM_model, COMM_filter, COMM_couple, &
-            task_id, n_modeltasks, filterpe, init_ens, &
-            screen, status_pdaf)
-    END IF whichinit
-
-
-    ! *** Check whether initialization of PDAF was successful ***
-    IF (status_pdaf /= 0) THEN
-        WRITE (*,'(/1x,a6,i3,a43,i4,a1/)') &
-            'ERROR ', status_pdaf, &
-            ' in initialization of PDAF - stopping! (PE ', mype_world,')'
-        CALL abort_parallel()
-    END IF
-=======
   ! NETF/LNETF/PF
   type_winf = 0      ! NETF/LNETF/PF: Type of weights inflation
   limit_winf = 0.0   ! NETF/LNETF/PF: Limit for weights inflation
@@ -402,7 +289,6 @@
   !kuw: add smoother support
   dim_lag = 0
   !kuw end
->>>>>>> 0c6aeaa2
 
   ! hcp
   toffset = 0      ! offset of time steps shifting all analysis/assimilation steps
