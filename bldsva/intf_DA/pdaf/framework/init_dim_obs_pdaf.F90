--- conflicted
+++ resolved
@@ -568,7 +568,7 @@
     do i = 1, dim_obs
       do j = 1, enkf_subvecsize
         if (idx_obs_nc(i) .eq. idx_map_subvec2state_fortran(j)) then
-          obs_nc2pdaf(local_dis(mype_filter+1)+cnt) = i
+          obs_nc2pdaf(local_disp_obs(mype_filter+1)+cnt) = i
           cnt = cnt + 1
         end if
       end do
@@ -599,7 +599,7 @@
               end if
 
               if(((is_use_dr).and.(deltax.le.clmobs_dr(1)).and.(deltay.le.clmobs_dr(2))).or.((.not. is_use_dr).and.(longxy_obs(i) == longxy(g-begg+1)) .and. (latixy_obs(i) == latixy(g-begg+1)))) then
-                obs_nc2pdaf(local_dis(mype_filter+1)+cnt) = i
+                obs_nc2pdaf(local_disp_obs(mype_filter+1)+cnt) = i
                 cnt = cnt + 1
               end if
 
@@ -741,10 +741,6 @@
                   idx_obs_nc_p(count)=idx_obs_nc(i)
                   !Allocate(sc_p(count)%scol_obs_in(nz_glob))       
               endif
-<<<<<<< HEAD
-=======
-              obs_nc2pdaf(local_disp_obs(mype_filter+1)+count) = i
->>>>>>> 0cf6c85d
               count = count + 1
            end if
         end do
@@ -935,10 +931,6 @@
                  !write(*,*) 'obs_index_p(',count,') is',obs_index_p(count)
                  obs_p(count) = clm_obs(i)
                  if(multierr.eq.1) clm_obserr_p(count) = clm_obserr(i)
-<<<<<<< HEAD
-=======
-                 obs_nc2pdaf(local_disp_obs(mype_filter+1)+count) = i
->>>>>>> 0cf6c85d
                  count = count + 1
                end if
 
@@ -1023,20 +1015,6 @@
 #endif
 #endif
 
-<<<<<<< HEAD
-  ! allocate array of local observation dimensions with total PEs
-  IF (ALLOCATED(local_dims_obs)) DEALLOCATE(local_dims_obs)
-  ALLOCATE(local_dims_obs(npes_filter))
-
-  ! Gather array of local observation dimensions 
-  call mpi_allgather(dim_obs_p, 1, MPI_INTEGER, local_dims_obs, 1, MPI_INTEGER, &
-       comm_filter, ierror)
-=======
-  if (mype_filter==0 .and. screen > 2) then
-      print *, "TSMP-PDAF mype(w)=", mype_world, ": init_dim_obs_pdaf: obs_nc2pdaf=", obs_nc2pdaf
-  end if
-
->>>>>>> 0cf6c85d
 
   !  clean up the temp data from nc file
   ! ------------------------------------
