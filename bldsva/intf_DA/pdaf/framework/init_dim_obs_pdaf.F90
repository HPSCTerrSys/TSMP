!-------------------------------------------------------------------------------------------
!Copyright (c) 2013-2016 by Wolfgang Kurtz, Guowei He and Mukund Pondkule (Forschungszentrum Juelich GmbH)
!
!This file is part of TSMP-PDAF
!
!TSMP-PDAF is free software: you can redistribute it and/or modify
!it under the terms of the GNU Lesser General Public License as published by
!the Free Software Foundation, either version 3 of the License, or
!(at your option) any later version.
!
!TSMP-PDAF is distributed in the hope that it will be useful,
!but WITHOUT ANY WARRANTY; without even the implied warranty of
!MERCHANTABILITY or FITNESS FOR A PARTICULAR PURPOSE.  See the
!GNU LesserGeneral Public License for more details.
!
!You should have received a copy of the GNU Lesser General Public License
!along with TSMP-PDAF.  If not, see <http://www.gnu.org/licenses/>.
!-------------------------------------------------------------------------------------------
!
!
!-------------------------------------------------------------------------------------------
!init_dim_obs_pdaf.F90: TSMP-PDAF implementation of routine
!                       'init_dim_obs_pdaf' (PDAF online coupling)
!-------------------------------------------------------------------------------------------

!$Id: init_dim_obs_pdaf.F90 1441 2013-10-04 10:33:42Z lnerger $
!BOP
!
! !ROUTINE: init_dim_obs_pdaf --- Compute number of observations
!
! !INTERFACE:
SUBROUTINE init_dim_obs_pdaf(step, dim_obs_p)

  ! !DESCRIPTION:
  ! User-supplied routine for PDAF.
  ! Used in the filters: SEIK/EnKF/ETKF/ESTKF
  !
  ! The routine is called at the beginning of each
  ! analysis step.  It has to initialize the size of
  ! the observation vector according to the current
  ! time step for the PE-local domain.
  !
  ! !REVISION HISTORY:
  ! 2013-02 - Lars Nerger - Initial code
  ! Later revisions - see svn log
  !
  ! !USES:
  !   USE mod_assimilation, &
  !        ONLY : nx, ny, local_dims, obs_p, obs_index_p, &
  !        coords_obs, local_dims_obs
  !   USE mod_parallel_pdaf, &
  !        ONLY: mype_filter, npes_filter, COMM_filter, MPI_INTEGER, &
  !        MPIerr, MPIstatus
  USE mod_parallel_pdaf, &
       ONLY: mype_filter, comm_filter, npes_filter, abort_parallel, &
       mpi_integer, mpi_double_precision, mpi_in_place, mpi_sum, &
       mype_world
  USE mod_assimilation, &
       ONLY: obs_p, obs_index_p, dim_obs, obs_filename, &
       obs, &
       obs_interp_indices_p, &
       obs_interp_weights_p, &
       pressure_obserr_p, clm_obserr_p, &
       obs_nc2pdaf, &
       local_dims_obs, &
       ! dim_obs_p, &
       obs_id_p, &
#ifndef PARFLOW_STAND_ALONE
#ifndef OBS_ONLY_PARFLOW
!hcp 
!CLMSA needs the physical  coordinates of the elements of state vector 
!and observation array.        
       longxy, latixy, longxy_obs, latixy_obs, &
       longxy_obs_floor, latixy_obs_floor, &
!hcp end
#endif
#endif
#ifndef CLMSA
#ifndef OBS_ONLY_CLM
       sc_p, idx_obs_nc_p, &
#endif
#endif
       var_id_obs, maxlon, minlon, maxlat, &
       minlat, maxix, minix, maxiy, miniy, lon_var_id, ix_var_id, lat_var_id, iy_var_id, &
       screen
  Use mod_read_obs, &
       only: idx_obs_nc, pressure_obs, pressure_obserr, multierr, &
       read_obs_nc, clean_obs_nc, x_idx_obs_nc, y_idx_obs_nc, &
       z_idx_obs_nc, &
       x_idx_interp_d_obs_nc, y_idx_interp_d_obs_nc, &
       clm_obs, &
       var_id_obs_nc, dim_nx, dim_ny, &
       clmobs_lon, clmobs_lat, clmobs_layer, clmobs_dr, clm_obserr, &
       dampfac_state_time_dependent_in, dampfac_param_time_dependent_in
  use mod_tsmp, &
      only: idx_map_subvec2state_fortran, tag_model_parflow, enkf_subvecsize, &
      nx_glob, ny_glob, nz_glob, crns_flag, da_print_obs_index, &
#ifndef CLMSA
#ifndef OBS_ONLY_CLM
      xcoord, ycoord, zcoord, xcoord_fortran, ycoord_fortran, &
      zcoord_fortran, &
#endif
#endif
      tag_model_clm, point_obs, obs_interp_switch, is_dampfac_state_time_dependent, &
      dampfac_state_time_dependent, is_dampfac_param_time_dependent, dampfac_param_time_dependent, model

#ifndef PARFLOW_STAND_ALONE
#ifndef OBS_ONLY_PARFLOW
  !kuw
  use shr_kind_mod, only: r8 => shr_kind_r8
#ifdef CLMFIVE
  use GridcellType, only: grc
#else  
  USE clmtype,                  ONLY : clm3
#endif  
  use decompMod , only : get_proc_bounds, get_proc_global
  !kuw end
  !hcp
  !use the subroutine written by Mukund "domain_def_clm" to evaluate longxy,
  !latixy, longxy_obs, latixy_obs
  USE enkf_clm_mod, only: domain_def_clm, get_interp_idx
  !hcp end
#endif
#endif

  USE, INTRINSIC :: iso_c_binding

  IMPLICIT NONE
  ! !ARGUMENTS:
  INTEGER, INTENT(in)  :: step       ! Current time step
  INTEGER, INTENT(out) :: dim_obs_p  ! Dimension of observation vector
  ! !CALLING SEQUENCE:
  ! Called by: PDAF_seik_analysis, PDAF_seik_analysis_newT    (as U_init_dim_obs)
  ! Called by: PDAF_enkf_analysis_rlm, PDAF_enkf_analysis_rsm
  ! Called by: PDAF_etkf_analysis, PDAF_etkf_analysis_T
  ! Called by: PDAF_estkf_analysis, PDAF_estkf_analysis_fixed
  !EOP

  ! *** Local variables
  integer :: ierror
  INTEGER :: max_var_id
  INTEGER :: sum_dim_obs_p
  INTEGER :: i,j,k,count  ! Counters
  INTEGER :: count_interp ! Counter for interpolation grid cells
  INTEGER :: m,l          ! Counters
  INTEGER :: idx         ! Computed Index
  logical :: is_multi_observation_files
  character (len = 110) :: current_observation_filename
  integer,allocatable :: local_dis(:),local_dim(:)
  integer :: k_count !,nsc !hcp
  real    :: sum_interp_weights

#ifndef PARFLOW_STAND_ALONE
#ifndef OBS_ONLY_PARFLOW
  real(r8), pointer :: lon(:)
  real(r8), pointer :: lat(:)
  ! pft: "plant functional type"
  integer :: begp, endp   ! per-proc beginning and ending pft indices
  integer :: begc, endc   ! per-proc beginning and ending column indices
  integer :: begl, endl   ! per-proc beginning and ending landunit indices
  integer :: begg, endg   ! per-proc gridcell ending gridcell indices
  integer :: numg         ! total number of gridcells across all processors
  integer :: numl         ! total number of landunits across all processors
  integer :: numc         ! total number of columns across all processors
  integer :: nump         ! total number of pfts across all processors
  real    :: deltax, deltay
  !real    :: deltaxy, y1 , x1, z1, x2, y2, z2, R, dist, deltaxy_max
  logical :: is_use_dr
  logical :: obs_snapped     !Switch for checking multiple observation counts
#endif
#endif

  character (len = 27) :: fn    !TSMP-PDAF: function name for obs_index_p output

  ! ****************************************
  ! *** Initialize observation dimension ***
  ! ****************************************

  ! Read observation file
  ! ---------------------

  ! Default: no local damping factors
  is_dampfac_state_time_dependent = 0
  is_dampfac_param_time_dependent = 0

  !  if I'm root in filter, read the nc file
  is_multi_observation_files = .true.
  if (is_multi_observation_files) then
      ! Set name of current NetCDF observation file
      write(current_observation_filename, '(a, i5.5)') trim(obs_filename)//'.', step
  else
      ! Single NetCDF observation file (currently NOT used)
      write(current_observation_filename, '(a, i5.5)') trim(obs_filename)
  end if

  if (mype_filter .eq. 0) then
      ! Read current NetCDF observation file
      call read_obs_nc(current_observation_filename)
  end if

  ! Broadcast first variables
  ! -------------------------
  ! Dimension of observation vector
  call mpi_bcast(dim_obs, 1, MPI_INTEGER, 0, comm_filter, ierror)
  ! Switch for vector of observation errors
  call mpi_bcast(multierr, 1, MPI_INTEGER, 0, comm_filter, ierror)
  !! broadcast crns_flag
  !call mpi_bcast(crns_flag, 1, MPI_INTEGER, 0, comm_filter, ierror)
  ! broadcast dim_ny and dim_nx
  if(point_obs.eq.0) then
     call mpi_bcast(dim_nx, 1, MPI_INTEGER, 0, comm_filter, ierror)
     call mpi_bcast(dim_ny, 1, MPI_INTEGER, 0, comm_filter, ierror)
  endif
  ! broadcast damping factor flags
  call mpi_bcast(is_dampfac_state_time_dependent, 1, MPI_INTEGER, 0, comm_filter, ierror)
  call mpi_bcast(is_dampfac_param_time_dependent, 1, MPI_INTEGER, 0, comm_filter, ierror)

  ! broadcast dampfac_state_time_dependent_in
  if(is_dampfac_state_time_dependent.eq.1) then

     if (mype_filter .ne. 0) then ! for all non-master proc
       if(allocated(dampfac_state_time_dependent_in)) deallocate(dampfac_state_time_dependent_in)
       allocate(dampfac_state_time_dependent_in(1))
     end if

     if (screen > 2) then
       print *, "TSMP-PDAF mype(w)=", mype_world, ": Before setting dampfac_state_time_dependent"
     end if

     call mpi_bcast(dampfac_state_time_dependent_in, 1, MPI_DOUBLE_PRECISION, 0, comm_filter, ierror)
     if (screen > 2) then
       print *, "TSMP-PDAF mype(w)=", mype_world, ": init_dim_obs_pdaf: dampfac_state_time_dependent_in=", dampfac_state_time_dependent_in
     end if

     ! Set C-version of dampfac_state_time_dependent with value read from obsfile
     dampfac_state_time_dependent = dampfac_state_time_dependent_in(1)

     if (screen > 2) then
       print *, "TSMP-PDAF mype(w)=", mype_world, ": init_dim_obs_pdaf: dampfac_state_time_dependent=", dampfac_state_time_dependent
     end if

  end if

  ! broadcast dampfac_param_time_dependent_in
  if(is_dampfac_param_time_dependent.eq.1) then

     if (mype_filter .ne. 0) then ! for all non-master proc
       if(allocated(dampfac_param_time_dependent_in)) deallocate(dampfac_param_time_dependent_in)
       allocate(dampfac_param_time_dependent_in(1))
     end if

     if (screen > 2) then
       print *, "TSMP-PDAF mype(w)=", mype_world, ": Before setting dampfac_param_time_dependent"
     end if

     call mpi_bcast(dampfac_param_time_dependent_in, 1, MPI_DOUBLE_PRECISION, 0, comm_filter, ierror)
     if (screen > 2) then
       print *, "TSMP-PDAF mype(w)=", mype_world, ": init_dim_obs_pdaf: dampfac_param_time_dependent_in=", dampfac_param_time_dependent_in
     end if

     ! Set C-version of dampfac_param_time_dependent with value read from obsfile
     dampfac_param_time_dependent = dampfac_param_time_dependent_in(1)

     if (screen > 2) then
       print *, "TSMP-PDAF mype(w)=", mype_world, ": init_dim_obs_pdaf: dampfac_param_time_dependent=", dampfac_param_time_dependent
     end if

  end if
  
  ! Allocate observation arrays for non-root procs
  ! ----------------------------------------------
  if (mype_filter .ne. 0) then ! for all non-master proc
#ifndef CLMSA
#ifndef OBS_ONLY_CLM
      ! if exist ParFlow-type obs
     !if(model == tag_model_parflow) then
        if(allocated(pressure_obs)) deallocate(pressure_obs)
        allocate(pressure_obs(dim_obs))
        if (multierr.eq.1) then
             if (allocated(pressure_obserr)) deallocate(pressure_obserr)
             allocate(pressure_obserr(dim_obs))
        endif

        if(allocated(idx_obs_nc)) deallocate(idx_obs_nc)
        allocate(idx_obs_nc(dim_obs))
        if(allocated(x_idx_obs_nc))deallocate(x_idx_obs_nc)
        allocate(x_idx_obs_nc(dim_obs))
        if(allocated(y_idx_obs_nc))deallocate(y_idx_obs_nc)
        allocate(y_idx_obs_nc(dim_obs))
        if(allocated(z_idx_obs_nc))deallocate(z_idx_obs_nc)
        allocate(z_idx_obs_nc(dim_obs))
        if(obs_interp_switch .eq. 1) then
            if(allocated(x_idx_interp_d_obs_nc))deallocate(x_idx_interp_d_obs_nc)
            allocate(x_idx_interp_d_obs_nc(dim_obs))
            if(allocated(y_idx_interp_d_obs_nc))deallocate(y_idx_interp_d_obs_nc)
            allocate(y_idx_interp_d_obs_nc(dim_obs))
        end if
        if(point_obs.eq.0) then
           if(allocated(var_id_obs_nc))deallocate(var_id_obs_nc)
           allocate(var_id_obs_nc(dim_ny, dim_nx))
        endif
     !end if
#endif
#endif

#ifndef PARFLOW_STAND_ALONE
#ifndef OBS_ONLY_PARFLOW
      ! if exist CLM-type obs
!     if(model == tag_model_clm) then
        if(allocated(clm_obs)) deallocate(clm_obs)
        allocate(clm_obs(dim_obs))
        if(allocated(clmobs_lon)) deallocate(clmobs_lon)
        allocate(clmobs_lon(dim_obs))
        if(allocated(clmobs_lat)) deallocate(clmobs_lat)
        allocate(clmobs_lat(dim_obs))
        if(allocated(clmobs_dr)) deallocate(clmobs_dr)
        allocate(clmobs_dr(2))
        if(allocated(clmobs_layer)) deallocate(clmobs_layer)
        allocate(clmobs_layer(dim_obs))
        if(point_obs.eq.0) then
            if(allocated(var_id_obs_nc)) deallocate(var_id_obs_nc)
            allocate(var_id_obs_nc(dim_ny, dim_nx))
        endif
        if(multierr.eq.1) then 
            if(allocated(clm_obserr)) deallocate(clm_obserr)
            allocate(clm_obserr(dim_obs))
        end if
!     end if
#endif
#endif
  end if

  ! Broadcast the idx and pressure
  ! ------------------------------
#ifndef CLMSA
#ifndef OBS_ONLY_CLM
  !if(model == tag_model_parflow) then
      ! if exist ParFlow-type obs
     call mpi_bcast(pressure_obs, dim_obs, MPI_DOUBLE_PRECISION, 0, comm_filter, ierror)
     if(multierr.eq.1) call mpi_bcast(pressure_obserr, dim_obs, MPI_DOUBLE_PRECISION, 0, comm_filter, ierror)
     call mpi_bcast(idx_obs_nc, dim_obs, MPI_INTEGER, 0, comm_filter, ierror)
     ! broadcast xyz indices
     call mpi_bcast(x_idx_obs_nc, dim_obs, MPI_INTEGER, 0, comm_filter, ierror)
     call mpi_bcast(y_idx_obs_nc, dim_obs, MPI_INTEGER, 0, comm_filter, ierror)
     call mpi_bcast(z_idx_obs_nc, dim_obs, MPI_INTEGER, 0, comm_filter, ierror)
     if(point_obs.eq.0) call mpi_bcast(var_id_obs_nc, dim_obs, MPI_INTEGER, 0, comm_filter, ierror)
     if(obs_interp_switch .eq. 1) then
         call mpi_bcast(x_idx_interp_d_obs_nc, dim_obs, MPI_INTEGER, 0, comm_filter, ierror)
         call mpi_bcast(y_idx_interp_d_obs_nc, dim_obs, MPI_INTEGER, 0, comm_filter, ierror)
     end if
  !end if
#endif
#endif

#ifndef PARFLOW_STAND_ALONE
#ifndef OBS_ONLY_PARFLOW
  !if(model == tag_model_clm) then
      ! if exist CLM-type obs
     call mpi_bcast(clm_obs, dim_obs, MPI_DOUBLE_PRECISION, 0, comm_filter, ierror)
     if(multierr.eq.1) call mpi_bcast(clm_obserr, dim_obs, MPI_DOUBLE_PRECISION, 0, comm_filter, ierror)
     call mpi_bcast(clmobs_lon, dim_obs, MPI_DOUBLE_PRECISION, 0, comm_filter, ierror)
     call mpi_bcast(clmobs_lat, dim_obs, MPI_DOUBLE_PRECISION, 0, comm_filter, ierror)
     call mpi_bcast(clmobs_dr,  2, MPI_DOUBLE_PRECISION, 0, comm_filter, ierror)
     call mpi_bcast(clmobs_layer, dim_obs, MPI_INTEGER, 0, comm_filter, ierror)
     if(point_obs.eq.0) call mpi_bcast(var_id_obs_nc, dim_obs, MPI_INTEGER, 0, comm_filter, ierror)
  !end if
#endif
#endif

  ! CLM grid information
  ! --------------------
  ! Results used only in `localize_covar_pdaf` for LEnKF
  ! Calling could be restricted to LEnKF
!hcp
!use the subroutine written by Mukund "domain_def_clm" to evaluate longxy,
!latixy, longxy_obs, latixy_obs
! Index arrays of longitudes and latitudes
#ifndef PARFLOW_STAND_ALONE
#ifndef OBS_ONLY_PARFLOW
     ! if exist CLM-type obs
  if(model .eq. tag_model_clm) then
      ! Generate CLM index arrays from lon/lat values
      call domain_def_clm(clmobs_lon, clmobs_lat, dim_obs, longxy, latixy, longxy_obs, latixy_obs)

      ! Interpolation of measured states: Save the indices of the
      ! nearest grid points
      if (obs_interp_switch .eq. 1) then
         ! Get the floored values for latitudes and longitudes
         call get_interp_idx(clmobs_lon, clmobs_lat, dim_obs, longxy_obs_floor, latixy_obs_floor)
      end if

      ! Obtain general CLM index information
#ifdef CLMFIVE
      lon   => grc%londeg
      lat   => grc%latdeg
#else      
      lon   => clm3%g%londeg
      lat   => clm3%g%latdeg
#endif
      call get_proc_bounds(begg, endg, begl, endl, begc, endc, begp, endp)
      call get_proc_global(numg, numl, numc, nump)
  end if
#endif
#endif
!hcp end

  ! Number of observations in process-local domain
  ! ----------------------------------------------
  ! Additionally `obs_id_p` is set (the NetCDF index of the
  ! observation corresponding to the state index in the local domain)
  dim_obs_p = 0

#ifndef CLMSA
#ifndef OBS_ONLY_CLM
  if (model .eq. tag_model_parflow) then

     if(allocated(obs_id_p)) deallocate(obs_id_p)
     allocate(obs_id_p(enkf_subvecsize))
     obs_id_p(:) = 0

     do i = 1, dim_obs
        do j = 1, enkf_subvecsize
           if (idx_obs_nc(i) .eq. idx_map_subvec2state_fortran(j)) then
              dim_obs_p = dim_obs_p + 1
              obs_id_p(j) = i
           end if
        end do
     end do
  end if
#endif
#endif

#ifndef PARFLOW_STAND_ALONE
#ifndef OBS_ONLY_PARFLOW
  ! Switch for how to check index of CLM observations
  ! True: Use snapping distance between long/lat on CLM grid
  ! False: Use index arrays from `domain_def_clm`
  is_use_dr = .true.
  
  if(model .eq. tag_model_clm) then

     if(allocated(obs_id_p)) deallocate(obs_id_p)
     allocate(obs_id_p(endg-begg+1))
     obs_id_p(:) = 0

     do i = 1, dim_obs
        count = 1
        obs_snapped = .false.
        do j = begg, endg
            if(is_use_dr) then
                deltax = abs(lon(j)-clmobs_lon(i))
                deltay = abs(lat(j)-clmobs_lat(i))
            end if
            ! Assigning observations to grid cells according to
            ! snapping distance or index arrays
            if(((is_use_dr).and.(deltax.le.clmobs_dr(1)).and.(deltay.le.clmobs_dr(2))).or.((.not. is_use_dr).and.(longxy_obs(i) == longxy(count)) .and. (latixy_obs(i) == latixy(count)))) then
                dim_obs_p = dim_obs_p + 1
                obs_id_p(count) = i

                ! Check if observation has already been snapped.
                ! Comment out if multiple grids per observation are wanted.
                if (obs_snapped) then
                  print *, "TSMP-PDAF mype(w)=", mype_world, ": ERROR Observation snapped at multiple grid cells."
                  print *, "i=", i
                  if (is_use_dr) then
                    print *, "clmobs_lon(i)=", clmobs_lon(i)
                    print *, "clmobs_lat(i)=", clmobs_lat(i)
                  end if
                  call abort_parallel()
                end if

                ! Set observation as counted
                obs_snapped = .true.
            end if
            count = count + 1
        end do
    end do
  end if
#endif
#endif


  ! DEBUG / TESTING ALL OBSERVATIONS ON TASK 0
  if (mype_filter == 0) then
    dim_obs_p = dim_obs
  else
    dim_obs_p = 0
  end if



  if (screen > 2) then
      print *, "TSMP-PDAF mype(w)=", mype_world, ": init_dim_obs_pdaf: dim_obs_p=", dim_obs_p
  end if



  ! add and broadcast size of local observation dimensions using mpi_allreduce 
  call mpi_allreduce(dim_obs_p, sum_dim_obs_p, 1, MPI_INTEGER, MPI_SUM, &
       comm_filter, ierror) 

  ! Check sum of dimensions of PE-local observation vectors against
  ! dimension of full observation vector
  if (.not. sum_dim_obs_p == dim_obs) then
    print *, "TSMP-PDAF mype(w)=", mype_world, ": ERROR Sum of local observation dimensions"
    print *, "sum_dim_obs_p=", sum_dim_obs_p
    print *, "dim_obs=", dim_obs
    call abort_parallel()
  end if

  allocate(local_dis(npes_filter))
  allocate(local_dim(npes_filter))
  call mpi_allgather(dim_obs_p, 1, MPI_INTEGER, local_dim, 1, MPI_INTEGER, comm_filter, ierror)
  local_dis(1) = 0
  do i = 2, npes_filter
     local_dis(i) = local_dis(i-1) + local_dim(i-1)
  end do
  deallocate(local_dim)

  if (mype_filter==0 .and. screen > 2) then
      print *, "TSMP-PDAF mype(w)=", mype_world, ": init_dim_obs_pdaf: local_dis=", local_dis
  end if

  ! Write process-local observation arrays
  ! --------------------------------------
  ! allocate index for mapping between observations in nc input and
  ! sorted by pdaf: obs_nc2pdaf

  ! Non-trivial example: The second observation in the NetCDF file
  ! (`i=2`) is the only observation in the subgrid (`count = 1`) of
  ! the first PE (`mype_filter = 0`):
  !
  ! i = 2
  ! count = 1
  ! mype_filter = 0
  ! 
  ! obs_nc2pdaf(local_dis(mype_filter+1)+count) = i
  !-> obs_nc2pdaf(local_dis(1)+1) = 2
  !-> obs_nc2pdaf(1) = 2

  IF (ALLOCATED(obs)) DEALLOCATE(obs)
  ALLOCATE(obs(dim_obs))
  !IF (ALLOCATED(obs_index)) DEALLOCATE(obs_index)
  !ALLOCATE(obs_index(dim_obs))
  IF (ALLOCATED(obs_p)) DEALLOCATE(obs_p)
  ALLOCATE(obs_p(dim_obs_p))
  IF (ALLOCATED(obs_index_p)) DEALLOCATE(obs_index_p)
  ALLOCATE(obs_index_p(dim_obs_p))
  if(obs_interp_switch .eq. 1) then
      ! Array for storing indices from states that are interpolated to observation locations
      IF (ALLOCATED(obs_interp_indices_p)) DEALLOCATE(obs_interp_indices_p)
      ALLOCATE(obs_interp_indices_p(dim_obs_p, 4)) ! Later 8 for 3D / ParFlow
      IF (ALLOCATED(obs_interp_weights_p)) DEALLOCATE(obs_interp_weights_p)
      ALLOCATE(obs_interp_weights_p(dim_obs_p, 4)) ! Later 8 for 3D / ParFlow
  end if
  if(point_obs.eq.0) then
      IF (ALLOCATED(var_id_obs)) DEALLOCATE(var_id_obs)
      ALLOCATE(var_id_obs(dim_obs_p))
  end if

  if (allocated(obs_nc2pdaf)) deallocate(obs_nc2pdaf)
  allocate(obs_nc2pdaf(dim_obs))
  obs_nc2pdaf = 0

#ifndef CLMSA
#ifndef OBS_ONLY_CLM
  if (model .eq. tag_model_parflow) then
     ! allocate pressure_obserr_p observation error for parflow run at PE-local domain 
!     if((multierr.eq.1) .and. (.not.allocated(pressure_obserr_p))) allocate(pressure_obserr_p(dim_obs_p))
     !hcp pressure_obserr_p must be reallocated because the numbers of obs are
     !not necessary the same for all observation files.
     if(multierr.eq.1) then 
        if (allocated(pressure_obserr_p)) deallocate(pressure_obserr_p)
        allocate(pressure_obserr_p(dim_obs_p))
     endif
     if(crns_flag.eq.1) then 
        if (allocated(sc_p)) deallocate(sc_p)
        allocate(sc_p(nz_glob, dim_obs_p))
        if (allocated(idx_obs_nc_p)) deallocate(idx_obs_nc_p)
        allocate(idx_obs_nc_p(dim_obs_p))
     endif
     !hcp fin

  if (point_obs.eq.0) then
     max_var_id = MAXVAL(var_id_obs_nc(:,:))
     if(allocated(ix_var_id)) deallocate(ix_var_id) 
     allocate(ix_var_id(max_var_id))
     if(allocated(iy_var_id)) deallocate(iy_var_id)
     allocate(iy_var_id(max_var_id))
     if(allocated(maxix)) deallocate(maxix)
     allocate(maxix(max_var_id))
     if(allocated(minix)) deallocate(minix)
     allocate(minix(max_var_id))
     if(allocated(maxiy)) deallocate(maxiy)
     allocate(maxiy(max_var_id))
     if(allocated(miniy)) deallocate(miniy)
     allocate(miniy(max_var_id))
     
     ix_var_id(:) = 0
     iy_var_id(:) = 0
     maxix = -999
     minix = 9999999
     maxiy = -999
     miniy = 9999999
     do j = 1, max_var_id
        do m = 1, dim_nx
           do k = 1, dim_ny 
              i = (m-1)* dim_ny + k  
              if (var_id_obs_nc(k,m) == j) then      
                 maxix(j) = MAX(x_idx_obs_nc(i),maxix(j))
                 minix(j) = MIN(x_idx_obs_nc(i),minix(j))
                 maxiy(j) = MAX(y_idx_obs_nc(i),maxiy(j))
                 miniy(j) = MIN(y_idx_obs_nc(i),miniy(j))
              end if
           end do
        end do
        ix_var_id(j) = (maxix(j) + minix(j))/2.0
        iy_var_id(j) = (maxiy(j) + miniy(j))/2.0
     end do

     count = 1
     do m = 1, dim_nx
        do k = 1, dim_ny
           i = (m-1)* dim_ny + k    
           obs(i) = pressure_obs(i)  
           ! coords_obs(1, i) = idx_obs_nc(i)
           do j = 1, enkf_subvecsize
              if (idx_obs_nc(i) .eq. idx_map_subvec2state_fortran(j)) then
                 obs_index_p(count) = j
                 obs_p(count) = pressure_obs(i)
                 var_id_obs(count) = var_id_obs_nc(k,m)
                 if(multierr.eq.1) pressure_obserr_p(count) = pressure_obserr(i)
                 count = count + 1
              end if
           end do
        end do
     end do
  else if (point_obs.eq.1) then

     !hcp
     if(crns_flag.eq.1) then
         idx_obs_nc(:)=nx_glob*(y_idx_obs_nc(:)-1)+x_idx_obs_nc(:)
     endif
     !hcp fin
     count = 1
     do i = 1, dim_obs
        obs(i) = pressure_obs(i)  
        ! coords_obs(1, i) = idx_obs_nc(i)
        do j = 1, enkf_subvecsize
           if (idx_obs_nc(i) .eq. idx_map_subvec2state_fortran(j)) then
              !print *, j
              !obs_index(count) = j
              !obs(count) = pressure_obs(i)
              obs_index_p(count) = j
              obs_p(count) = pressure_obs(i)
              if(multierr.eq.1) pressure_obserr_p(count) = pressure_obserr(i)
              if(crns_flag.eq.1) then
                  idx_obs_nc_p(count)=idx_obs_nc(i)
                  !Allocate(sc_p(count)%scol_obs_in(nz_glob))       
              endif
              obs_nc2pdaf(local_dis(mype_filter+1)+count) = i
              count = count + 1
           end if
        end do
     end do
     do i = 1, dim_obs_p
      if(crns_flag.eq.1) then 
        do k = 1, nz_glob
          k_count=idx_obs_nc_p(i)+(k-1)*nx_glob*ny_glob
          do j = 1, enkf_subvecsize
             if (k_count .eq. idx_map_subvec2state_fortran(j)) sc_p(nz_glob-k+1,i)=j
          enddo
        enddo
      endif
     enddo

     if(obs_interp_switch) then
         ! loop over all obs and save the indices of the nearest grid
         ! points to array obs_interp_indices_p and save the distance
         ! weights to array obs_interp_weights_p (later normalized)
         count = 1
         do i = 1, dim_obs
             count_interp = 0
             do j = 1, enkf_subvecsize
                 ! First: ix and iy smaller than observation location
                 if (idx_obs_nc(i) .eq. idx_map_subvec2state_fortran(j)) then
                     obs_interp_indices_p(count, 1) = j
                     obs_interp_weights_p(count, 1) = sqrt(abs(x_idx_interp_d_obs_nc(i)) * abs(x_idx_interp_d_obs_nc(i)) + abs(y_idx_interp_d_obs_nc(i)) * abs(y_idx_interp_d_obs_nc(i)))
                     count_interp = count_interp + 1
                 end if
                 ! Second: ix larger than observation location, iy smaller
                 if (idx_obs_nc(i) + 1 .eq. idx_map_subvec2state_fortran(j)) then
                     obs_interp_indices_p(count, 2) = j
                     obs_interp_weights_p(count, 2) = sqrt(abs(1.0-x_idx_interp_d_obs_nc(i)) * abs(1.0-x_idx_interp_d_obs_nc(i)) + abs(y_idx_interp_d_obs_nc(i)) * abs(y_idx_interp_d_obs_nc(i)))
                     count_interp = count_interp + 1
                 end if
                 ! Third: ix smaller than observation location, iy larger
                 if (idx_obs_nc(i) + nx_glob .eq. idx_map_subvec2state_fortran(j)) then
                     obs_interp_indices_p(count, 3) = j
                     obs_interp_weights_p(count, 3) = sqrt(abs(x_idx_interp_d_obs_nc(i)) * abs(x_idx_interp_d_obs_nc(i)) + abs(1.0-y_idx_interp_d_obs_nc(i)) * abs(1.0-y_idx_interp_d_obs_nc(i)))
                     count_interp = count_interp + 1
                 end if
                 ! Fourth: ix and iy larger than observation location
                 if (idx_obs_nc(i) + nx_glob + 1 .eq. idx_map_subvec2state_fortran(j)) then
                     obs_interp_indices_p(count, 4) = j
                     obs_interp_weights_p(count, 4) = sqrt(abs(1.0-x_idx_interp_d_obs_nc(i)) * abs(1.0-x_idx_interp_d_obs_nc(i)) + abs(1.0-y_idx_interp_d_obs_nc(i)) * abs(1.0-y_idx_interp_d_obs_nc(i)))
                     count_interp = count_interp + 1
                 end if
                 ! Check if all four corners are found
                 if(count_interp == 4) then
                     count = count + 1
                     ! exit
                 end if
             end do
         end do

         do i = 1, dim_obs

             ! Sum of distance weights
             sum_interp_weights = sum(obs_interp_weights_p(i, :))

             do j = 1, 4
                 ! Normalize distance weights
                 obs_interp_weights_p(i, j) = obs_interp_weights_p(i, j) / sum_interp_weights
             end do
         end do

     end if

  end if
  end if
  call mpi_allreduce(MPI_IN_PLACE,obs_nc2pdaf,dim_obs,MPI_INTEGER,MPI_SUM,comm_filter,ierror)
#endif
#endif

#ifndef PARFLOW_STAND_ALONE
#ifndef OBS_ONLY_PARFLOW
  if(model .eq. tag_model_clm) then
     ! allocate clm_obserr_p observation error for clm run at PE-local domain
!     if((multierr.eq.1) .and. (.not.allocated(clm_obserr_p))) allocate(clm_obserr_p(dim_obs_p))
     if(multierr.eq.1) then
         if (allocated(clm_obserr_p)) deallocate(clm_obserr_p)
         allocate(clm_obserr_p(dim_obs_p))
     endif
  if(point_obs.eq.0) then
     max_var_id = MAXVAL(var_id_obs_nc(:,:))
     if(allocated(lon_var_id)) deallocate(lon_var_id)
     allocate(lon_var_id(max_var_id))
     if(allocated(lat_var_id)) deallocate(lat_var_id)
     allocate(lat_var_id(max_var_id))
     if(allocated(maxlon)) deallocate(maxlon)
     allocate(maxlon(max_var_id))
     if(allocated(minlon)) deallocate(minlon)
     allocate(minlon(max_var_id))
     if(allocated(maxlat)) deallocate(maxlat)
     allocate(maxlat(max_var_id))
     if(allocated(minlat)) deallocate(minlat)
     allocate(minlat(max_var_id))

     lon_var_id(:) = 0
     lat_var_id(:) = 0
     maxlon = -999
     minlon = 9999999
     maxlat = -999
     minlat = 9999999
     do j = 1, max_var_id
        do m = 1, dim_nx
           do k = 1, dim_ny
              i = (m-1)* dim_ny + k    
              if (var_id_obs_nc(k,m) == j) then      
                 maxlon(j) = MAX(longxy_obs(i),maxlon(j))
                 minlon(j) = MIN(longxy_obs(i),minlon(j))
                 maxlat(j) = MAX(latixy_obs(i),maxlat(j))
                 minlat(j) = MIN(latixy_obs(i),minlat(j))
              end if
           end do
           lon_var_id(j) = (maxlon(j) + minlon(j))/2.0 
           lat_var_id(j) = (maxlat(j) + minlat(j))/2.0
           !print *, 'j  lon_var_id  lat_var_id ', j, lon_var_id(j), lat_var_id(j)
        enddo  ! allocate clm_obserr_p observation error for clm run at PE-local domain
     enddo

     count = 1
     do m = 1, dim_nx
        do l = 1, dim_ny
           i = (m-1)* dim_ny + l        
           obs(i) = clm_obs(i) 
           k = 1
           do j = begg,endg
              if((longxy_obs(i) == longxy(k)) .and. (latixy_obs(i) == latixy(k))) then
                 obs_index_p(count) = k 
                 obs_p(count) = clm_obs(i)
                 var_id_obs(count) = var_id_obs_nc(l,m)
                 if(multierr.eq.1) clm_obserr_p(count) = clm_obserr(i)
                 count = count + 1
              endif
              k = k + 1
           end do
        end do
     end do
  else if(point_obs.eq.1) then

     count = 1
     do i = 1, dim_obs
        obs(i) = clm_obs(i) 
        k = 1
       do j = begg,endg
            if(is_use_dr) then
                deltax = abs(lon(j)-clmobs_lon(i))
                deltay = abs(lat(j)-clmobs_lat(i))
            end if
            if(((is_use_dr).and.(deltax.le.clmobs_dr(1)).and.(deltay.le.clmobs_dr(2))).or.((.not. is_use_dr).and.(longxy_obs(i) == longxy(k)) .and. (latixy_obs(i) == latixy(k)))) then
              !obs_index_p(count) = j + (size(lon) * (clmobs_layer(i)-1))
              !obs_index_p(count) = j + ((endg-begg+1) * (clmobs_layer(i)-1))
              !obs_index_p(count) = j-begg+1 + ((endg-begg+1) * (clmobs_layer(i)-1))
              obs_index_p(count) = k + ((endg-begg+1) * (clmobs_layer(i)-1))
              !write(*,*) 'obs_index_p(',count,') is',obs_index_p(count)
              obs_p(count) = clm_obs(i)
              if(multierr.eq.1) clm_obserr_p(count) = clm_obserr(i)
              obs_nc2pdaf(local_dis(mype_filter+1)+count) = i
              count = count + 1
           end if
           k = k + 1
        end do
     end do

     if(obs_interp_switch) then
         ! loop over all obs and save the indices of the nearest grid
         ! points to array obs_interp_indices_p and save the distance
         ! weights to array obs_interp_weights_p (later normalized)
         count = 1
         do i = 1, dim_obs
             k = 1
             count_interp = 0
             do j = begg,endg
                 ! First: latitude and longitude smaller than observation location
                 if((longxy_obs_floor(i) == longxy(k)) .and. (latixy_obs_floor(i) == latixy(k))) then

                     obs_interp_indices_p(count, 1) = k + ((endg-begg+1) * (clmobs_layer(i)-1))
                     obs_interp_weights_p(count, 1) = sqrt(abs(lon(j)-clmobs_lon(i)) * abs(lon(j)-clmobs_lon(i)) + abs(lat(j)-clmobs_lat(i)) * abs(lat(j)-clmobs_lat(i)))
                     count_interp = count_interp + 1
                 end if
                 ! Second: latitude larger than observation location, longitude smaller than observation location
                 if((longxy_obs(i) == longxy(k)) .and. (latixy_obs_floor(i) == latixy(k))) then
                     obs_interp_indices_p(count, 2) = k + ((endg-begg+1) * (clmobs_layer(i)-1))
                     obs_interp_weights_p(count, 2) =sqrt(abs(lon(j)-clmobs_lon(i)) * abs(lon(j)-clmobs_lon(i)) + abs(lat(j)-clmobs_lat(i)) * abs(lat(j)-clmobs_lat(i)))
                     count_interp = count_interp + 1
                 end if
                 ! Third: latitude smaller than observation location, longitude larger than observation location
                 if((longxy_obs_floor(i) == longxy(k)) .and. (latixy_obs(i) == latixy(k))) then
                     obs_interp_indices_p(count, 3) = k + ((endg-begg+1) * (clmobs_layer(i)-1))
                     obs_interp_weights_p(count, 3) = sqrt(abs(lon(j)-clmobs_lon(i)) * abs(lon(j)-clmobs_lon(i)) + abs(lat(j)-clmobs_lat(i)) * abs(lat(j)-clmobs_lat(i)))
                     count_interp = count_interp + 1
                 end if
                 ! Fourth: latitude and longitude larger than observation location
                 if((longxy_obs(i) == longxy(k)) .and. (latixy_obs(i) == latixy(k))) then
                     obs_interp_indices_p(count, 4) = k + ((endg-begg+1) * (clmobs_layer(i)-1))
                     obs_interp_weights_p(count, 4) = sqrt(abs(lon(j)-clmobs_lon(i)) * abs(lon(j)-clmobs_lon(i)) + abs(lat(j)-clmobs_lat(i)) * abs(lat(j)-clmobs_lat(i)))
                     count_interp = count_interp + 1
                 end if
                 ! Check if all four corners are found
                 if(count_interp == 4) then
                     count = count + 1
                     ! exit
                 end if
                 k = k + 1
             end do
         end do

         do i = 1, dim_obs

             ! Sum of distance weights
             sum_interp_weights = sum(obs_interp_weights_p(i, :))

             do j = 1, 4
                 ! Normalize distance weights
                  obs_interp_weights_p(i, j) = obs_interp_weights_p(i, j) / sum_interp_weights
              end do
         end do

     end if

#ifdef PDAF_DEBUG
<<<<<<< HEAD
     ! TSMP-PDAF: For debug runs, output the state vector in files
     WRITE(fn, "(a,i5.5,a,i5.5,a)") "obs_index_p_", mype_world, ".", step, ".txt"
     OPEN(unit=71, file=fn, action="write")
     DO i = 1, dim_obs_p
       WRITE (71,"(i10)") obs_index_p(i)
     END DO
     CLOSE(71)
=======
     IF (da_print_obs_index > 0) THEN
       ! TSMP-PDAF: For debug runs, output the state vector in files
       WRITE(fn, "(a,i5.5,a,i5.5,a)") "obs_index_p_", mype_world, ".", step, ".txt"
       OPEN(unit=71, file=fn, action="write")
       DO i = 1, dim_obs_p
         WRITE (71,"(i10)") obs_index_p(i)
       END DO
       CLOSE(71)
     END IF
>>>>>>> b926f539
#endif

  end if
  end if
  call mpi_allreduce(MPI_IN_PLACE,obs_nc2pdaf,dim_obs,MPI_INTEGER,MPI_SUM,comm_filter,ierror)
#endif
#endif

  if (mype_filter==0 .and. screen > 2) then
      print *, "TSMP-PDAF mype(w)=", mype_world, ": init_dim_obs_pdaf: obs_nc2pdaf=", obs_nc2pdaf
  end if

  ! allocate array of local observation dimensions with total PEs
  IF (ALLOCATED(local_dims_obs)) DEALLOCATE(local_dims_obs)
  ALLOCATE(local_dims_obs(npes_filter))

  ! Gather array of local observation dimensions 
  call mpi_allgather(dim_obs_p, 1, MPI_INTEGER, local_dims_obs, 1, MPI_INTEGER, &
       comm_filter, ierror)

#ifndef CLMSA
#ifndef OBS_ONLY_CLM
!!#if (defined PARFLOW_STAND_ALONE || defined COUP_OAS_PFL)
  IF (model == tag_model_parflow) THEN
     !print *, "Parflow: converting xcoord to fortran"
     call C_F_POINTER(xcoord, xcoord_fortran, [enkf_subvecsize])
     call C_F_POINTER(ycoord, ycoord_fortran, [enkf_subvecsize])
     call C_F_POINTER(zcoord, zcoord_fortran, [enkf_subvecsize])
  ENDIF
#endif
#endif

  !  clean up the temp data from nc file
  ! ------------------------------------
  deallocate(local_dis)
  call clean_obs_nc()

END SUBROUTINE init_dim_obs_pdaf
<|MERGE_RESOLUTION|>--- conflicted
+++ resolved
@@ -881,15 +881,6 @@
      end if
 
 #ifdef PDAF_DEBUG
-<<<<<<< HEAD
-     ! TSMP-PDAF: For debug runs, output the state vector in files
-     WRITE(fn, "(a,i5.5,a,i5.5,a)") "obs_index_p_", mype_world, ".", step, ".txt"
-     OPEN(unit=71, file=fn, action="write")
-     DO i = 1, dim_obs_p
-       WRITE (71,"(i10)") obs_index_p(i)
-     END DO
-     CLOSE(71)
-=======
      IF (da_print_obs_index > 0) THEN
        ! TSMP-PDAF: For debug runs, output the state vector in files
        WRITE(fn, "(a,i5.5,a,i5.5,a)") "obs_index_p_", mype_world, ".", step, ".txt"
@@ -899,7 +890,6 @@
        END DO
        CLOSE(71)
      END IF
->>>>>>> b926f539
 #endif
 
   end if
