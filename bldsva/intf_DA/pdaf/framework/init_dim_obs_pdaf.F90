--- conflicted
+++ resolved
@@ -91,11 +91,7 @@
        clm_obs, &
        var_id_obs_nc, dim_nx, dim_ny, &
        clmobs_lon, clmobs_lat, clmobs_layer, clmobs_dr, clm_obserr, &
-<<<<<<< HEAD
-       crns_flag
-=======
-       crns_flag, depth_obs, dampfac_state_time_dependent_in, dampfac_param_time_dependent_in
->>>>>>> 3ebcf079
+       crns_flag, dampfac_state_time_dependent_in, dampfac_param_time_dependent_in
   use mod_tsmp, &
       only: idx_map_subvec2state_fortran, tag_model_parflow, enkf_subvecsize, &
       nx_glob, ny_glob, nz_glob, &
