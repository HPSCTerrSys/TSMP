--- conflicted
+++ resolved
@@ -761,18 +761,6 @@
     check
     git -C ${rootdir}/${mList[2]} rev-parse --abbrev-ref HEAD >> $log_file
     git -C ${rootdir}/${mList[2]} describe  --tags --dirty --always >> $log_file
-<<<<<<< HEAD
-    echo "" >> $log_file
-  fi
-  if [[ $withPFL == "true" ]] ; then
-    echo "Git (${mList[3]}):" >> $log_file
-    comment "  Log Git information (${mList[3]})"
-      git -C ${rootdir}/${mList[3]} rev-parse --absolute-git-dir >> $log_file
-    check
-    git -C ${rootdir}/${mList[3]} rev-parse --abbrev-ref HEAD >> $log_file
-    git -C ${rootdir}/${mList[3]} describe  --tags --dirty --always >> $log_file
-=======
->>>>>>> fad6ac17
     echo "" >> $log_file
   fi
 #  if [[ $withPFL == "true" ]] ; then
