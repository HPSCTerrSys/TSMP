--- conflicted
+++ resolved
@@ -7,11 +7,7 @@
   . /p/software/juwels/lmod/lmod/init/ksh >> $log_file 2>> $err_file
   check
   comment "   source and load Modules on JUWELS: loadenvs.$compiler"
-<<<<<<< HEAD
- if [[ ( ${mList[3]} == parflow3_2 || ${mList[3]} == parflow ) && ${mList[3]} != clm5_0 ]] ; then
-=======
-  if [[ ${mList[3]} == parflow3_2 || ${mList[3]} == parflow3_0 ]] ; then
->>>>>>> c69662ce
+ if [[ ( ${mList[3]} == parflow3_2 || ${mList[3]} == parflow3_0 ) && ${mList[3]} != clm5_0 ]] ; then
     . $rootdir/bldsva/machines/$platform/loadenvs_tcl8_6_8.$compiler >> $log_file 2>> $err_file
   else
     . $rootdir/bldsva/machines/$platform/loadenvs.$compiler >> $log_file 2>> $err_file
