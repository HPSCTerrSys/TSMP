--- conflicted
+++ resolved
@@ -81,13 +81,8 @@
 date
 echo "started" > started.txt
 rm -rf YU*
-<<<<<<< HEAD
+export $profVar
 $srun
-=======
-
-export $profVar
-srun --multi-prog slm_multiprog_mapping.conf
->>>>>>> 0cf0b249
 date
 echo "ready" > ready.txt
 exit 0
