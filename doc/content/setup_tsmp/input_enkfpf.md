# Control file `enkfpf.par` #

An additional file named `enkfpf.par` needs to be present in the
TSMP-PDAF run directory.

`enkfpf.par` is read by the routine `read_enkfpar` in
`model/common/read_enkfpar.c`.

`enkfpf.par` contains information about the different model components
(ParFlow, CLM and data assimilation) like, e.g., the timing
information of the models, the prefixes for the ParFlow/ CLM input
files, etc.

This input is structured in four sections: 
- [`[PF]`](#pf) which holds information about ParFlow, 
- [`[CLM]`](#clm) which holds information about CLM 
- [`[COSMO]`](#cosmo) which holds information about COSMO
- [`[DA]`](#da) which holds information about the data assimilation process

An example for `enkfpf.par` is given below.  Note that the sequence of
the entries within these four categories can be changed if desired.

``` text
[PF]
problemname        = ""
nprocs             =
starttime          =
dt                 =
endtime            =
simtime            =
updateflag         =
gwmasking          =
paramupdate        =
paramupdate_frequency =
dampingfactor_param =
dampingfactor_state =
aniso_perm_y       =
aniso_perm_z       =
aniso_use_parflow  =
printensemble      =
printstat          =
paramprintensemble =
paramprintstat     =
olfmasking         =

[CLM]
problemname = ""
nprocs      =
update_swc  =
update_texture  =
print_swc   =
print_et   =

[COSMO]
nprocs      =
dtmult      =

[DA]
outdir = ""
nreal =
startreal =
da_interval       =
stat_dumpoffset   =
point_obs =
```

In the following the individual entries of `enkfpf.par` are described:

## [PF] ##

### PF:problemname ###

`PF:problemname`: (string) Problem prefix for ParFlow.

### PF:nprocs ###

`PF:nprocs`: (integer) Number of processors per ParFlow instance. Must
match with the specifications in the `*.pfidb` input.

This number of processors specifies a subset of the processors
available in a single `COMM_model`. Each `COMM_model` contains - if
there are no remainders - the following number of processes:
`npes_world / nreal`.

### PF:starttime ###

`PF:starttime`: (real) ParFlow start time. Must match with the
specifications in the `*.pfidb` input (`TimingInfo.StartTime`).

### PF:dt ###

`PF:dt`: (real) Length of ParFlow time step. Must match with the
specifications in the `*.pfidb` input. 

It is implicitly assumed that ParFlow and CLM calculate the same
amount of time steps (i.e., have the same time step
length). (Johannes: This may not be true, CLM time steps are computed)

### PF:endtime (deprecated) ###

Deprecated. Use `PF:simtime` instead.

`PF:endtime`: (real) Total simulation time (in terms of ParFlow
timing). Must match with the specifications in the `*.pfidb` input.

### PF:simtime ###

`PF:simtime`: (real) Total simulation time (in terms of ParFlow
timing). 

Must match with the specifications in the `*.pfidb` input.

`PF:simtime` must correspond to `TimingInfo.StopTime` MINUS
`TimingInfo.StartTime`!

### PF:updateflag ###

`PF:updateflag`: (integer) Type of state vector update in ParFlow.

-   1: Assimilation of pressure data. State vector consists of
    pressure values (groundwater masking or a mixed state vector is
    introduced through `PF:gwmasking`) and is directly updated with
    pressure observations.

-   2: Assimilation of soil moisture data. State vector consists of
    soil moisture content values and is updated with soil moisture
    observations. The updated soil moisture content is transformed
    back to pressure via the inverse van Genuchten functions.

-   3: Assimilation of soil moisture data. State vector consists of
    soil moisture content and pressure values. Soil moisture data are
    used to update pressure indirectly.

### PF:gwmasking ###

`PF:gwmasking`: (integer) Groundwater masking for assimilation of
<<<<<<< HEAD
pressure data (`pf_updateflag=1`) in ParFlow.
=======
pressure data (`updateflag=1`) in ParFlow.
>>>>>>> 016f70d4

-   0: No groundwater masking.

-   1: Groundwater masking using saturated cells only.

-   2: Groundwater masking using mixed state vector.

For assimilating SM data (`pf_updateflag=2`), the following masking
options are included:

-   0: No groundwater masking.

-   1: Groundwater masking using **unsaturated** cells only.

### PF:paramupdate ###

`PF:paramupdate`: (integer) Flag for parameter update

-   0: No parameter update

-   1: Update of saturated hydraulic conductivity

-   2: Update of Mannings coefficient

- 3: Update porosity

- 4: Update van Genuchten parameters

- 5: Update hydraulic conductivity and porosity

- 6: Update hydraulic conductivity and van Genuchten parameters

- 7: Update porosity and van Genuchten parameters

- 8 Update hydraulic conductivity, porosity and van Genuchten parameters


### PF:paramupdate_frequency ###
`PF:paramupdate_frequency`: (integer) Frequency of parameter
updates. Default: `1`

For each assimilation cycle it is checked whether `tcycle mod
paramupdate_frequency == 0`. When this happens, a parameter update is
applied. For the default of `1`, each assimilation cycle contains a
parameter update.

### PF:dampingfactor_param ###
`PF:dampingfactor_param`: (real) Damping factor for parameter
updates. Default `1.0`.

The damping factor should be chosen between `0.0` and `1.0`, where the
inputs yield the following behavior:
- `0.0`: No parameter update.
- `1.0`: Parameter update without damping (default)

General equation for the damped, updated parameter vector

\begin{align*}
p_{update, damped} &= p + \mathtt{dampingfactor\_param} \cdot ( p_{update} - p )
\end{align*}

where $p$ is the parameter vector that is part of the state vector
before assimilation and $p_{update}$ is $p$ after the assimilation.

### PF:dampingfactor_state ###
`PF:dampingfactor_state`: (real) Damping factor for state
updates. Default `1.0`.

Remark: Currently implemented for `pf_updateflag==1`.

The damping factor should be chosen between `0.0` and `1.0`, where the
inputs yield the following behavior:
- `0.0`: No state update.
- `1.0`: State update without damping (default)

General equation for the damped, updated state vector

\begin{align*}
x_{update, damped} &= x + \mathtt{dampingfactor\_state} \cdot ( x_{update} - x )
\end{align*}

where $x$ is the state vector (without parameters) before assimilation
and $x_{update}$ is the state vector after the assimilation.


### PF:aniso_perm_y ###

`PF:aniso_perm_y`: (real) Anisotropy factor of saturated hydraulic
conductivity in y-direction. Only used when hydraulic conductivity is
updated (`[PF]paramupdate = 1`). Important: Compare this anisotropy
factor with the corresponding anisotropy factor from
ParFlow-input. Currently, we believe that the ParFlow-factor is used
in the beginning of the simulation, while the factor set here, is used
after each parameter update.

### PF:aniso_perm_z ###

`PF:aniso_perm_z`: (real) Anisotropy factor of saturated hydraulic
conductivity in z-direction. Only used when hydraulic conductivity is
updated (`[PF]paramupdate = 1`). Important: Compare this anisotropy
factor with the corresponding anisotropy factor from
ParFlow-input. Currently, we believe that the ParFlow-factor is used
in the beginning of the simulation, while the factor set here, is used
after each parameter update.

### PF:aniso_use_parflow ###

`PF:aniso_use_parflow`: (integer) If 1, heterogeneous anisotropy
factors (computed from ParFlow permeability arrays before the PDAF
update) are used to compute the permeability in y and z direction
based on the permeability in x direction that has been updated by
PDAF.

If 0, two homogeneous anisotropy factors are used to compute the
updated permeabilities in y and z direction. These factors are read
from the input variables `PF:aniso_perm_y` and `PF:aniso_perm_z`.

### PF:printensemble ###

`PF:printensemble`: (integer) If set to `1`, the updated state
variables for all ensemble members is printed out as `pfb` files after
each assimilation cycle.  Files are printed to `[DA]outdir` and follow
the file naming convention of ParFlow. They include the specifier
`update` in the file name.

### PF:printstat ###

`PF:printstat`: (integer) If set to `1` (default) the ensemble
statistics (mean and standard deviation) of the forecasted state
variable are calculated and printed out as `pfb` files after each
assimilation cycle. Files are printed to `DA:outdir` and follow the
file naming convention of ParFlow. The output files include the
specifiers `press.mean`/ `press.sd` in case of assimilated pressure
update `PF:updateflag = 1` and the specifiers `swc.mean`/ `swc.sd` in
case of assimilated soil moisture data `PF:updateflag = 2` or
`PF:updateflag = 3`.

### PF:paramprintensemble ###

`PF:paramprintensemble`: (integer) Only used in case of parameter
update. If set to `1`, the updated parameters are printed to `pfb`
files (similar to `[PF]printensemble`). Output files include a
specifier depending on `PF:paramupdate`, f.e. `update.param.ksat`,
`update.param.ksat`.

### PF:paramprintstat ###

`PF:paramprintstat`: (integer) Only used in case of parameter
update. If set to `1` statistics on the updated parameters are printed
to `pfb` files (similar to `[PF]printstat`).

The output files include a specifier depending on `PF:paramupdate`,
f.e.  `param.ksat`, `param.mannings` or `param.poro`.

### PF:olfmasking ###

`PF:olfmasking`: (integer) Only used in case you do not want to update
the state on certain grid-cells during DA with pdaf. eg. not update
the cell which is saturated. Option \"1\" means that all saturated
cells at surface are not used for an update. Option \"2\" reads a pfb
for masking the stream.

## [CLM] ##

### CLM:problemname ###

`CLM:problemname`: (string) Problem prefix for CLM

### CLM:nprocs ###

`CLM:nprocs`: (integer) Number of processors for each CLM instance.

This number of processors specifies a subset of the processors
available in a single `COMM_model`. Each `COMM_model` contains - if
there are no remainders - the following number of processes:
`npes_world / nreal`.

### CLM:update_swc ###

`CLM:update_swc`: (integer) Flag for update of soil moisture content
in CLM (standalone only).

-  0: No update of soil moisture content

-  1: Update of soil moisture content

- (only branch `TSMP_pdaf-crns`) 2: Update and average of soil
  moisture content for use with Cosmic-Ray data (Hui Pung
  implementation).

- (only CLM5.0) 3: Update and average of soil moisture content for use
  with Cosmic-Ray data (Strebel implementation of Schrön2017,
  <https://research-information.bris.ac.uk/en/publications/improving-calibration-and-validation-of-cosmic-ray-neutron-sensor>).

### CLM:update_texture ###

`CLM:update_texture`: (integer) Flag for update of soil parameter in
CLM (standalone only).

-  0: No update of soil parameter

-  1: Update of soil parameter (clay or sand)

-  (only CLM5.0) 2: Update of soil parameter (clay, sand or organic matter)

-  (only CLM5.0) 3: Update of hydraulic conductivity log-transformed

-  (only CLM5.0) 4: Update of hydraulic conductivity, porosity,
   suction, hydraulic conductivity exponent B (see CLM5.0 technical
   manual
   <https://escomp.github.io/ctsm-docs/versions/release-clm5.0/html/tech_note/index.html>)

### CLM:print_swc ###

`CLM:print_swc`: (integer) If set to `1`, the updated soil moisture
content in CLM for all ensemble members is printed out as `netcdf`
files (one file per realisation for the whole simulation
period). Files are printed to the run directory and are named
according to the CLM problem prefix of the corresponding realisation
and include the specifier `update` in the file name.

### CLM:print_et ###

`CLM:print_et`: (integer) Invoke function `write_clm_statistics`. For
further information, see source code.

## [COSMO] ##

### COSMO:nprocs ###

`COSMO:nprocs`: (integer) Number of processors for each COSMO
instance.

Currently, `COSMO:nprocs` is NOT USED by TSMP-PDAF. Instead, COSMO
will get processors if there are processes left after giving
`PF:nprocs + CLM:nprocs` processes to ParFlow and CLM.

### COSMO:dtmult ###

`COSMO:dtmult`: (integer) Number of COSMO time steps within one
ParFlow time step.

## [DA] ##

### DA:outdir ###

`DA:outdir`: (string) Directory where assimilation results should be
written.

### DA:nreal ###

`DA:nreal`: (integer) Number of realisations used in the
simulation. `DA:nreal` Must be equal to command line input
`n_modeltasks`.

### DA:startreal ###

`DA:startreal`: (integer) Added to suffix-numbers for input file
creation.

### DA:da_interval ###

`DA:da_interval`: (double) Time interval (units of ParFlow timing,
usually hours, check ParFlow input `TimingInfo.BaseUnit`,
<https://parflow.readthedocs.io/en/latest/keys.html#timing-information>).

After the time interval `da_interval` the forward simulation
(integration) of all component models is stopped in the main loop of
TSMP-PDAF (`pdaf_terrsysmp.f90`). Afterwards PDAF is called and it
depends on the command line option `delt_obs` ([Command line
options](./input_cmd.md#command-line-options)) whether data
assimilation is performed during this iteration. `delt_obs` will
specify the number of steps (loop iterations) that PDAF will iterate
back to the forward simulation, before performing the actual data
assimilation.

One exception is that the observation file is empty at a data
assimilation step. Then, no data assimilation takes place and the next
set forward integration steps is executed.

Formula for the simulation time between data assimilation steps (given
non-empty observation files)

\begin{gather*} 
	t_{\mathtt{betweenDA}} =  \mathtt{da\_interval} \cdot \mathtt{delt\_obs} \cdot \mathtt{BaseUnit}
\end{gather*}


**Example 1 (FallSchoolCase):** `da_interval=1.0`, `delt_obs 12`,
`TimingInfo.BaseUnit=1.0`. In this case, component models will be
simulated for 12 1-hour-steps between data assimilation times. So an
assimilation will be applied each 12 hours.

**Example 2:** `da_interval=24.0`, `delt_obs 1`,
`TimingInfo.BaseUnit=1.0`. In this case, component models will be
simulated for 1 24-hour-step between data assimilation times. So an
assimilation will be applied each 24 hours.

**Remark**: Performance analysis has shown that for an assimilation
every `n` hours, it is beneficial to specify `da_interval=n`,
`delt_obs 1`, instead of `da_interval=1`, `delt_obs n`.

In general, it is beneficial to set `da_interval` as large as possible
for a given setup. One reason is that after each simulation time of
`da_interval`, the routines `assimilate_pdaf` and `update_tsmp` are
called, assembling EnKF state vectors and calling the PDAF
library. Maximizing `da_interal`, minimizes the number of these calls
and thus reduces compute time.

### DA:stat_dumpoffset ###

`DA:stat_dumpoffset`: File number offset for the data assimilation
output files for ParFlow.  Can be used when an assimilation run is
restarted.

### DA:screen_wrapper ###

`DA:screen_wrapper` (added 02/2022): Variable for controlling
output. Analogous to `screen` variable for PDAF. Values: (0) no
outputs, (1) medium outputs (default), (2) debugging output.

### DA:point_obs ###
`DA:point_obs`: (integer) Only used in case of multi-scale data
assimilation. Set to value 0 for using multi-scale data assimilation
(eg. using SMAP satellite data over a large area which is not point
data). If not specified its default value is set to 1, which is for
using point observation for data assimilation run.

### DA:obs_interp_switch ###

`DA:obs_interp_switch`: (integer) Switch for using an interpolation of
simulated measurements from the closest grid cells to the observation
location.

Default: `0` (no interpolation)

Effect of `obs_interp_switch=1`:
- For [CLM-type
  observations](./input_obs.md#clm-observation-file-variables) the
  longitude and latitude inputs in the observation file are compared
  to the four neihboring grid points and the simulated measurements
  from these grid points are averaged with the distances to the grid
  points as weights.
- For [ParFlow-type
  observations](./input_obs.md#parflow-observation-file-variables) the
  observation files need two more inputs: `ix_interp_d` and
  `iy_interp_d`. These index distances are used to compute an average
  of the simulated measurements from the value at the surrounding grid
  points in the x-y-plane.

## Parameter Summary ##

 | section   | parameter               | default value |
 |:---------:|:-----------------------:|:-------------:|
 | `[PF]`    |                         |               |
 |           | `problemname`           | \-            |
 |           | `nprocs`                | 0             |
 |           | `starttime`             | 0.0           |
 |           | `endtime`               | 0             |
 |           | `simtime`               | 0             |
 |           | `dt`                    | 0.0           |
 |           | `updateflag`            | 1             |
 |           | `paramupdate`           | 0             |
 |           | `paramupdate_frequency` | 1             |
 |           | `dampingfactor_param`   | 1.0           |
 |           | `dampingfactor_state`   | 1.0           |
 |           | `aniso_perm_y`          | 1.0           |
 |           | `aniso_perm_z`          | 1.0           |
 |           | `aniso_use_parflow`     | 0             |
 |           |                         |               |
 |           | `printensemble`         | 1             |
 |           | `printstat`             | 1             |
 |           | `paramprintensemble`    | 1             |
 |           | `paramprintstat`        | 1             |
 |           | `olfmasking`            | 0             |
 | `[CLM]`   |                         |               |
 |           | `problemname`           | \-            |
 |           | `nprocs`                | 0             |
 |           | `update_swc`            | 1             |
 |           | `print_swc`             | 0             |
 | `[COSMO]` |                         |               |
 |           | `nprocs`                | 0             |
 |           | `dtmult`                | 0             |
 | `[DA]`    |                         |               |
 |           | `nreal`                 | 0             |
 |           | `outdir`                | \-            |
 |           | `da_interval`           | 1             |
 |           | `stat_dumpoffset`       | 0             |
 |           | `screen_wrapper`        | 1             |
 |           | `point_obs`             | 1             |
 |           | `obs_interp_switch`     | 0             |

Default values for parameter file `enkfpf.par`.
<|MERGE_RESOLUTION|>--- conflicted
+++ resolved
@@ -134,11 +134,7 @@
 ### PF:gwmasking ###
 
 `PF:gwmasking`: (integer) Groundwater masking for assimilation of
-<<<<<<< HEAD
-pressure data (`pf_updateflag=1`) in ParFlow.
-=======
 pressure data (`updateflag=1`) in ParFlow.
->>>>>>> 016f70d4
 
 -   0: No groundwater masking.
 
