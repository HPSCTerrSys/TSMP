--- conflicted
+++ resolved
@@ -16,15 +16,16 @@
     6. [Step 6: Setup and configuration of the respective usage and test case](#ref_step6)
     7. [Step 7: Run the test case](#ref_step7)
     8. [Step 8: Simulation results](#ref_step8)
-3. [Heterogeneous Job using TSMP](#hetero_job)
-4. [NRW Test case](#nrw_test)
-5. [IdealRTD (Idealized) Test case](#idealrtd_test)
-6. [Patching the orginal source code](#patching)
-7. [Long time climate simulation](#climate_sim)
-8. [Restart functionality for EURO-CORDEX test case](#restart)
-9. [Automatic Porting of TSMP on x86 machines](#TSMP_x86)
-10. [To come](#To-come)
-11. [Documentation](#ref_doc)
+3. [For ICON Users (HPSC-TerrSys users)](#foricon)	
+4. [Heterogeneous Job using TSMP](#hetero_job)
+5. [NRW Test case](#nrw_test)
+6. [IdealRTD (Idealized) Test case](#idealrtd_test)
+7. [Patching the orginal source code](#patching)
+8. [Long time climate simulation](#climate_sim)
+9. [Restart functionality for EURO-CORDEX test case](#restart)
+10. [Automatic Porting of TSMP on x86 machines](#TSMP_x86)
+11. [To come](#To-come)
+12. [Documentation](#ref_doc)
 
 # Introduction <a name="introduction"></a>
 
@@ -87,11 +88,7 @@
 
 This test case uses the current TSMP release version v1.2.1 with OASIS3-MCT, COSMO v5.01, CLM v3.5 and ParFlow 3.2 (ParFlow 3.7 from TSMP version v1.3.3 onward).  A short 3hr simulation in a climate-mode configuration over Europe is set up, driven by ERA-Interim reanalysis, following the [EURO-CORDEX project](https://euro-cordex.net/) experiment guidelines. Simulated time span: 2016-05-01_12:00:00 to 2016-05-01_15:00:00.
 
-<<<<<<< HEAD
-### <a name="ref_step1"></a> Step 1: Dependencies
-=======
 ### Step 1: Dependencies <a name="ref_step1"></a>
->>>>>>> 3542eacf
 For the users who use Jülich Supercomputing Centre facilities JUWELS and JURECA, all necessary software modules are loaded automatically through a "loadenv" file located in directory JUWELS or JURECA in machines directory. The users of other HPC systems should provide an appropriate "loadenv" files for loading the modules and locate it in `machines/<machine_name>`, similar to JURECA and JUWELS. For the users who want to port TSMP on GENERIC_X86 Linux platform, a script is provided by TSMP team which installs the following libraries automatically and create a "loadenv" file in the directory `machines/GENERIC_X86`. For more information on using this script please see the README in branch **TSMP_x86_64**.
 
 * gfortran
@@ -317,7 +314,7 @@
    ls -l clmoas*.nc
    ls -l cosmo_out/*.nc
 ```
-## For ICON Users (HPSC-TerrSys users)
+# For ICON Users (HPSC-TerrSys users) <a name="foricon"></a>
 
 ### Step 0: JUDAC Storage Managment
 
