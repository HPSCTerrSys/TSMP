
# Terrestrial System Modeling Platform - TSMP

[![GitHub Workflow Status](https://img.shields.io/github/actions/workflow/status/HPSCTerrSys/TSMP/RenderMasterSphinxDocumentation.yml?label=documentation)](https://hpscterrsys.github.io/TSMP/index.html)
[![Latest release](https://img.shields.io/github/v/tag/HPSCTerrSys/TSMP.svg?color=brightgreen&label=latest%20release&sort=semver)](https://github.com/HPSCTerrSys/TSMP/tags) 
[![GitHub last commit](https://img.shields.io/github/last-commit/HPSCTerrSys/TSMP)](https://github.com/HPSCTerrSys/TSMP/commits/master)
[![Twitter Follow](https://img.shields.io/twitter/follow/HPSCTerrSys?style=social)](https://twitter.com/HPSCTerrSys)

## Introduction 

The Terrestrial System Modeling Platform (TSMP or TerrSysMP, https://www.terrsysmp.org) is an open source scale-consistent, highly modular, massively parallel regional Earth system model. TSMP essentially consists of an interface which couples dedicated versions of the Consortium for Small-scale Modeling (COSMO, http://www.cosmo-model.org) or ICOsahedral Nonhydrostatic (ICON, https://code.mpimet.mpg.de/projects/iconpublic) atmospheric model in NWP or climate mode, the Community Land Model (CLM, http://www.cesm.ucar.edu/models/clm/), and the hydrologic model ParFlow (https://www.parflow.org) through the OASIS3-MCT coupler (https://oasis.cerfacs.fr/en/, https://www.mcs.anl.gov/research/projects/mct/).

TSMP allows for a physically-based representation of transport processes of mass, energy and momentum and interactions between the different compartments of the geo-ecosystem across scales, explicitly reproducing feedbacks in the hydrological cycle from the groundwater into the atmosphere.

TSMP is extensively used for idealized and real data process and sensitivity studies in water cycle research, for climate change simulations, data assimilation studies including reanalyses, as well as experimental real time forecasting and monitoring simulations, ranging from individual catchments to continental model domains. TSMP runs on notebooks as well on latest supercomputers using a range of compilers.

TSMP development has been driven by groups within the [Center for High-Performance Scientific Computing in Terrestrial Systems](http://www.hpsc-terrsys.de) (HPSC-TerrSys), as part of the [Geoverbund ABC/J](http://www.geoverbund-abcj.de/geoverbund/EN/Home/home_node.html), the geoscientific network of the University of Cologne, Bonn University, RWTH Aachen University, and the Research Centre Jülich. The current team is anchored in Jülich and Bonn in Germany.

**Visit**

**https://www.terrsysmp.org**

**for information on the features of TSMP, ongoing developments, citation, usage examples, links to documentation, the team, contact information and publications.**

## Quick Start on Linux

Please see [getting started section](https://hpscterrsys.github.io/TSMP/content/gettingstarted.html) for guided steps on how the model can be setup and configured for *one* specific experiment, which we use as one of the default test cases. To get an overview on possible TSMP applications refer to the [TSMP website](https://www.terrsysmp.org) and the [TSMP documention](https://hpscterrsys.github.io/TSMP/index.html).

## TSMP version history
The model components used in TSMP are OASIS3-MCT v2, COSMO v5.01, CLM v3.5, ParFlow 3.2 for TSMP versions v1.2.1, v1.2.2 and v1.2.3, and ParFlow 3.9 for version v1.3.3. TSMP supports ParFlow 3.7 onwards from version v1.3.3 onward.

Those who need to work with ParFlow 3.2, should use the branch `TSMP_pdaf`.

<<<<<<< HEAD
# The fully coupled pan-European EURO-CORDEX evaluation experiment with TSMP <a name="ref_exp"></a>

This test case uses the current TSMP release version v1.2.1 with OASIS3-MCT, COSMO v5.01, CLM v3.5 and ParFlow 3.2 (ParFlow 3.9 from TSMP version v1.3.3 onward).  A short 3hr simulation in a climate-mode configuration over Europe is set up, driven by ERA-Interim reanalysis, following the [EURO-CORDEX project](https://euro-cordex.net/) experiment guidelines. Simulated time span: 2016-05-01_12:00:00 to 2016-05-01_15:00:00.

### Step 1: Dependencies <a name="ref_step1"></a>
For the users who use Jülich Supercomputing Centre facilities JUWELS and JURECA, all necessary software modules are loaded automatically through a "loadenv" file located in directory JUWELS or JURECA in machines directory. The users of other HPC systems should provide an appropriate "loadenv" files for loading the modules and locate it in `machines/<machine_name>`, similar to JURECA and JUWELS. For the users who want to port TSMP on GENERIC_X86 Linux platform, a script is provided by TSMP team which installs the following libraries automatically and create a "loadenv" file in the directory `machines/GENERIC_X86`. For more information on using this script please see the README in branch **TSMP_x86_64**.

* gfortran
* gcc
* g++
* ksh
* bash
* zlib
* curl
* make
* python
* OpenMPI
* netCDF
* HDF5
* GRIBAPI
* TCL
* Hypre
* Silo
* Lapack

A short guide on how the TSMP built system can be expanded to account for your local situation (software modules, compiler, MPI wrapper) will be provided shortly. The best starting point is to use the generic GNU compiler built. A hint on how to proceed is given in [step 5 below](#ref_step5).
The following libraries are required to run the EURO-CORDEX experiment:

#### <a name="ref_step11"></a> Porting TSMP on GENERIC_X86 Linux platform

The users who want to port TSMP on GENERIC_X86 Linux, the TSMP team provided a script to install all the necessary libraries as mentioned in [step 1 above](#ref_step1) automatically in TSMP root directory. Please run the script "lib_install.sh" located in `bldsva` directory to install the libraries. Note that if you exported already one of the libraries Netcdf, HDF5, GRIBAPI, Silo, Hypre and TCL in the .baschrc or .profile, you need to comment them out in order to not mess up the installation via the script lib_install.sh.

### Step 2: Get the TSMP interface <a name="ref_step2"></a>

Go to your preferred root directory (e.g., on a scratch file system) for the TSMP installation and get the `HEAD` of the `master` branch from `github` and set the environment variable `TSMP_DIR` to TSMP installation directory; for bash:

```shell
   git clone https://github.com/HPSCTerrSys/TSMP.git
   cd TSMP
   export TSMP_DIR=$(pwd)
```

### Step 3: Get the component models for this experiment <a name="ref_step3"></a>

```shell
   cd $TSMP_DIR
```

#### HPSC-TerrSys users <a name="HPSC-TerrSys-users"></a>

Authenticate with your GitLab web GUI user name and password and clone
the repositories (instead of "fresh", also "legacy" repositories with
specific code modifications may be retrieved):

```shell
   git clone https://icg4geo.icg.kfa-juelich.de/ModelSystems/tsmp_src/cosmo5.01_fresh.git  cosmo5_1
   git clone -b v3.9.0 https://github.com/parflow/parflow.git                              parflow
   git clone https://icg4geo.icg.kfa-juelich.de/ModelSystems/tsmp_src/clm3.5_fresh.git     clm3_5
   git clone https://icg4geo.icg.kfa-juelich.de/ModelSystems/tsmp_src/oasis3-mct.git       oasis3-mct
```

#### External users <a name="External-users"></a>

Make sure directories are renamed as shown above. The component models can be downloaded from the respective websites as indicated below. Due to licensing reasons HPSC-TerrSys cannot provide these source codes to external users.

##### COSMO v5.01

Available from http://www.cosmo-model.org. A license agreement is needed.

##### CLM v3.5

Available from http://www.cgd.ucar.edu/tss/clm/distribution/clm3.5/.

##### ParFlow v3.2

Available from https://github.com/parflow/.

```shell
   git clone --branch v3.2.0 https://github.com/parflow/parflow.git parflow3_2
```
##### ParFlow v3.9
ParFlow 3.9  is available from
```shell
git clone -b v3.9.0 https://github.com/parflow/parflow.git
```

##### OASIS3-MCT v2.0

Available from https://verc.enes.org/oasis/.

### Step 4: Retrieving the test case input data (NRW and EURO-CORDEX) <a name="ref_step4"></a>

For each officially documented and supported test case experiment, HPSC-TerrSys provides all required, pre-processed input data (as well as reference simulation results in the future).

The input files which are necessary for running the `EURO-CORDEX evaluation run` test case:

```shell
   cd $TSMP_DIR/bldsva
   ./download_data_for_test_cases.ksh cordex
```

and for `NRW` test case:

```shell
   cd $TSMP_DIR/bldsva
   ./download_data_for_test_cases.ksh nrw
```

### Step 5: Build TSMP, interface and component models <a name="ref_step5"></a>

Before building TerrSysMP, first check what build options are there

```shell
   cd $TSMP_DIR/bldsva
   ./build_tsmp.ksh -a
```

Building the fully coupled TSMP with ParFlow (pfl), the Community Land Model (clm) and the COSMO NWP and regional climate model (cos); this is a built on the JURECA HPC system of Jülich Supercomputing Centre using Intel compilers and ParaStation MPI:

```shell
   cd $TSMP_DIR/bldsva
   ./build_tsmp.ksh -v 3.1.0MCT -c clm-cos-pfl -m JUWELS -O Intel
```
For building ParFlow 3.9 on GPU:

```shell
   cd $TSMP_DIR/bldsva
   ./build_tsmp.ksh -v 3.1.0MCT -c clm-cos-pfl -m JUWELS -O Intel -A GPU
```


A note to external users:

The path to the modules, compiler and MPI wrapper can be set in:  
`$TSMP_DIR/bldsva/machines/<your_machine_name>/build_interface_<your_machine_name>.ksh`

An example for the JUWELS HPC system at the Jülich Supercomputing Centre is here: `$TSMP_DIR/bldsva/machines/JUWELS/build_interface_JUWELS.ksh` \
and an example to load the environment modules or the needed software compatible with Intel compiler version 2020 is in `$TSMP_DIR/bldsva/machines/JUWELS/loadenvs.Intel`.

#### Build TSMP on GENERIC_X86 Linux platform

After successful installation of all the necessary libraries as mentioned in [step 1 above](#ref_step1), TSMP can be built using: 

```shell
   cd $TSMP_DIR/bldsva
   ./build_tsmp.ksh -v 3.1.0MCT -c clm-cos-pfl -m GENERIC_X86 -O Gnu
```

### Step 6: Setup and configuration of the respective usage and test case <a name="ref_step6"></a>

For HPSC-TerrSys users:

To configure TSMP for the [EURO-CORDEX test case experiment](#ref_exp) on JUWELS machine (on JURECA just change -m JUWELS to -m JURECA):

```shell
   cd $TSMP_DIR/bldsva
   ./setup_tsmp.ksh -v 3.1.0MCT -V cordex -m JUWELS -I _cordex -O Intel
```

For configuring TSMP for a heterogeneous job:

```shell
   cd $TSMP_DIR/bldsva
   ./setup_tsmp.ksh -v 3.1.0MCT -V cordex -m JUWELS -I _cordex -O Intel -A GPU
```
In this heterogeneous job ParFlow 3.9 will run on GPU while Cosmo and CLM on CPU.

This includes the creation of a run directory, the copying of namelists, the provisioning of run control scripts for the job scheduler, incl. mapping files which pin the MPI tasks of the component model to specific CPU cores, as well as copying and linking of forcing data.

#### Setup and configuration of the test case on GENERIC_X86 Linux platform

Now that the all the necessary libraries are installed as mentioned in [step 1 above](#ref_step1) and TSMP is also build ([step 5 above](#ref_step4)), we can configure TSMP on GENERIC_X86 Linux for the the [EURO-CORDEX test case experiment](#ref_exp) as follows: 

```shell
   cd $TSMP_DIR/bldsva
   ./setup_tsmp.ksh -v 3.1.0MCT -V cordex -m GENERIC_X86 -I _cordex -O Gnu
```

### Step 7: Run the test case <a name="ref_step7"></a>

For HPSC-TerrSys users:

Change into the run directory:

```shell
   cd $TSMP_DIR/run/JURECA_3.1.0MCT_clm-cos-pfl_cordex_cordex
```

Edit the scheduler settings (`#SBATCH` lines):

```shell
   vim tsmp_slm_run.bsh
```

Submit the job:
=======
## Citing TSMP
>>>>>>> 0d452d55

If you use TSMP in a publication, please cite the these papers that describe the model's basic functionalities:

* Shrestha, P., Sulis, M., Masbou, M., Kollet, S., and Simmer, C. (2014). A Scale-Consistent Terrestrial Systems Modeling Platform Based on COSMO, CLM, and ParFlow. Monthly Weather Review, 142(9), 3466–3483. doi:[10.1175/MWR-D-14-00029.1](https://dx.doi.org/10.1175/MWR-D-14-00029.1).
* Gasper, F., Goergen, K., Kollet, S., Shrestha, P., Sulis, M., Rihani, J., and Geimer, M. (2014). Implementation and scaling of the fully coupled Terrestrial Systems Modeling Platform (TerrSysMP) in a massively parallel supercomputing environment &ndash; a case study on JUQUEEN (IBM Blue Gene/Q). Geoscientific Model Development, 7(5), 2531-2543. doi:[10.5194/gmd-7-2531-2014](https://dx.doi.org/10.5194/gmd-7-2531-2014).

## License
TSMP is open source software and is licensed under the [MIT-License](https://github.com/HPSCTerrSys/TSMP/blob/master/LICENSE.txt).

## To come

HPSC-TerrSys will also stage run control scripts for different usage scenarios such as long climate runs, and a variety of pre- and postprocessing tools we developed specifically for TSMP. Documented test case experiments also encompass convection permitting simulations at 1km for COSMO and 0.5km for CLM and ParFlow, idealized experiments, a data assimilation experiment based on the TSMP-PDAF version. We will also update the generic machinefiles to make an adjustment of the built system more straightforward for external users.<|MERGE_RESOLUTION|>--- conflicted
+++ resolved
@@ -31,205 +31,7 @@
 
 Those who need to work with ParFlow 3.2, should use the branch `TSMP_pdaf`.
 
-<<<<<<< HEAD
-# The fully coupled pan-European EURO-CORDEX evaluation experiment with TSMP <a name="ref_exp"></a>
-
-This test case uses the current TSMP release version v1.2.1 with OASIS3-MCT, COSMO v5.01, CLM v3.5 and ParFlow 3.2 (ParFlow 3.9 from TSMP version v1.3.3 onward).  A short 3hr simulation in a climate-mode configuration over Europe is set up, driven by ERA-Interim reanalysis, following the [EURO-CORDEX project](https://euro-cordex.net/) experiment guidelines. Simulated time span: 2016-05-01_12:00:00 to 2016-05-01_15:00:00.
-
-### Step 1: Dependencies <a name="ref_step1"></a>
-For the users who use Jülich Supercomputing Centre facilities JUWELS and JURECA, all necessary software modules are loaded automatically through a "loadenv" file located in directory JUWELS or JURECA in machines directory. The users of other HPC systems should provide an appropriate "loadenv" files for loading the modules and locate it in `machines/<machine_name>`, similar to JURECA and JUWELS. For the users who want to port TSMP on GENERIC_X86 Linux platform, a script is provided by TSMP team which installs the following libraries automatically and create a "loadenv" file in the directory `machines/GENERIC_X86`. For more information on using this script please see the README in branch **TSMP_x86_64**.
-
-* gfortran
-* gcc
-* g++
-* ksh
-* bash
-* zlib
-* curl
-* make
-* python
-* OpenMPI
-* netCDF
-* HDF5
-* GRIBAPI
-* TCL
-* Hypre
-* Silo
-* Lapack
-
-A short guide on how the TSMP built system can be expanded to account for your local situation (software modules, compiler, MPI wrapper) will be provided shortly. The best starting point is to use the generic GNU compiler built. A hint on how to proceed is given in [step 5 below](#ref_step5).
-The following libraries are required to run the EURO-CORDEX experiment:
-
-#### <a name="ref_step11"></a> Porting TSMP on GENERIC_X86 Linux platform
-
-The users who want to port TSMP on GENERIC_X86 Linux, the TSMP team provided a script to install all the necessary libraries as mentioned in [step 1 above](#ref_step1) automatically in TSMP root directory. Please run the script "lib_install.sh" located in `bldsva` directory to install the libraries. Note that if you exported already one of the libraries Netcdf, HDF5, GRIBAPI, Silo, Hypre and TCL in the .baschrc or .profile, you need to comment them out in order to not mess up the installation via the script lib_install.sh.
-
-### Step 2: Get the TSMP interface <a name="ref_step2"></a>
-
-Go to your preferred root directory (e.g., on a scratch file system) for the TSMP installation and get the `HEAD` of the `master` branch from `github` and set the environment variable `TSMP_DIR` to TSMP installation directory; for bash:
-
-```shell
-   git clone https://github.com/HPSCTerrSys/TSMP.git
-   cd TSMP
-   export TSMP_DIR=$(pwd)
-```
-
-### Step 3: Get the component models for this experiment <a name="ref_step3"></a>
-
-```shell
-   cd $TSMP_DIR
-```
-
-#### HPSC-TerrSys users <a name="HPSC-TerrSys-users"></a>
-
-Authenticate with your GitLab web GUI user name and password and clone
-the repositories (instead of "fresh", also "legacy" repositories with
-specific code modifications may be retrieved):
-
-```shell
-   git clone https://icg4geo.icg.kfa-juelich.de/ModelSystems/tsmp_src/cosmo5.01_fresh.git  cosmo5_1
-   git clone -b v3.9.0 https://github.com/parflow/parflow.git                              parflow
-   git clone https://icg4geo.icg.kfa-juelich.de/ModelSystems/tsmp_src/clm3.5_fresh.git     clm3_5
-   git clone https://icg4geo.icg.kfa-juelich.de/ModelSystems/tsmp_src/oasis3-mct.git       oasis3-mct
-```
-
-#### External users <a name="External-users"></a>
-
-Make sure directories are renamed as shown above. The component models can be downloaded from the respective websites as indicated below. Due to licensing reasons HPSC-TerrSys cannot provide these source codes to external users.
-
-##### COSMO v5.01
-
-Available from http://www.cosmo-model.org. A license agreement is needed.
-
-##### CLM v3.5
-
-Available from http://www.cgd.ucar.edu/tss/clm/distribution/clm3.5/.
-
-##### ParFlow v3.2
-
-Available from https://github.com/parflow/.
-
-```shell
-   git clone --branch v3.2.0 https://github.com/parflow/parflow.git parflow3_2
-```
-##### ParFlow v3.9
-ParFlow 3.9  is available from
-```shell
-git clone -b v3.9.0 https://github.com/parflow/parflow.git
-```
-
-##### OASIS3-MCT v2.0
-
-Available from https://verc.enes.org/oasis/.
-
-### Step 4: Retrieving the test case input data (NRW and EURO-CORDEX) <a name="ref_step4"></a>
-
-For each officially documented and supported test case experiment, HPSC-TerrSys provides all required, pre-processed input data (as well as reference simulation results in the future).
-
-The input files which are necessary for running the `EURO-CORDEX evaluation run` test case:
-
-```shell
-   cd $TSMP_DIR/bldsva
-   ./download_data_for_test_cases.ksh cordex
-```
-
-and for `NRW` test case:
-
-```shell
-   cd $TSMP_DIR/bldsva
-   ./download_data_for_test_cases.ksh nrw
-```
-
-### Step 5: Build TSMP, interface and component models <a name="ref_step5"></a>
-
-Before building TerrSysMP, first check what build options are there
-
-```shell
-   cd $TSMP_DIR/bldsva
-   ./build_tsmp.ksh -a
-```
-
-Building the fully coupled TSMP with ParFlow (pfl), the Community Land Model (clm) and the COSMO NWP and regional climate model (cos); this is a built on the JURECA HPC system of Jülich Supercomputing Centre using Intel compilers and ParaStation MPI:
-
-```shell
-   cd $TSMP_DIR/bldsva
-   ./build_tsmp.ksh -v 3.1.0MCT -c clm-cos-pfl -m JUWELS -O Intel
-```
-For building ParFlow 3.9 on GPU:
-
-```shell
-   cd $TSMP_DIR/bldsva
-   ./build_tsmp.ksh -v 3.1.0MCT -c clm-cos-pfl -m JUWELS -O Intel -A GPU
-```
-
-
-A note to external users:
-
-The path to the modules, compiler and MPI wrapper can be set in:  
-`$TSMP_DIR/bldsva/machines/<your_machine_name>/build_interface_<your_machine_name>.ksh`
-
-An example for the JUWELS HPC system at the Jülich Supercomputing Centre is here: `$TSMP_DIR/bldsva/machines/JUWELS/build_interface_JUWELS.ksh` \
-and an example to load the environment modules or the needed software compatible with Intel compiler version 2020 is in `$TSMP_DIR/bldsva/machines/JUWELS/loadenvs.Intel`.
-
-#### Build TSMP on GENERIC_X86 Linux platform
-
-After successful installation of all the necessary libraries as mentioned in [step 1 above](#ref_step1), TSMP can be built using: 
-
-```shell
-   cd $TSMP_DIR/bldsva
-   ./build_tsmp.ksh -v 3.1.0MCT -c clm-cos-pfl -m GENERIC_X86 -O Gnu
-```
-
-### Step 6: Setup and configuration of the respective usage and test case <a name="ref_step6"></a>
-
-For HPSC-TerrSys users:
-
-To configure TSMP for the [EURO-CORDEX test case experiment](#ref_exp) on JUWELS machine (on JURECA just change -m JUWELS to -m JURECA):
-
-```shell
-   cd $TSMP_DIR/bldsva
-   ./setup_tsmp.ksh -v 3.1.0MCT -V cordex -m JUWELS -I _cordex -O Intel
-```
-
-For configuring TSMP for a heterogeneous job:
-
-```shell
-   cd $TSMP_DIR/bldsva
-   ./setup_tsmp.ksh -v 3.1.0MCT -V cordex -m JUWELS -I _cordex -O Intel -A GPU
-```
-In this heterogeneous job ParFlow 3.9 will run on GPU while Cosmo and CLM on CPU.
-
-This includes the creation of a run directory, the copying of namelists, the provisioning of run control scripts for the job scheduler, incl. mapping files which pin the MPI tasks of the component model to specific CPU cores, as well as copying and linking of forcing data.
-
-#### Setup and configuration of the test case on GENERIC_X86 Linux platform
-
-Now that the all the necessary libraries are installed as mentioned in [step 1 above](#ref_step1) and TSMP is also build ([step 5 above](#ref_step4)), we can configure TSMP on GENERIC_X86 Linux for the the [EURO-CORDEX test case experiment](#ref_exp) as follows: 
-
-```shell
-   cd $TSMP_DIR/bldsva
-   ./setup_tsmp.ksh -v 3.1.0MCT -V cordex -m GENERIC_X86 -I _cordex -O Gnu
-```
-
-### Step 7: Run the test case <a name="ref_step7"></a>
-
-For HPSC-TerrSys users:
-
-Change into the run directory:
-
-```shell
-   cd $TSMP_DIR/run/JURECA_3.1.0MCT_clm-cos-pfl_cordex_cordex
-```
-
-Edit the scheduler settings (`#SBATCH` lines):
-
-```shell
-   vim tsmp_slm_run.bsh
-```
-
-Submit the job:
-=======
 ## Citing TSMP
->>>>>>> 0d452d55
 
 If you use TSMP in a publication, please cite the these papers that describe the model's basic functionalities:
 
